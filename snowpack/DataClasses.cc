/*
 *  SNOWPACK stand-alone
 *
 *  Copyright WSL Institute for Snow and Avalanche Research SLF, DAVOS, SWITZERLAND
*/
/*  This file is part of Snowpack.
    Snowpack is free software: you can redistribute it and/or modify
    it under the terms of the GNU General Public License as published by
    the Free Software Foundation, either version 3 of the License, or
    (at your option) any later version.

    Snowpack is distributed in the hope that it will be useful,
    but WITHOUT ANY WARRANTY; without even the implied warranty of
    MERCHANTABILITY or FITNESS FOR A PARTICULAR PURPOSE.  See the
    GNU General Public License for more details.

    You should have received a copy of the GNU General Public License
    along with Snowpack.  If not, see <http://www.gnu.org/licenses/>.
*/
/**
 * @file DataClasses.cc
 * @version 11.03
 * @brief This module contains the definitions of data classes
 */

#include <snowpack/DataClasses.h>
#include <snowpack/Utils.h>
#include <snowpack/snowpackCore/Canopy.h>
#include <snowpack/snowpackCore/Metamorphism.h>
#include <snowpack/snowpackCore/Solver.h>
#include <snowpack/Laws_sn.h>
#include <snowpack/snowpackCore/Aggregate.h>

#include <cstdio>
#include <fstream>
#include <sstream>
#include <assert.h>

using namespace mio;
using namespace std;

/// Number of top elements left untouched by the join functions
const size_t SnowStation::number_top_elements = 5;
unsigned short SnowStation::number_of_solutes = 0;

/// Snow elements with a LWC above this threshold are considered at least to be moist
const double SnowStation::thresh_moist_snow = 0.003;
const double SnowStation::thresh_moist_soil = 0.0001;

/// The default ratio between height_new_elem and comb_thresh_l, in case comb_thresh_l is not explicitly defined.
const double SnowStation::comb_thresh_l_ratio = 0.75;

/// Volumetric ice content (1), i.e., about 46 kg m-3
const double SnowStation::comb_thresh_ice = 0.05;
const double SnowStation::comb_thresh_water = 0.01; ///< Water content (1)
const double SnowStation::comb_thresh_dd = 0.2;     ///< Dendricity (1)
const double SnowStation::comb_thresh_sp = 0.05;    ///< Sphericity (1)
const double SnowStation::comb_thresh_rg = 0.125;   ///< Grain radius (mm)

RunInfo::RunInfo()
            : version(SN_VERSION), version_num( getNumericVersion(SN_VERSION) ), computation_date(getRunDate()),
              compilation_date(getCompilationDate()), user(IOUtils::getLogName()), hostname(IOUtils::getHostName()) {}

RunInfo::RunInfo(const RunInfo& orig)
            : version(orig.version), version_num(orig.version_num), computation_date(orig.computation_date),
              compilation_date(orig.compilation_date), user(orig.user), hostname(orig.hostname) {}

double RunInfo::getNumericVersion(std::string version_str)
{
	//remove any '-' used for formatting the date
	version_str.erase(std::remove_if(version_str.begin(), version_str.end(), [] (char c) { return c=='-'; }), version_str.end());
	//keep only the first '.' and remove the other ones, if any
	const size_t pos = version_str.find('.');
	version_str.erase(std::remove_if(version_str.begin()+pos+1, version_str.end(), [] (char c) { return c=='.'; }), version_str.end());
	return atof( version_str.c_str() );
}

mio::Date RunInfo::getRunDate()
{
	Date localdate;
	localdate.setFromSys();
	return localdate;
}

std::string RunInfo::getCompilationDate()
{
	std::stringstream ss;
	ss << __DATE__ << ", " << __TIME__;
	return ss.str();
}

void ZwischenData::reset()
{
	hoar24.resize(48, 0.0);
	drift24.resize(48, 0.0);
	hn3.resize(144, 0.0);
	hn24.resize(144, 0.0);
}

std::ostream& operator<<(std::ostream& os, const ZwischenData& data)
{
	const size_t s_hoar24 = data.hoar24.size();
	os.write(reinterpret_cast<const char*>(&s_hoar24), sizeof(size_t));
	os.write(reinterpret_cast<const char*>(&data.hoar24[0]), static_cast<streamsize>(s_hoar24*sizeof(data.hoar24[0])));
	os.write(reinterpret_cast<const char*>(&data.drift24[0]), static_cast<streamsize>(s_hoar24*sizeof(data.drift24[0])));

	const size_t s_hn3 = data.hn3.size();
	os.write(reinterpret_cast<const char*>(&s_hn3), sizeof(size_t));
	os.write(reinterpret_cast<const char*>(&data.hn3[0]), static_cast<streamsize>(s_hn3*sizeof(data.hn3[0])));
	os.write(reinterpret_cast<const char*>(&data.hn24[0]), static_cast<streamsize>(s_hn3*sizeof(data.hn24[0])));
	return os;
}

std::istream& operator>>(std::istream& is, ZwischenData& data)
{
	size_t s_hoar24, s_hn3;
	is.read(reinterpret_cast<char*>(&s_hoar24), sizeof(size_t));
	data.hoar24.resize(s_hoar24);
	data.drift24.resize(s_hoar24);
	is.read(reinterpret_cast<char*>(&data.hoar24[0]), static_cast<streamsize>(s_hoar24*sizeof(data.hoar24[0])));
	is.read(reinterpret_cast<char*>(&data.drift24[0]), static_cast<streamsize>(s_hoar24*sizeof(data.drift24[0])));

	is.read(reinterpret_cast<char*>(&s_hn3), sizeof(size_t));
	data.hn3.resize(s_hn3);
	data.hn24.resize(s_hn3);
	is.read(reinterpret_cast<char*>(&data.hn3[0]), static_cast<streamsize>(s_hn3*sizeof(data.hn3[0])));
	is.read(reinterpret_cast<char*>(&data.hn24[0]), static_cast<streamsize>(s_hn3*sizeof(data.hn24[0])));
	return is;
}

SnowProfileLayer::SnowProfileLayer()
                  : profileDate(), stationname(), loc_for_snow(0), loc_for_wind(0),
                    depositionDate(), height(0.), rho(0.), T(0.), gradT(0.), v_strain_rate(0.),
                    theta_i(0.), theta_w(0.), theta_a(0.),
                    grain_size(0.), bond_size(0.), dendricity(0.), sphericity(0.), ogs(0.),
                    coordin_num(0.), marker(0), type(0), hard(IOUtils::nodata) {}

/**
 * @brief Generates a snow profile layer from element and upper node data
 * @param dateOfProfile
 * @param Edata
 * @param Ndata
 */
void SnowProfileLayer::generateLayer(const ElementData& Edata, const NodeData& Ndata)
{
	depositionDate = Edata.depositionDate;
	height = M_TO_CM(Ndata.z + Ndata.u);
	T = IOUtils::K_TO_C(Ndata.T);
	gradT = Edata.gradT;
	rho = Edata.Rho;
	theta_i = Edata.theta[ICE];
	theta_w = Edata.theta[WATER];
	theta_a = Edata.theta[AIR];
	grain_size = 2. * Edata.rg;
	bond_size = 2. * Edata.rb;
	dendricity = Edata.dd;
	sphericity = Edata.sp;
	ogs = Edata.ogs; // in mm
	coordin_num = Edata.N3;
	marker = static_cast<unsigned short int>( Edata.mk%100 );
	type = Edata.type;
	v_strain_rate = fabs(Edata.Eps_vDot);
	hard = Edata.hard;
}

/**
 * @brief Generates a surface hoar layer from top element and node data
 * @param dateOfProfile
 * @param Edata
 * @param Ndata
 */
void SnowProfileLayer::generateLayer(const ElementData& Edata, const NodeData& Ndata, const mio::Date& dateOfProfile, const double hoar_density_surf)
{
	const double hoar_size = Ndata.hoar/hoar_density_surf; // (m)

	depositionDate = dateOfProfile;
	height = M_TO_CM(Ndata.z + Ndata.u) + M_TO_CM(hoar_size);
	rho = hoar_density_surf;
	T = IOUtils::K_TO_C(Ndata.T + (2./3.)*hoar_size*Edata.gradT);
	gradT = Edata.gradT;
	v_strain_rate = 0.;
	theta_i = hoar_density_surf/Constants::density_ice;
	theta_w = 0.;
	theta_a = 1. - theta_i;
	grain_size = M_TO_MM(hoar_size);
	bond_size = grain_size/3.;
	dendricity = 0.;
	sphericity = 0.;
	ogs = std::min(4.e-1, grain_size); // in mm, see opticalEquivalentGrainSize();
	coordin_num = 2.;
	marker = 3;
	type = 660;
	hard = 1;
}

/**
 * @brief Generates a snow profile from snow station data (1 element = 1 layer)
 * @param dateOfProfile
 * @param Xdata
 * @param hoar_density_surf
 * @param hoar_min_size_surf
 */
std::vector<SnowProfileLayer> SnowProfileLayer::generateProfile(const mio::Date& dateOfProfile, const SnowStation& Xdata, const double hoar_density_surf, const double hoar_min_size_surf)
{
	const size_t nE = Xdata.getNumberOfElements();
	const vector<NodeData>& NDS = Xdata.Ndata;
	const vector<ElementData>& EMS = Xdata.Edata;
	const double cos_sl = Xdata.cos_sl;
	const bool surf_hoar = (NDS[nE].hoar > (hoar_density_surf * MM_TO_M(hoar_min_size_surf)));

	// Generate the profile data from the element data (1 layer = 1 element)
	unsigned char snowloc = 0;
	string mystation = Xdata.meta.getStationID();
	if (isdigit(mystation[mystation.length()-1])) {
		snowloc = static_cast<unsigned char>( mystation[mystation.length()-1] - '0' ); //trick to convert the number as char to a number
		if (mystation.length() > 2)
			mystation = mystation.substr(0, mystation.length()-1);
	}

	const size_t nL = surf_hoar? (nE+1 - Xdata.SoilNode) : (nE - Xdata.SoilNode);
	std::vector<SnowProfileLayer> Pdata(nL);

	for(size_t ll=0, e=Xdata.SoilNode; ll<nL; ll++, e++) { // We dump only snow layers
		// Write profile meta data
		Pdata[ll].profileDate = dateOfProfile;
		Pdata[ll].stationname = mystation;
		Pdata[ll].loc_for_snow = snowloc;
		Pdata[ll].loc_for_wind = 1;

		// Write snow layer data
		if (e < nE) {
			Pdata[ll].generateLayer(EMS[e], NDS[e+1]);
		} else { // add a SH layer
			Pdata[ll].generateLayer(EMS[nE-1], NDS[nE], dateOfProfile, hoar_density_surf);
		}
		Pdata[ll].height = (Pdata[ll].height - Xdata.Ground)/cos_sl;
	}

	return Pdata;
}

/**
 * @brief Determines the averaged quantities of the current layer with another layer
 * @param Lp1 Thickness (weight) of layer Pdata
 * @param Lp0 Thickness (weight) of current layer
 * @param profile_layer to average with
 */
void SnowProfileLayer::average(const double& Lp0, const double& Lp1, const SnowProfileLayer& profile_layer)
{
	const double layerThickness = Lp0 + Lp1;

	height += Lp1;
	if (Lp1 > Lp0) {
		depositionDate = profile_layer.depositionDate;
	}
	rho         = (Lp1*profile_layer.rho + Lp0*rho) / layerThickness;
	T           = profile_layer.T;
	gradT       = (Lp1*profile_layer.gradT + Lp0*gradT) / layerThickness;
	v_strain_rate = (Lp1*profile_layer.v_strain_rate + Lp0*v_strain_rate) / layerThickness;
	theta_w     = (Lp1*profile_layer.theta_w + Lp0*theta_w) / layerThickness;
	theta_i     = (Lp1*profile_layer.theta_i + Lp0*theta_i) / layerThickness;
	dendricity  = (Lp1*profile_layer.dendricity + Lp0*dendricity) / layerThickness;
	sphericity  = (Lp1*profile_layer.sphericity + Lp0*sphericity) / layerThickness;
	coordin_num = (Lp1*profile_layer.coordin_num + Lp0*coordin_num) / layerThickness;
	grain_size  = (Lp1*profile_layer.grain_size + Lp0*grain_size) / layerThickness;
	ogs         = (Lp1*profile_layer.ogs + Lp0*ogs) / layerThickness;
	bond_size   = (Lp1*profile_layer.bond_size + Lp0*bond_size) / layerThickness;
	hard        = (Lp1*profile_layer.hard + Lp0*hard) / layerThickness;
	marker      = std::max(profile_layer.marker, marker);
}

const std::string BoundCond::toString() const
{
	std::ostringstream os;
	os << "<BoundCond>\n";
	os << "\tlw_out=" << lw_out << " lw_net=" << lw_net << "\n";
	os << "\tQsensible=" << qs << " Qlatent=" << ql << " Qrain=" << qr << " Qgeo=" << qg << "\n";
	os <<"</BoundCond>\n";
	return os.str();
}

void BoundCond::reset()
{
	lw_out = 0.;   ///< outgoing longwave radiation
	lw_net = 0.;   ///< net longwave radiation
	qs = 0.;       ///< sensible heat
	ql = 0.;       ///< latent heat
	qr = 0.;       ///< rain energy
	qg = 0.;       ///< heat flux at lower boundary
}

SurfaceFluxes::SurfaceFluxes()
  : lw_in(0.), lw_out(0.), lw_net(0.), qs(0.), ql(0.), hoar(0.), qr(0.), qg(0.), qg0(0.), sw_hor(0.),
    sw_in(0.), sw_out(0.), qw(0.), sw_dir(0.), sw_diff(0.), pAlbedo(0.), mAlbedo(0.), dIntEnergy(0.), dIntEnergySoil(0.), meltFreezeEnergy(0.), meltFreezeEnergySoil(0.),
    drift(0.), mass(N_MASS_CHANGES, 0.), load(SnowStation::number_of_solutes), dhs_corr(0.), cRho_hn(Constants::undefined), mRho_hn(Constants::undefined) {}

void SurfaceFluxes::reset(const bool& cumsum_mass)
{
	if (cumsum_mass) { // Do not reset cumulated mass balance
		lw_in   = 0.;
		lw_out  = 0.;
		lw_net  = 0.;
		qs      = 0.;
		ql      = 0.;
		qr      = 0.;
		qg      = 0.;
		qg0     = 0.;
		sw_hor  = 0.;
		sw_in   = 0.;
		sw_out  = 0.;
		qw      = 0.;
		sw_dir  = 0.;
		sw_diff = 0.;
		pAlbedo = 0.;
		mAlbedo = 0.;
		dIntEnergy = 0.;
		dIntEnergySoil = 0.;
		meltFreezeEnergy = 0.;
		meltFreezeEnergySoil = 0.;
		mass[MS_HNW] = 0.;
		mass[MS_RAIN] = 0.;
	} else {
		*this = SurfaceFluxes(); //reset everything
	}
}

/**
* @brief Compute ground heat flux at soil/snow boundary
* @param Xdata
*/
void SurfaceFluxes::compSnowSoilHeatFlux(const SnowStation& Xdata) {
	if (Xdata.SoilNode > 0) { // with soil
		const ElementData& E_snow = Xdata.Edata[Xdata.SoilNode];
		const ElementData& E_soil = Xdata.Edata[Xdata.SoilNode-1];

		if (Xdata.getNumberOfElements()-1 < Xdata.SoilNode) { // with soil but no snow
			qg0 += -E_soil.k[TEMPERATURE] * E_soil.gradT;
		} else { // with soil & snow
			qg0 += ( ( -E_snow.k[TEMPERATURE] * E_snow.gradT ) + ( -E_soil.k[TEMPERATURE] * E_soil.gradT ) ) / 2.;
			// Take care of energy flow between snow and soil in case of shortwave absorption by the soil:
			qg0 -= E_soil.sw_abs;
		}

	} else if (Xdata.getNumberOfElements() > 0) { // without soil but with snow
		if ((Xdata.getNumberOfElements() < 3) && (Xdata.Edata[0].theta[WATER] >= 0.9 * Xdata.Edata[0].res_wat_cont)) {
			qg0 += 0.;
		} else {
			qg0 += -Xdata.Edata[0].k[TEMPERATURE] * Xdata.Edata[0].gradT;
		}
	} else { // neither soil nor snow
		qg0 = Constants::undefined;
	}
}

/**
 * @brief Assign surface data from SnowStation and BoundCond to SurfaceFluxes.
 * @param Bdata
 * @param Xdata
 * @param Mdata
 */
void SurfaceFluxes::collectSurfaceFluxes(const BoundCond& Bdata,
                                         SnowStation& Xdata, const CurrentMeteo& Mdata)
{
	// 1) Short wave fluxes and Albedo.
	//     Depending on settings (sw_mode) and conditions,
	//     sw_in and sw_out may differ slightly from the original input
	sw_in  += Mdata.iswr;
	sw_out += Mdata.rswr;
	qw     += Mdata.iswr - Mdata.rswr;

	pAlbedo += Xdata.pAlbedo;
	if (Mdata.mAlbedo != Constants::undefined && mAlbedo != Constants::undefined)
		mAlbedo += Mdata.mAlbedo;
	else
		mAlbedo = Constants::undefined;

	// 2) Long wave fluxes.
	lw_out += Bdata.lw_out;
	lw_net += Bdata.lw_net;
	if (Mdata.lw_net == IOUtils::nodata) {
		// Default
		lw_in  +=  Atmosphere::blkBody_Radiation(Mdata.ea, Mdata.ta);
	} else {
		// NET_LW provided
		lw_in  +=  Bdata.lw_net + Bdata.lw_out;
	}

	// 3) Turbulent fluxes.
	qs += Bdata.qs;
	//ql += Bdata.ql; //HACK needed because latent heat ql not linearized w/ respect to Tss!!!
	qr += Bdata.qr;

	// 4) Ground heat fluxes
	//    The ground heat flux at soil/snow boundary is computed after compTemperatureProfile
	qg += Bdata.qg;

	// 5) Change of internal energy
	if (Xdata.getNumberOfElements() > Xdata.SoilNode) {
		dIntEnergy += Xdata.dIntEnergy;
		meltFreezeEnergy += Xdata.meltFreezeEnergy;
	}
	if(Xdata.SoilNode>0) {
		dIntEnergySoil += Xdata.dIntEnergySoil;
		// Now take care of the source and sink terms:
		dIntEnergySoil += (mass[MS_SOIL_RUNOFF] * Constants::specific_heat_water * (Xdata.Edata[0].Te - Constants::meltfreeze_tk));
		if (Xdata.SoilNode <  Xdata.getNumberOfElements()) {
			dIntEnergySoil -= mass[MS_SNOWPACK_RUNOFF] * Constants::specific_heat_water * (Xdata.Edata[Xdata.SoilNode].Te - Constants::meltfreeze_tk);
		}
		if (Xdata.SoilNode == Xdata.getNumberOfElements()) {
			//Note: at this stage, MS_RAIN is still in kg/m^2! In Main.cc, it is recalculated to kg/m^2/h if PRECIP_RATES==TRUE.
			dIntEnergySoil -= (mass[MS_RAIN] + mass[MS_EVAPORATION] + mass[MS_SUBLIMATION]) * Constants::specific_heat_water * (Xdata.Edata[Xdata.SoilNode-1].Te - Constants::meltfreeze_tk);
		}
		meltFreezeEnergySoil += Xdata.meltFreezeEnergySoil;
	}

	// 6) Collect total masses of snowpack
	mass[MS_TOTALMASS] = mass[MS_SWE] = mass[MS_WATER] = mass[MS_WATER_SOIL]=  mass[MS_ICE_SOIL]= 0.;
	Xdata.compSnowpackMasses();
	mass[MS_TOTALMASS] = Xdata.mass_sum;
	mass[MS_SWE] = Xdata.swe;
	mass[MS_WATER] = Xdata.lwc_sum;
	mass[MS_WATER_SOIL] = Xdata.lwc_sum_soil;
	mass[MS_ICE_SOIL] = Xdata.swc_sum_soil;

	if (Xdata.Seaice != NULL) {
		//mass[MS_FLOODING] += Xdata.Seaice->TotalFloodingBucket;
		//Xdata.Seaice->TotalFloodingBucket = 0.;
	} else {
		//mass[MS_FLOODING] = Constants::undefined;
	}
}

/**
 * @brief If multiple surface fluxes have been summed over multiple time steps, the
 * fluxes then need to be averaged by the number of steps. The albedos are also
 * averaged in this method.
 * @param factor Averaging factor (for example, 1/Nsteps)
 */
void SurfaceFluxes::multiplyFluxes(const double& factor)
{
	lw_in *= factor;
	lw_out *= factor;
	lw_net *= factor;
	qs *= factor;
	ql *= factor;
	qr *= factor;
	qg *= factor;
	qg0 *= factor;
	sw_hor *= factor;
	sw_in *= factor;
	sw_out *= factor;
	qw *= factor;
	sw_dir *= factor;
	sw_diff *= factor;
	if (pAlbedo != Constants::undefined)
		pAlbedo *= factor;
	if (mAlbedo != Constants::undefined)
		mAlbedo *= factor;
}

std::ostream& operator<<(std::ostream& os, const SurfaceFluxes& data)
{
	os.write(reinterpret_cast<const char*>(&data.lw_in), sizeof(data.lw_in));
	os.write(reinterpret_cast<const char*>(&data.lw_out), sizeof(data.lw_out));
	os.write(reinterpret_cast<const char*>(&data.lw_net), sizeof(data.lw_net));
	os.write(reinterpret_cast<const char*>(&data.qs), sizeof(data.qs));
	os.write(reinterpret_cast<const char*>(&data.ql), sizeof(data.ql));
	os.write(reinterpret_cast<const char*>(&data.hoar), sizeof(data.hoar));
	os.write(reinterpret_cast<const char*>(&data.qr), sizeof(data.qr));
	os.write(reinterpret_cast<const char*>(&data.qg), sizeof(data.qg));
	os.write(reinterpret_cast<const char*>(&data.qg0), sizeof(data.qg0));
	os.write(reinterpret_cast<const char*>(&data.sw_hor), sizeof(data.sw_hor));
	os.write(reinterpret_cast<const char*>(&data.sw_in), sizeof(data.sw_in));
	os.write(reinterpret_cast<const char*>(&data.sw_out), sizeof(data.sw_out));
	os.write(reinterpret_cast<const char*>(&data.qw), sizeof(data.qw));
	os.write(reinterpret_cast<const char*>(&data.sw_dir), sizeof(data.sw_dir));
	os.write(reinterpret_cast<const char*>(&data.sw_diff), sizeof(data.sw_diff));
	os.write(reinterpret_cast<const char*>(&data.pAlbedo), sizeof(data.pAlbedo));
	os.write(reinterpret_cast<const char*>(&data.mAlbedo), sizeof(data.mAlbedo));
	os.write(reinterpret_cast<const char*>(&data.dIntEnergy), sizeof(data.dIntEnergy));
	os.write(reinterpret_cast<const char*>(&data.dIntEnergySoil), sizeof(data.dIntEnergySoil));
	os.write(reinterpret_cast<const char*>(&data.meltFreezeEnergy), sizeof(data.meltFreezeEnergy));
	os.write(reinterpret_cast<const char*>(&data.meltFreezeEnergySoil), sizeof(data.meltFreezeEnergySoil));

	os.write(reinterpret_cast<const char*>(&data.drift), sizeof(data.drift));

	const size_t s_mass = data.mass.size();
	os.write(reinterpret_cast<const char*>(&s_mass), sizeof(size_t));
	os.write(reinterpret_cast<const char*>(&data.mass[0]), static_cast<streamsize>(s_mass*sizeof(data.mass[0])));

	const size_t s_load = data.load.size();
	os.write(reinterpret_cast<const char*>(&s_load), sizeof(size_t));
	os.write(reinterpret_cast<const char*>(&data.load[0]), static_cast<streamsize>(s_load*sizeof(data.load[0])));

	os.write(reinterpret_cast<const char*>(&data.dhs_corr), sizeof(data.dhs_corr));
	os.write(reinterpret_cast<const char*>(&data.cRho_hn), sizeof(data.cRho_hn));
	os.write(reinterpret_cast<const char*>(&data.mRho_hn), sizeof(data.mRho_hn));
	return os;
}

std::istream& operator>>(std::istream& is, SurfaceFluxes& data)
{
	is.read(reinterpret_cast<char*>(&data.lw_in), sizeof(data.lw_in));
	is.read(reinterpret_cast<char*>(&data.lw_out), sizeof(data.lw_out));
	is.read(reinterpret_cast<char*>(&data.lw_net), sizeof(data.lw_net));
	is.read(reinterpret_cast<char*>(&data.qs), sizeof(data.qs));
	is.read(reinterpret_cast<char*>(&data.ql), sizeof(data.ql));
	is.read(reinterpret_cast<char*>(&data.hoar), sizeof(data.hoar));
	is.read(reinterpret_cast<char*>(&data.qr), sizeof(data.qr));
	is.read(reinterpret_cast<char*>(&data.qg), sizeof(data.qg));
	is.read(reinterpret_cast<char*>(&data.qg0), sizeof(data.qg0));
	is.read(reinterpret_cast<char*>(&data.sw_hor), sizeof(data.sw_hor));
	is.read(reinterpret_cast<char*>(&data.sw_in), sizeof(data.sw_in));
	is.read(reinterpret_cast<char*>(&data.sw_out), sizeof(data.sw_out));
	is.read(reinterpret_cast<char*>(&data.qw), sizeof(data.qw));
	is.read(reinterpret_cast<char*>(&data.sw_dir), sizeof(data.sw_dir));
	is.read(reinterpret_cast<char*>(&data.sw_diff), sizeof(data.sw_diff));
	is.read(reinterpret_cast<char*>(&data.pAlbedo), sizeof(data.pAlbedo));
	is.read(reinterpret_cast<char*>(&data.mAlbedo), sizeof(data.mAlbedo));
	is.read(reinterpret_cast<char*>(&data.dIntEnergy), sizeof(data.dIntEnergy));
	is.read(reinterpret_cast<char*>(&data.dIntEnergySoil), sizeof(data.dIntEnergySoil));
	is.read(reinterpret_cast<char*>(&data.meltFreezeEnergy), sizeof(data.meltFreezeEnergy));
	is.read(reinterpret_cast<char*>(&data.meltFreezeEnergySoil), sizeof(data.meltFreezeEnergySoil));

	is.read(reinterpret_cast<char*>(&data.drift), sizeof(data.drift));

	size_t s_mass;
	is.read(reinterpret_cast<char*>(&s_mass), sizeof(size_t));
	data.mass.resize(s_mass);
	is.read(reinterpret_cast<char*>(&data.mass[0]), static_cast<streamsize>(s_mass*sizeof(data.mass[0])));

	size_t s_load;
	is.read(reinterpret_cast<char*>(&s_load), sizeof(size_t));
	data.load.resize(s_load);
	is.read(reinterpret_cast<char*>(&data.load[0]), static_cast<streamsize>(s_load*sizeof(data.load[0])));

	is.read(reinterpret_cast<char*>(&data.dhs_corr), sizeof(data.dhs_corr));
	is.read(reinterpret_cast<char*>(&data.cRho_hn), sizeof(data.cRho_hn));
	is.read(reinterpret_cast<char*>(&data.mRho_hn), sizeof(data.mRho_hn));
	return is;
}



/**
 * @brief Initialize all the CData elements value with values by default or
 *with values read from the SNO file.
 *This function is called in SnowStation::initialize, whch is called by XXX in the main().
 * @param snow soil data SN_SNOWSOIL_DATA& SSdata created in the main.
 * @author Adrien Michel
 */

void CanopyData::initialize(const SN_SNOWSOIL_DATA& SSdata, const bool useCanopyModel, const bool isAlpine3D){

	int_cap_snow = SSdata.Canopy_int_cap_snow; //iMax in Gouttevin,2015
	if(useCanopyModel && (int_cap_snow < 0.0 || int_cap_snow == mio::IOUtils::nodata ))
	{
		if(!isAlpine3D){
			std::stringstream msg;
			msg << "Value provided for CanopySnowIntCapacity(" << int_cap_snow << ") in soil file is not valid, the default value of 5.9 sill be used.";
			prn_msg(__FILE__, __LINE__, "wrn", Date(),msg.str().c_str());
		}
		int_cap_snow = 5.9;
	}

	/// Specific interception capacity for rain (I_LAI) (mm/LAI)
	int_cap_rain = 0.3;
	/** Coef in interception function, see (Pomeroy et al,1998) where a value of 0.7 was
	 * found to be appropriate for hourly time-step, but smaller time steps require smaller
	 * values, 0.5 was found reasoanble by using the SnowMIP2 data (2007-12-09)
	*/
	interception_timecoef = 0.5;

	/// RADIATION BALANCE
	can_alb_dry = SSdata.Canopy_alb_dry;  // Albedo of dry canopy (calibr: 0.09, Alptal)
	if(useCanopyModel &&  (can_alb_dry < 0.0 || can_alb_dry> 1.0 || can_alb_dry == mio::IOUtils::nodata ))
{
		if(!isAlpine3D){
			std::stringstream msg;
			msg << "Value provided for CanopyAlbedoDry (" << can_alb_dry << ") in soil file is not valid, the default value of 0.11 will be used.";
			prn_msg(__FILE__, __LINE__, "wrn", Date(),msg.str().c_str());
		}
		can_alb_dry = 0.11;
	}

	can_alb_wet = SSdata.Canopy_alb_wet;  // Albedo of wet canopy (calibr: 0.09, Alptal)
	if(useCanopyModel &&  (can_alb_wet < 0.0 || can_alb_wet > 1.0 ||  can_alb_wet == mio::IOUtils::nodata ))
	{
		if(!isAlpine3D){
			std::stringstream msg;
			msg << "Value provided for CanopyAlbedoWet (" << can_alb_wet << ") in soil file is not valid, the default value of 0.11 will be used.";
			prn_msg(__FILE__, __LINE__, "wrn", Date(),msg.str().c_str());
		}
		can_alb_wet = 0.11;
	}

	can_alb_snow = SSdata.Canopy_alb_snow;  // Albedo of snow covered albedo (calibr: 0.35, Alptal)
	if(useCanopyModel &&  (can_alb_snow < 0.0 || can_alb_snow > 1.0 || can_alb_snow == mio::IOUtils::nodata ))
	{
		if(!isAlpine3D){
			std::stringstream msg;
			msg << "Value provided for CanopyAlbedoSnow (" << can_alb_snow << ") in soil file is not valid, the default value of 0.35 will be used.";
			prn_msg(__FILE__, __LINE__, "wrn", Date(),msg.str().c_str());
		}
		can_alb_snow = 0.35;
	}

	krnt_lai = .75;       // Radiation transmissivity parameter, in the range 0.4-0.8 if the true LAI is used; higher if optical LAI is used.
	// (calibrated on Alptal)
	can_diameter = SSdata.Canopy_diameter;  // average canopy (tree) diameter [m], parameter in the new radiation transfer model
	if(!isAlpine3D && useCanopyModel &&  (can_diameter < 0.0 || can_diameter == mio::IOUtils::nodata ))
	{
		if(!isAlpine3D){
			std::stringstream msg;
			msg << "Value provided for CanopyDiameter (" << can_diameter << ") in soil file is not valid, the default value of 1.0 will be used.";
			prn_msg(__FILE__, __LINE__, "wrn", Date(),msg.str().c_str());
		}
		can_diameter = 1.0;
	}

	// ENERGY BALANCE
	// parameters for HeatMass and 2layercanopy
	biomass_heat_capacity = 2800.;	// from Linroth et al., 2013 (J Kg-1 K-1)
	biomass_density = 900.;		// from Linroth et al., 2013 (Kg m-3)

	lai_frac_top_default = SSdata.Canopy_lai_frac_top_default;	// fraction of total LAI that is attributed to the uppermost layer. Here calibrated for Alptal.
	if(!isAlpine3D && useCanopyModel &&  (lai_frac_top_default < 0.0 || lai_frac_top_default > 1.0 || lai_frac_top_default == mio::IOUtils::nodata ))
	{
		if(!isAlpine3D){
			std::stringstream msg;
			msg << "Value provided for CanopyFracLAIUpperLayer (" << lai_frac_top_default << ") in soil file is not valid, the default value of 0.5 will be used.";
			prn_msg(__FILE__, __LINE__, "wrn", Date(),msg.str().c_str());
		}
		lai_frac_top_default = 0.5;
	}

	trunk_frac_height = 0.2;  // (optional) fraction of total tree height occupied by trunks,
	// used to calculate direct solar insolation of trunks.
	trunkalb = 0.09;  // trunk albedo
	et = 1.;  // trunk emissivity
	///  TURBULENT HEAT EXCHANGE
	/// Stab. corr. aerodyn. resist. above and below canopy: 0=off and 1=on (Monin-Obukhov formulation)
	canopy_stabilitycorrection = true;
	/// Ratio between canopy height and roughness length
	roughmom_to_canopyheight_ratio = 0.10;
	/// As above for displacement height
	displ_to_canopyheight_ratio = 0.6667;
	/**
	* Fractional increase of aerodynamic resistance for evaporation of intercepted snow.
	* - 10.0 from Koivusalo and Kokkonen (2002)
	* - 8.0 calibration with Alptal data
	*/
	raincrease_snow = 10.0;

	/// @brief Maximum allowed canopy temperature change (K hr-1)
	canopytemp_maxchange_perhour = 7.0;
	/// @brief (~=1, but Not allowed to be exactly 1)
	roughheat_to_roughmom_ratio = 0.9999;
	/// @brief minimum heat exchange (Wm-2K-1) at zero wind
	can_ch0 = 3.;
	/// @brief 1+CAN_RS_MULT = maximum factor to increase Cdata->rs below canopy
	can_rs_mult = 3.0;
	/// @brief TRANSPIRATION
	/// @brief Minimum canopy surface resistance, 500 (sm-1) is for needle leaf treas van den Hurk et al (2000) *75% Gustafsson et al (2003)
	rsmin = 375.0;
	/**
	 * @brief gd (Pa-1) parameter for canopy surface resistance response to vapour pressure:
	 * - 0.0003 = trees (needle or broadleafs)
	 * - 0=crops, grass, tundra etc
	 */
	f3_gd = 0.0003;
	/// @brief Root depth, determining the soil layers influenced by root water uptake
	rootdepth = 1.0;
	/// @brief Wilting point, defined as a fraction of water content at field capacity (-)
	wp_fraction = 0.17;
	/// @brief Wilting point pressure head, when using Richards equation for soil.
	h_wilt = -1.55E6;
	//@}

	// INITIALIZE CANOPY DATA
	// State variable
	temp = 273.15; // temperature (K)
	storage = 0.0; // intercepted water (kg m-2 or mm Water Equivalent)
	ec = 1.0; ///< longwave emissivity (1)
// parameters
	lai = SSdata.Canopy_LAI;
	if(useCanopyModel && (lai < 0.0 || lai == mio::IOUtils::nodata ))
	{
		std::stringstream msg;
		msg << "Value provided for LAI (" << lai << ") in soil file is not valid.";
		throw UnknownValueException(msg.str(), AT);
	}

	z0m = height*0.1;
	z0h = z0m*0.1;
	zdispl = height*0.66;

	height = SSdata.Canopy_Height;
	if(useCanopyModel && (height < 0.0 || height == mio::IOUtils::nodata ))
	{
		std::stringstream msg;
		msg << "Value provided for height (" << height << ") in soil file is not ialid.";
		throw UnknownValueException(msg.str(), AT);
	}

	direct_throughfall = SSdata.Canopy_Direct_Throughfall;
	if(useCanopyModel && (direct_throughfall < 0.0 || direct_throughfall >1.0 || direct_throughfall == mio::IOUtils::nodata ))
	{
		std::stringstream msg;
		msg << "Value provided for direct throughfall (" << direct_throughfall << ") in soil file is not valid.";
		throw UnknownValueException(msg.str(), AT);
	}

	sigf= 1.-exp(-krnt_lai * (lai));; ///< radiation transmissivity (1)

	// aerodynamic resistances
	ra = 0.; ///< from canopy air to reference height
	rc = 0.; ///< from canopy to canopy air
	rs = 0.; ///< from subsurface to canpopy air
	rstransp = 0.; //< stomatal surface resistance for transpiration
	// Averaged variables
	canopyalb = can_alb_dry; ///< canopy albedo [-]
	totalalb=0; ///< total albedo above canopy and snow/soil surface [-]
	wetfraction = 0.; ///< fraction of canopy covered by interception [-]
	intcapacity = 0.; ///< maximum interception storage [mm]
	// Radiations
	rswrac = 0.; ///< upward shortwave above canopy
	iswrac = 0.; ///< downward shortwave radiation above canopy
	rswrbc = 0.; ///< upward shortwave below canopy
	iswrbc = 0.; ///< downward shortwave radiation below canopy
	ilwrac = 0.; ///< downward longwave radiation ABOVE canopy
	rlwrac = 0.; ///< upward longwave radiation ABOVE canopy
	ilwrbc = 0.; ///< downward longwave radiation BELOW canopy
	rlwrbc = 0.; ///< upward longwave radiation BELOW canopy
	rsnet = 0.; ///< net shortwave radiation
	rlnet = 0.; ///< net longwave radiation
	// Turbulent fluxes
	sensible = 0.;
	latent = 0.;
	latentcorr = 0.;
	// Evap fluxes
	transp = 0.;
	intevap = 0.;
	// Mass fluxes
	interception = 0.;
	throughfall = 0.;
	snowunload = 0.;

	snowfac = 0.; ///< snowfall above canopy
	rainfac = 0.; ///< rainfall above canopy
	liquidfraction = 0.;
	sigftrunk = 0.; ///< radiation interception cross section for trunk layer ()
	Ttrunk = 273.15; // trunk temperature (K)
	CondFluxCanop = 0.; ///< biomass heat storage flux towards Canopy (if 1L) towards Leaves (if 2L). (>0 towards canopy)
	CondFluxTrunks = 0.; ///< biomass heat storage flux towards Trunks (if 2L)
	LWnet_Trunks = 0.; ///< net LW to trunks (>0 towards trunks)
	SWnet_Trunks= 0.; ///< net SW to trunks (>0 towards trunks)
	QStrunks = 0.; ///< sensible heat flux from trunks (>0 if heat lost from trunk)
	forestfloor_alb = 0.; ///< albedo of the forest floor
	BasalArea = SSdata.Canopy_BasalArea; ///< basal area of trees on the stand
	if(useCanopyModel && (BasalArea < 0.0 || BasalArea == mio::IOUtils::nodata ))
	{
		if(!isAlpine3D){
			std::stringstream msg;
			msg << "Value provided for CanopyBasalArea (" << BasalArea << ") in soil file is not valid, the default value of 	0.004 will be used.";
			prn_msg(__FILE__, __LINE__, "wrn", Date(),msg.str().c_str());
		}
		BasalArea=0.004;
	}

	HMLeaves=3.*4190.; ///< Leaves heat mass (J K-1 /m2 ground surface)
	HMTrunks=30.*4190.; ///< Trunks heat mass (J K-1 /m2 ground surface)
}

void CanopyData::reset(const bool& cumsum_mass)
{
	if (cumsum_mass) { // Do not reset cumulated mass balance
		// radiation
		rswrac=0.;
		iswrac=0.;
		rswrbc=0.;
		iswrbc=0.;
		ilwrac=0.;
		rlwrac=0.;
		ilwrbc=0.;
		rlwrbc=0.;
		rsnet=0.;
		rlnet=0.;
		// turbulent heat fluxes
		sensible=0.0;
		latent=0.0;
		latentcorr=0.0;
		// 2layer canopy model
		CondFluxCanop = 0.;
		CondFluxTrunks = 0.;
		QStrunks = 0.;
		LWnet_Trunks = 0.;
		SWnet_Trunks = 0.;
		forestfloor_alb = 0.;
		// auxiliaries
		canopyalb=0.0;
		totalalb=0.0;
		intcapacity=0.0;
	} else {
		initializeSurfaceExchangeData();
	}
}

/**
 * @brief If multiple fluxes have been summed over multiple time steps, the
 * fluxes then need to be averaged by the number of steps. The albedos are also
 * averaged in this method.
 * @param factor Averaging factor (for example, 1/Nsteps)
 */
void CanopyData::multiplyFluxes(const double& factor)
{
	rswrac *= factor;
	iswrac *= factor;
	rswrbc *= factor;
	iswrbc *= factor;
	ilwrac *= factor;
	rlwrac *= factor;
	ilwrbc *= factor;
	rlwrbc *= factor;
	rsnet *= factor;
	rlnet *= factor;
	// turbulent heat fluxes
	sensible *= factor;
	latent *= factor;
	latentcorr *= factor;
	// 2Layer canopy model
	CondFluxCanop *= factor;
	CondFluxTrunks *= factor;
	QStrunks *= factor;
	LWnet_Trunks *= factor;
	SWnet_Trunks *= factor;
	forestfloor_alb *= factor;
	// auxiliaries
	canopyalb *= factor;
	totalalb *= factor;
	intcapacity *= factor;
}

std::ostream& operator<<(std::ostream& os, const CanopyData& data)
{
	os.write(reinterpret_cast<const char*>(&data.storage), sizeof(data.storage));
	os.write(reinterpret_cast<const char*>(&data.temp), sizeof(data.temp));
	os.write(reinterpret_cast<const char*>(&data.sigf), sizeof(data.sigf));
	os.write(reinterpret_cast<const char*>(&data.ec), sizeof(data.ec));

	os.write(reinterpret_cast<const char*>(&data.lai), sizeof(data.lai));
	os.write(reinterpret_cast<const char*>(&data.z0m), sizeof(data.z0m));
	os.write(reinterpret_cast<const char*>(&data.z0h), sizeof(data.z0h));
	os.write(reinterpret_cast<const char*>(&data.zdispl), sizeof(data.zdispl));
	os.write(reinterpret_cast<const char*>(&data.height), sizeof(data.height));
	os.write(reinterpret_cast<const char*>(&data.direct_throughfall), sizeof(data.direct_throughfall));

	os.write(reinterpret_cast<const char*>(&data.ra), sizeof(data.ra));
	os.write(reinterpret_cast<const char*>(&data.rc), sizeof(data.rc));
	os.write(reinterpret_cast<const char*>(&data.rs), sizeof(data.rs));
	os.write(reinterpret_cast<const char*>(&data.rstransp), sizeof(data.rstransp));
	os.write(reinterpret_cast<const char*>(&data.canopyalb), sizeof(data.canopyalb));
	os.write(reinterpret_cast<const char*>(&data.totalalb), sizeof(data.totalalb));
	os.write(reinterpret_cast<const char*>(&data.wetfraction), sizeof(data.wetfraction));
	os.write(reinterpret_cast<const char*>(&data.intcapacity), sizeof(data.intcapacity));

	os.write(reinterpret_cast<const char*>(&data.rswrac), sizeof(data.rswrac));
	os.write(reinterpret_cast<const char*>(&data.iswrac), sizeof(data.iswrac));
	os.write(reinterpret_cast<const char*>(&data.rswrbc), sizeof(data.rswrbc));
	os.write(reinterpret_cast<const char*>(&data.iswrbc), sizeof(data.iswrbc));
	os.write(reinterpret_cast<const char*>(&data.ilwrac), sizeof(data.ilwrac));
	os.write(reinterpret_cast<const char*>(&data.rlwrac), sizeof(data.rlwrac));
	os.write(reinterpret_cast<const char*>(&data.ilwrbc), sizeof(data.ilwrbc));
	os.write(reinterpret_cast<const char*>(&data.rlwrbc), sizeof(data.rlwrbc));
	os.write(reinterpret_cast<const char*>(&data.rsnet), sizeof(data.rsnet));
	os.write(reinterpret_cast<const char*>(&data.rlnet), sizeof(data.rlnet));

	os.write(reinterpret_cast<const char*>(&data.sensible), sizeof(data.sensible));
	os.write(reinterpret_cast<const char*>(&data.latent), sizeof(data.latent));
	os.write(reinterpret_cast<const char*>(&data.latentcorr), sizeof(data.latentcorr));

	os.write(reinterpret_cast<const char*>(&data.transp), sizeof(data.transp));
	os.write(reinterpret_cast<const char*>(&data.intevap), sizeof(data.intevap));

	os.write(reinterpret_cast<const char*>(&data.interception), sizeof(data.interception));
	os.write(reinterpret_cast<const char*>(&data.throughfall), sizeof(data.throughfall));
	os.write(reinterpret_cast<const char*>(&data.snowunload), sizeof(data.snowunload));

	os.write(reinterpret_cast<const char*>(&data.snowfac), sizeof(data.snowfac));
	os.write(reinterpret_cast<const char*>(&data.rainfac), sizeof(data.rainfac));
	os.write(reinterpret_cast<const char*>(&data.liquidfraction), sizeof(data.liquidfraction));
	os.write(reinterpret_cast<const char*>(&data.sigftrunk), sizeof(data.sigftrunk));
	os.write(reinterpret_cast<const char*>(&data.Ttrunk), sizeof(data.Ttrunk));
	os.write(reinterpret_cast<const char*>(&data.CondFluxCanop), sizeof(data.CondFluxCanop));
	os.write(reinterpret_cast<const char*>(&data.CondFluxTrunks), sizeof(data.CondFluxTrunks));
	os.write(reinterpret_cast<const char*>(&data.LWnet_Trunks), sizeof(data.LWnet_Trunks));
	os.write(reinterpret_cast<const char*>(&data.SWnet_Trunks), sizeof(data.SWnet_Trunks));
	os.write(reinterpret_cast<const char*>(&data.QStrunks), sizeof(data.QStrunks));
	os.write(reinterpret_cast<const char*>(&data.forestfloor_alb), sizeof(data.forestfloor_alb));
	os.write(reinterpret_cast<const char*>(&data.BasalArea), sizeof(data.BasalArea));
	os.write(reinterpret_cast<const char*>(&data.HMLeaves), sizeof(data.HMLeaves));
	os.write(reinterpret_cast<const char*>(&data.HMTrunks), sizeof(data.HMTrunks));

	os.write(reinterpret_cast< const char*>(&data.int_cap_snow), sizeof(data.int_cap_snow));
	os.write(reinterpret_cast< const char*>(&data.int_cap_rain), sizeof(data.int_cap_rain));
	os.write(reinterpret_cast< const char*>(&data.interception_timecoef), sizeof(data.interception_timecoef));
	os.write(reinterpret_cast<const char*>(&data.can_alb_dry), sizeof(data.can_alb_dry));
	os.write(reinterpret_cast<const char*>(&data.can_alb_wet), sizeof(data.can_alb_wet));
	os.write(reinterpret_cast<const char*>(&data.can_alb_snow), sizeof(data.can_alb_snow));
	os.write(reinterpret_cast<const char*>(&data.krnt_lai), sizeof(data.krnt_lai));
	os.write(reinterpret_cast<const char*>(&data.can_diameter), sizeof(data.can_diameter));
	os.write(reinterpret_cast<const char*>(&data.biomass_heat_capacity), sizeof(data.biomass_heat_capacity));
	os.write(reinterpret_cast<const char*>(&data.lai_frac_top_default), sizeof(data.lai_frac_top_default));
	os.write(reinterpret_cast<const char*>(&data.trunk_frac_height), sizeof(data.trunk_frac_height));
	os.write(reinterpret_cast<const char*>(&data.trunkalb), sizeof(data.trunkalb));
	os.write(reinterpret_cast<const char*>(&data.et), sizeof(data.et));
	os.write(reinterpret_cast<const char*>(&data.canopy_stabilitycorrection), sizeof(data.canopy_stabilitycorrection));
	os.write(reinterpret_cast<const char*>(&data.roughmom_to_canopyheight_ratio), sizeof(data.roughmom_to_canopyheight_ratio));
	os.write(reinterpret_cast<const char*>(&data.displ_to_canopyheight_ratio), sizeof(data.displ_to_canopyheight_ratio));
	os.write(reinterpret_cast<const char*>(&data.raincrease_snow), sizeof(data.raincrease_snow));
	os.write(reinterpret_cast<const char*>(&data.canopytemp_maxchange_perhour), sizeof(data.canopytemp_maxchange_perhour));
	os.write(reinterpret_cast<const char*>(&data.roughheat_to_roughmom_ratio), sizeof(data.roughheat_to_roughmom_ratio));
	os.write(reinterpret_cast<const char*>(&data.can_ch0), sizeof(data.can_ch0));
	os.write(reinterpret_cast<const char*>(&data.can_rs_mult), sizeof(data.can_rs_mult));
	os.write(reinterpret_cast<const char*>(&data.rsmin), sizeof(data.rsmin));
	os.write(reinterpret_cast<const char*>(&data.f3_gd), sizeof(data.f3_gd));
	os.write(reinterpret_cast<const char*>(&data.rootdepth), sizeof(data.rootdepth));
	os.write(reinterpret_cast<const char*>(&data.wp_fraction), sizeof(data.wp_fraction));
	os.write(reinterpret_cast<const char*>(&data.h_wilt), sizeof(data.h_wilt));

	return os;
}

std::istream& operator>>(std::istream& is, CanopyData& data)
{
	is.read(reinterpret_cast<char*>(&data.storage), sizeof(data.storage));
	is.read(reinterpret_cast<char*>(&data.temp), sizeof(data.temp));
	is.read(reinterpret_cast<char*>(&data.sigf), sizeof(data.sigf));
	is.read(reinterpret_cast<char*>(&data.ec), sizeof(data.ec));

	is.read(reinterpret_cast<char*>(&data.lai), sizeof(data.lai));
	is.read(reinterpret_cast<char*>(&data.z0m), sizeof(data.z0m));
	is.read(reinterpret_cast<char*>(&data.z0h), sizeof(data.z0h));
	is.read(reinterpret_cast<char*>(&data.zdispl), sizeof(data.zdispl));
	is.read(reinterpret_cast<char*>(&data.height), sizeof(data.height));
	is.read(reinterpret_cast<char*>(&data.direct_throughfall), sizeof(data.direct_throughfall));

	is.read(reinterpret_cast<char*>(&data.ra), sizeof(data.ra));
	is.read(reinterpret_cast<char*>(&data.rc), sizeof(data.rc));
	is.read(reinterpret_cast<char*>(&data.rs), sizeof(data.rs));
	is.read(reinterpret_cast<char*>(&data.rstransp), sizeof(data.rstransp));
	is.read(reinterpret_cast<char*>(&data.canopyalb), sizeof(data.canopyalb));
	is.read(reinterpret_cast<char*>(&data.totalalb), sizeof(data.totalalb));
	is.read(reinterpret_cast<char*>(&data.wetfraction), sizeof(data.wetfraction));
	is.read(reinterpret_cast<char*>(&data.intcapacity), sizeof(data.intcapacity));

	is.read(reinterpret_cast<char*>(&data.rswrac), sizeof(data.rswrac));
	is.read(reinterpret_cast<char*>(&data.iswrac), sizeof(data.iswrac));
	is.read(reinterpret_cast<char*>(&data.rswrbc), sizeof(data.rswrbc));
	is.read(reinterpret_cast<char*>(&data.iswrbc), sizeof(data.iswrbc));
	is.read(reinterpret_cast<char*>(&data.ilwrac), sizeof(data.ilwrac));
	is.read(reinterpret_cast<char*>(&data.rlwrac), sizeof(data.rlwrac));
	is.read(reinterpret_cast<char*>(&data.ilwrbc), sizeof(data.ilwrbc));
	is.read(reinterpret_cast<char*>(&data.rlwrbc), sizeof(data.rlwrbc));
	is.read(reinterpret_cast<char*>(&data.rsnet), sizeof(data.rsnet));
	is.read(reinterpret_cast<char*>(&data.rlnet), sizeof(data.rlnet));

	is.read(reinterpret_cast<char*>(&data.sensible), sizeof(data.sensible));
	is.read(reinterpret_cast<char*>(&data.latent), sizeof(data.latent));
	is.read(reinterpret_cast<char*>(&data.latentcorr), sizeof(data.latentcorr));

	is.read(reinterpret_cast<char*>(&data.transp), sizeof(data.transp));
	is.read(reinterpret_cast<char*>(&data.intevap), sizeof(data.intevap));

	is.read(reinterpret_cast<char*>(&data.interception), sizeof(data.interception));
	is.read(reinterpret_cast<char*>(&data.throughfall), sizeof(data.throughfall));
	is.read(reinterpret_cast<char*>(&data.snowunload), sizeof(data.snowunload));

	is.read(reinterpret_cast<char*>(&data.snowfac), sizeof(data.snowfac));
	is.read(reinterpret_cast<char*>(&data.rainfac), sizeof(data.rainfac));
	is.read(reinterpret_cast<char*>(&data.liquidfraction), sizeof(data.liquidfraction));
	is.read(reinterpret_cast<char*>(&data.sigftrunk), sizeof(data.sigftrunk));
	is.read(reinterpret_cast<char*>(&data.Ttrunk), sizeof(data.Ttrunk));
	is.read(reinterpret_cast<char*>(&data.CondFluxCanop), sizeof(data.CondFluxCanop));
	is.read(reinterpret_cast<char*>(&data.CondFluxTrunks), sizeof(data.CondFluxTrunks));
	is.read(reinterpret_cast<char*>(&data.LWnet_Trunks), sizeof(data.LWnet_Trunks));
	is.read(reinterpret_cast<char*>(&data.SWnet_Trunks), sizeof(data.SWnet_Trunks));
	is.read(reinterpret_cast<char*>(&data.QStrunks), sizeof(data.QStrunks));
	is.read(reinterpret_cast<char*>(&data.forestfloor_alb), sizeof(data.forestfloor_alb));
	is.read(reinterpret_cast<char*>(&data.BasalArea), sizeof(data.BasalArea));
	is.read(reinterpret_cast<char*>(&data.HMLeaves), sizeof(data.HMLeaves));
	is.read(reinterpret_cast<char*>(&data.HMTrunks), sizeof(data.HMTrunks));

	is.read(reinterpret_cast<char*>(&data.int_cap_snow), sizeof(data.int_cap_snow));
	is.read(reinterpret_cast<char*>(&data.int_cap_rain), sizeof(data.int_cap_rain));
	is.read(reinterpret_cast<char*>(&data.interception_timecoef), sizeof(data.interception_timecoef));
	is.read(reinterpret_cast<char*>(&data.can_alb_dry), sizeof(data.can_alb_dry));
	is.read(reinterpret_cast<char*>(&data.can_alb_wet), sizeof(data.can_alb_wet));
	is.read(reinterpret_cast<char*>(&data.can_alb_snow), sizeof(data.can_alb_snow));
	is.read(reinterpret_cast<char*>(&data.krnt_lai), sizeof(data.krnt_lai));
	is.read(reinterpret_cast<char*>(&data.can_diameter), sizeof(data.can_diameter));
	is.read(reinterpret_cast<char*>(&data.biomass_heat_capacity), sizeof(data.biomass_heat_capacity));
 	is.read(reinterpret_cast<char*>(&data.lai_frac_top_default), sizeof(data.lai_frac_top_default));
	is.read(reinterpret_cast<char*>(&data.trunk_frac_height), sizeof(data.trunk_frac_height));
 	is.read(reinterpret_cast<char*>(&data.trunkalb), sizeof(data.trunkalb));
 	is.read(reinterpret_cast<char*>(&data.et), sizeof(data.et));
 	is.read(reinterpret_cast<char*>(&data.canopy_stabilitycorrection), sizeof(data.canopy_stabilitycorrection));
	is.read(reinterpret_cast<char*>(&data.roughmom_to_canopyheight_ratio), sizeof(data.roughmom_to_canopyheight_ratio));
	is.read(reinterpret_cast<char*>(&data.displ_to_canopyheight_ratio), sizeof(data.displ_to_canopyheight_ratio));
	is.read(reinterpret_cast<char*>(&data.raincrease_snow), sizeof(data.raincrease_snow));
	is.read(reinterpret_cast<char*>(&data.canopytemp_maxchange_perhour), sizeof(data.canopytemp_maxchange_perhour));
	is.read(reinterpret_cast<char*>(&data.roughheat_to_roughmom_ratio), sizeof(data.roughheat_to_roughmom_ratio));
	is.read(reinterpret_cast<char*>(&data.can_ch0), sizeof(data.can_ch0));
	is.read(reinterpret_cast<char*>(&data.can_rs_mult), sizeof(data.can_rs_mult));
	is.read(reinterpret_cast<char*>(&data.rsmin), sizeof(data.rsmin));
	is.read(reinterpret_cast<char*>(&data.f3_gd), sizeof(data.f3_gd));
	is.read(reinterpret_cast<char*>(&data.rootdepth), sizeof(data.rootdepth));
	is.read(reinterpret_cast<char*>(&data.wp_fraction), sizeof(data.wp_fraction));
	is.read(reinterpret_cast<char*>(&data.h_wilt), sizeof(data.h_wilt));

	return is;
}

const std::string CanopyData::toString() const
{
	std::ostringstream os;
	os << "<CanopyData>" << "\n";
	os << "\tstorage:                           " << storage << "\n";
	os << "\ttemp:                              " << temp << "\n";
	os << "\tsigf:                              " << sigf << "\n";
	os << "\tec:                                " << ec << "\n";
	os << "\theight:                            " << height << "\n";
	os << "\tlai:                               " << lai << "\n";
 	os << "\tdirect_throughfall:                " << direct_throughfall << "\n";
	os << "\tz0m:                               " << z0m <<  "\n";
	os << "\tz0h:                               " << z0h << "\n";
	os << "\tzdispl:                            " << zdispl << "\n";
	os << "_____________________________________" << "\n";
	os << "\tra:                                " << ra << "\n";
	os << "\trc:                                " << rc << "\n";
	os << "\tdrs:                               " << rs << "\n";
	os << "\trstransp:                          " << rstransp << "\n";
	os << "\tcanopyalb:                         " << canopyalb << "\n";
	os << "\ttotalalb:                          " << totalalb << "\n";
	os << "\twetfraction:                       " << wetfraction << "\n";
	os << "\tintcapacity:                       " << intcapacity << "\n";
	os << "\trswrac:                            " << rswrac << "\n";
	os << "\tiswrac:                            " << iswrac << "\n";
	os << "_____________________________________" << "\n";
	os << "\tiswrbc:                            " << iswrbc << "\n";
	os << "\tilwrac:                            " << ilwrac << "\n";
	os << "\trlwrac:                            " << rlwrac << "\n";
	os << "\tilwrbc:                            " << ilwrbc << "\n";
	os << "\trlwrbc:                            " << rlwrbc << "\n";
	os << "\trsnet:                             " << rsnet << "\n";
	os << "\trlnet:                             " << rlnet << "\n";
	os << "\tsensible:                          " << sensible << "\n";
	os << "\tlatent:                            " << latent << "\n";
	os << "\tlatentcorr:                        " << latentcorr << "\n";
	os << "_____________________________________" << "\n";
	os << "\ttransp:                            " << transp << "\n";
	os << "\tintevap:                           " << intevap << "\n";
	os << "\tinterception:                      " << interception << "\n";
	os << "\tthroughfall:                       " << throughfall << "\n";
	os << "\tsnowunload:                        " << snowunload << "\n";
	os << "\tint_cap_snow:                      " << int_cap_snow << "\n";
  	os << "\tint_cap_rain:                      " << int_cap_rain << "\n";
  	os << "\tinterception_timecoef:             " << interception_timecoef << "\n";
	os << "\tcan_alb_dry:                       " << can_alb_dry << "\n";
	os << "\tcan_alb_wet:                       " << can_alb_wet << "\n";
	os << "_____________________________________" << "\n";
	os << "\tcan_alb_snow:                      " << can_alb_snow << "\n";
	os << "\tkrnt_lai:                          " << krnt_lai << "\n";
	os << "\tcan_diameter:                      " << can_diameter << "\n";
	os << "\tbiomass_heat_capacity:             " << biomass_heat_capacity << "\n";
	os << "\tbiomass_density:                   " << biomass_density << "\n";
	os << "\tlai_frac_top_default:              " << lai_frac_top_default << "\n";
	os << "\ttrunk_frac_height:                 " << trunk_frac_height << "\n";
	os << "\ttrunkalb:                          " << trunkalb << "\n";
	os << "\tet:                                " << et << "\n";
	os << "\tcanopy_stabilitycorrection:        " << canopy_stabilitycorrection << "\n";
	os << "_____________________________________" << "\n";
	os << "\troughmom_to_canopyheight_ratio:    " << roughmom_to_canopyheight_ratio << "\n";
	os << "\tdispl_to_canopyheight_ratio:       " << displ_to_canopyheight_ratio << "\n";
	os << "\traincrease_snow:                   " << raincrease_snow << "\n";
	os << "\tcanopytemp_maxchange_perhour:      " << canopytemp_maxchange_perhour << "\n";
	os << "\troughheat_to_roughmom_ratio:       " << roughheat_to_roughmom_ratio << "\n";
	os << "\tcan_ch0:                           " << can_ch0 << "\n";
	os << "\tcan_rs_mult:                       " << can_rs_mult << "\n";
	os << "\trsmin:                             " << rsmin << "\n";
	os << "\tf3_gd:                             " << f3_gd << "\n";
	os << "\trootdepth:                         " << rootdepth << "\n";
	os << "_____________________________________" << "\n";
	os << "\twp_fraction:                       " << wp_fraction << "\n";
	os << "\th_wilt:                            " << h_wilt << "\n";
	os << "\tsnowfac:                           " << snowfac << "\n";
	os << "\trainfac:                           " << rainfac << "\n";
	os << "\tliquidfraction:                    " << liquidfraction << "\n";
	os << "\tsigftrunk:                         " << sigftrunk << "\n";
	os << "\tTtrunk:                            " << Ttrunk << "\n";
	os << "\tCondFluxCanop:                     " << CondFluxCanop << "\n";
	os << "\tCondFluxTrunks:                    " << CondFluxTrunks << "\n";
	os << "\tLWnet_Trunks:                      " << LWnet_Trunks << "\n";
	os << "_____________________________________" << "\n";
	os << "\tSWnet_Trunks:                      " << SWnet_Trunks << "\n";
	os << "\tQStrunks:                          " << QStrunks << "\n";
	os << "\tforestfloor_alb:                   " << forestfloor_alb << "\n";
	os << "\tBasalArea:                         " << BasalArea << "\n";
	os << "\tHMLeaves:                          " << HMLeaves << "\n";
	os << "\tHMTrunks:                          " << HMLeaves << "\n";

	os << "</CanopyData>\n";
	return os.str();
}


/**
 * @brief Function called to initialize the canopy "Surface" exchange
 * data (to enable accumulated mass and energy fluxes)
 */
void CanopyData::initializeSurfaceExchangeData()
{
	// radiation
	rswrac=0.; // upward shortwave above canopy
	iswrac=0.; // downward shortwave radiation above canopy
	rswrbc=0.; // upward shortwave below canopy
	iswrbc=0.; // downward shortwave radiation below canopy
	ilwrac=0.; // downward longwave radiation ABOVE canopy
	rlwrac=0.; // upward longwave radiation ABOVE canopy
	ilwrbc=0.; // downward longwave radiation BELOW canopy
	rlwrbc=0.; // upward longwave radiation BELOW canopy
	rsnet=0.;  // net shortwave radiation absorbed by canopy
	rlnet=0.;  // net longwave radiation absorbed by canopy
	// turbulent heat fluxes
	sensible = 0.0;
	latent = 0.0;
	latentcorr = 0.0;
	// 2layer canopy model
	CondFluxCanop = 0.;
	CondFluxTrunks = 0.;
	LWnet_Trunks = 0.;
	SWnet_Trunks = 0.;
	forestfloor_alb = 0.;
	QStrunks = 0.;
	// mass fluxes
	transp = 0.0;
	intevap = 0.0;
	interception = 0.0;
	throughfall = 0.0;
	snowunload = 0.0;
	snowfac = 0.0; // snowfall above canopy
	rainfac = 0.0; // rainfall above canopy
	// auxiliaries
	canopyalb = 0.0;
	totalalb = 0.0;
	intcapacity = 0.0;
}

// Class ElementData
const unsigned short int ElementData::noID = static_cast<unsigned short int>(-1);
ElementData::ElementData(const unsigned short int& in_ID) : depositionDate(), L0(0.), L(0.),
                             Te(0.), gradT(0.), meltfreeze_tk(Constants::meltfreeze_tk),
                             theta((size_t)N_COMPONENTS), h(Constants::undefined), conc((size_t)N_COMPONENTS, SnowStation::number_of_solutes), k((size_t)N_SN_FIELDS), c((size_t)N_SN_FIELDS), soil((size_t)N_SOIL_FIELDS),
                             Rho(0.), M(0.), sw_abs(0.),
                             rg(0.), dd(0.), sp(0.), ogs(0.), rb(0.), N3(0.), mk(0),
                             type(0), metamo(0.), salinity(0.), dth_w(0.), res_wat_cont(0.), Qmf(0.), QIntmf(0.),
                             dEps(0.), Eps(0.), Eps_e(0.), Eps_v(0.), Eps_Dot(0.), Eps_vDot(0.), E(0.),
                             S(0.), C(0.), CDot(0.), ps2rb(0.),
<<<<<<< HEAD
                             s_strength(0.), hard(0.), S_dr(0.), crit_cut_length(Constants::undefined), VG(*this), lwc_source(0.), PrefFlowArea(0.),
                             theta_w_transfer(0.), theta_i_reservoir(0.), theta_i_reservoir_cumul(0.),
                             SlopeParFlux(0.), Qph_up(0.), Qph_down(0.), dsm(0.), rime(0.), ID(in_ID), rhov(0.), Qmm(0.), vapTrans_fluxDiff(0.), vapTrans_snowDenChangeRate(0.), vapTrans_cumulativeDenChange(0.)  {}
=======
                             s_strength(0.), hard(0.), S_dr(0.), crit_cut_length(Constants::undefined), VG(*this), lwc_source(0.), PrefFlowArea(0.), SlopeParFlux(0.), Qph_up(0.), Qph_down(0.), dsm(0.), ID(in_ID),rhov(0.),Qmm(0.),vapTrans_fluxDiff(0.),vapTrans_snowDenChangeRate(0.),vapTrans_cumulativeDenChange(0.),vapTrans_underSaturationDegree(0.),elementIDTracking(0)  {}
>>>>>>> ed8f0a6f

ElementData::ElementData(const ElementData& cc) :
                             depositionDate(cc.depositionDate), L0(cc.L0), L(cc.L),
                             Te(cc.Te), gradT(cc.gradT), meltfreeze_tk(cc.meltfreeze_tk),
                             theta(cc.theta), h(cc.h), conc(cc.conc), k(cc.k), c(cc.c), soil(cc.soil),
                             Rho(cc.Rho), M(cc.M), sw_abs(cc.sw_abs),
                             rg(cc.rg), dd(cc.dd), sp(cc.sp), ogs(cc.ogs), rb(cc.rb), N3(cc.N3), mk(cc.mk),
                             type(cc.type), metamo(cc.metamo), salinity(cc.salinity), dth_w(cc.dth_w), res_wat_cont(cc.res_wat_cont), Qmf(cc.Qmf), QIntmf(cc.QIntmf),
                             dEps(cc.dEps), Eps(cc.Eps), Eps_e(cc.Eps_e), Eps_v(cc.Eps_v), Eps_Dot(cc.Eps_Dot), Eps_vDot(cc.Eps_vDot), E(cc.E),
                             S(cc.S), C(cc.C), CDot(cc.CDot), ps2rb(cc.ps2rb),
<<<<<<< HEAD
                             s_strength(cc.s_strength), hard(cc.hard), S_dr(cc.S_dr), crit_cut_length(cc.crit_cut_length), VG(*this), lwc_source(cc.lwc_source), PrefFlowArea(cc.PrefFlowArea),
                             theta_w_transfer(cc.theta_w_transfer), theta_i_reservoir(cc.theta_i_reservoir), theta_i_reservoir_cumul(cc.theta_i_reservoir_cumul),
                             SlopeParFlux(cc.SlopeParFlux), Qph_up(cc.Qph_up), Qph_down(cc.Qph_down), dsm(cc.dsm), rime(cc.rime), ID(cc.ID), rhov(cc.rhov), Qmm(cc.Qmm), vapTrans_fluxDiff(cc.vapTrans_fluxDiff), vapTrans_snowDenChangeRate(cc.vapTrans_snowDenChangeRate), vapTrans_cumulativeDenChange(cc.vapTrans_cumulativeDenChange)  {}
=======
                             s_strength(cc.s_strength), hard(cc.hard), S_dr(cc.S_dr), crit_cut_length(cc.crit_cut_length), VG(*this), lwc_source(cc.lwc_source), PrefFlowArea(cc.PrefFlowArea), SlopeParFlux(cc.SlopeParFlux), Qph_up(cc.Qph_up), Qph_down(cc.Qph_down), dsm(cc.dsm), ID(cc.ID),rhov(cc.rhov),Qmm(cc.Qmm),vapTrans_fluxDiff(cc.vapTrans_fluxDiff), vapTrans_snowDenChangeRate(cc.vapTrans_snowDenChangeRate), vapTrans_cumulativeDenChange(cc.vapTrans_cumulativeDenChange),vapTrans_underSaturationDegree(cc.vapTrans_underSaturationDegree),elementIDTracking(cc.elementIDTracking)  {}
>>>>>>> ed8f0a6f

std::ostream& operator<<(std::ostream& os, const ElementData& data)
{
	os << data.depositionDate;
	os.write(reinterpret_cast<const char*>(&data.L0), sizeof(data.L0));
	os.write(reinterpret_cast<const char*>(&data.L), sizeof(data.L));
	os.write(reinterpret_cast<const char*>(&data.Te), sizeof(data.Te));
	os.write(reinterpret_cast<const char*>(&data.gradT), sizeof(data.gradT));
	os.write(reinterpret_cast<const char*>(&data.meltfreeze_tk), sizeof(data.meltfreeze_tk));

	const size_t s_theta = data.theta.size();
	os.write(reinterpret_cast<const char*>(&s_theta), sizeof(size_t));
	os.write(reinterpret_cast<const char*>(&data.theta[0]), static_cast<streamsize>(s_theta*sizeof(data.theta[0])));
	os.write(reinterpret_cast<const char*>(&data.h), sizeof(data.h));
	os << data.conc;

	const size_t s_k = data.k.size();
	os.write(reinterpret_cast<const char*>(&s_k), sizeof(size_t));
	os.write(reinterpret_cast<const char*>(&data.k[0]), static_cast<streamsize>(s_k*sizeof(data.k[0])));

	const size_t s_c = data.c.size();
	os.write(reinterpret_cast<const char*>(&s_c), sizeof(size_t));
	os.write(reinterpret_cast<const char*>(&data.c[0]), static_cast<streamsize>(s_c*sizeof(data.c[0])));

	const size_t s_soil = data.soil.size();
	os.write(reinterpret_cast<const char*>(&s_soil), sizeof(size_t));
	os.write(reinterpret_cast<const char*>(&data.soil[0]), static_cast<streamsize>(s_soil*sizeof(data.soil[0])));

	os.write(reinterpret_cast<const char*>(&data.theta_i_reservoir), sizeof(data.theta_i_reservoir));
	os.write(reinterpret_cast<const char*>(&data.theta_i_reservoir_cumul), sizeof(data.theta_i_reservoir_cumul));
	os.write(reinterpret_cast<const char*>(&data.theta_w_transfer), sizeof(data.theta_w_transfer));

	os.write(reinterpret_cast<const char*>(&data.Rho), sizeof(data.Rho));
	os.write(reinterpret_cast<const char*>(&data.M), sizeof(data.M));
	os.write(reinterpret_cast<const char*>(&data.sw_abs), sizeof(data.sw_abs));
	os.write(reinterpret_cast<const char*>(&data.rg), sizeof(data.rg));
	os.write(reinterpret_cast<const char*>(&data.dd), sizeof(data.dd));
	os.write(reinterpret_cast<const char*>(&data.sp), sizeof(data.sp));
	os.write(reinterpret_cast<const char*>(&data.ogs), sizeof(data.ogs));
	os.write(reinterpret_cast<const char*>(&data.rb), sizeof(data.rb));
	os.write(reinterpret_cast<const char*>(&data.N3), sizeof(data.N3));
	os.write(reinterpret_cast<const char*>(&data.mk), sizeof(data.mk));
	os.write(reinterpret_cast<const char*>(&data.type), sizeof(data.type));
	os.write(reinterpret_cast<const char*>(&data.metamo), sizeof(data.metamo));
	os.write(reinterpret_cast<const char*>(&data.salinity), sizeof(data.salinity));
	os.write(reinterpret_cast<const char*>(&data.dth_w), sizeof(data.dth_w));
	os.write(reinterpret_cast<const char*>(&data.res_wat_cont), sizeof(data.res_wat_cont));
	os.write(reinterpret_cast<const char*>(&data.Qmf), sizeof(data.Qmf));
	os.write(reinterpret_cast<const char*>(&data.QIntmf), sizeof(data.QIntmf));

	os.write(reinterpret_cast<const char*>(&data.dEps), sizeof(data.dEps));
	os.write(reinterpret_cast<const char*>(&data.Eps), sizeof(data.Eps));
	os.write(reinterpret_cast<const char*>(&data.Eps_e), sizeof(data.Eps_e));
	os.write(reinterpret_cast<const char*>(&data.Eps_v), sizeof(data.Eps_v));
	os.write(reinterpret_cast<const char*>(&data.Eps_Dot), sizeof(data.Eps_Dot));
	os.write(reinterpret_cast<const char*>(&data.Eps_vDot), sizeof(data.Eps_vDot));
	os.write(reinterpret_cast<const char*>(&data.E), sizeof(data.E));

	os.write(reinterpret_cast<const char*>(&data.S), sizeof(data.S));
	os.write(reinterpret_cast<const char*>(&data.C), sizeof(data.C));
	os.write(reinterpret_cast<const char*>(&data.CDot), sizeof(data.CDot));
	os.write(reinterpret_cast<const char*>(&data.ps2rb), sizeof(data.ps2rb));
	os.write(reinterpret_cast<const char*>(&data.s_strength), sizeof(data.s_strength));
	os.write(reinterpret_cast<const char*>(&data.hard), sizeof(data.hard));
	os.write(reinterpret_cast<const char*>(&data.S_dr), sizeof(data.S_dr));
	os.write(reinterpret_cast<const char*>(&data.crit_cut_length), sizeof(data.crit_cut_length));
	os.write(reinterpret_cast<const char*>(&data.VG), sizeof(data.VG));
	os.write(reinterpret_cast<const char*>(&data.lwc_source), sizeof(data.lwc_source));
	os.write(reinterpret_cast<const char*>(&data.PrefFlowArea), sizeof(data.PrefFlowArea));
	os.write(reinterpret_cast<const char*>(&data.SlopeParFlux), sizeof(data.SlopeParFlux));
	os.write(reinterpret_cast<const char*>(&data.Qph_up), sizeof(data.Qph_up));
	os.write(reinterpret_cast<const char*>(&data.Qph_down), sizeof(data.Qph_down));
	os.write(reinterpret_cast<const char*>(&data.dsm), sizeof(data.dsm));
	os.write(reinterpret_cast<const char*>(&data.ID), sizeof(data.ID));
	os.write(reinterpret_cast<const char*>(&data.rhov), sizeof(data.rhov));
	os.write(reinterpret_cast<const char*>(&data.Qmm), sizeof(data.Qmm));
	os.write(reinterpret_cast<const char*>(&data.vapTrans_fluxDiff), sizeof(data.vapTrans_fluxDiff));
	os.write(reinterpret_cast<const char*>(&data.vapTrans_snowDenChangeRate), sizeof(data.vapTrans_snowDenChangeRate));
	os.write(reinterpret_cast<const char*>(&data.vapTrans_cumulativeDenChange), sizeof(data.vapTrans_cumulativeDenChange));
	os.write(reinterpret_cast<const char*>(&data.vapTrans_underSaturationDegree), sizeof(data.vapTrans_underSaturationDegree));
	os.write(reinterpret_cast<const char*>(&data.elementIDTracking), sizeof(data.elementIDTracking));
	return os;
}

std::istream& operator>>(std::istream& is, ElementData& data)
{
	is >> data.depositionDate;
	is.read(reinterpret_cast<char*>(&data.L0), sizeof(data.L0));
	is.read(reinterpret_cast<char*>(&data.L), sizeof(data.L));
	is.read(reinterpret_cast<char*>(&data.Te), sizeof(data.Te));
	is.read(reinterpret_cast<char*>(&data.gradT), sizeof(data.gradT));
	is.read(reinterpret_cast<char*>(&data.meltfreeze_tk), sizeof(data.meltfreeze_tk));

	size_t s_theta;
	is.read(reinterpret_cast<char*>(&s_theta), sizeof(size_t));
	data.theta.resize(s_theta);
	is.read(reinterpret_cast<char*>(&data.theta[0]), static_cast<streamsize>(s_theta*sizeof(data.theta[0])));
	is.read(reinterpret_cast<char*>(&data.h), sizeof(data.h));
	is >> data.conc;

	size_t s_k;
	is.read(reinterpret_cast<char*>(&s_k), sizeof(size_t));
	data.k.resize(s_k);
	is.read(reinterpret_cast<char*>(&data.k[0]), static_cast<streamsize>(s_k*sizeof(data.k[0])));

	size_t s_c;
	is.read(reinterpret_cast<char*>(&s_c), sizeof(size_t));
	data.c.resize(s_c);
	is.read(reinterpret_cast<char*>(&data.c[0]), static_cast<streamsize>(s_c*sizeof(data.c[0])));

	size_t s_soil;
	is.read(reinterpret_cast<char*>(&s_soil), sizeof(size_t));
	data.soil.resize(s_soil);
	is.read(reinterpret_cast<char*>(&data.soil[0]), static_cast<streamsize>(s_soil*sizeof(data.soil[0])));

	is.read(reinterpret_cast<char*>(&data.theta_i_reservoir), sizeof(data.theta_i_reservoir));
	is.read(reinterpret_cast<char*>(&data.theta_i_reservoir_cumul), sizeof(data.theta_i_reservoir_cumul));
	is.read(reinterpret_cast<char*>(&data.theta_w_transfer), sizeof(data.theta_w_transfer));

	is.read(reinterpret_cast<char*>(&data.Rho), sizeof(data.Rho));
	is.read(reinterpret_cast<char*>(&data.M), sizeof(data.M));
	is.read(reinterpret_cast<char*>(&data.sw_abs), sizeof(data.sw_abs));
	is.read(reinterpret_cast<char*>(&data.rg), sizeof(data.rg));
	is.read(reinterpret_cast<char*>(&data.dd), sizeof(data.dd));
	is.read(reinterpret_cast<char*>(&data.sp), sizeof(data.sp));
	is.read(reinterpret_cast<char*>(&data.ogs), sizeof(data.ogs));
	is.read(reinterpret_cast<char*>(&data.rb), sizeof(data.rb));
	is.read(reinterpret_cast<char*>(&data.N3), sizeof(data.N3));
	is.read(reinterpret_cast<char*>(&data.mk), sizeof(data.mk));
	is.read(reinterpret_cast<char*>(&data.type), sizeof(data.type));
	is.read(reinterpret_cast<char*>(&data.metamo), sizeof(data.metamo));
	is.read(reinterpret_cast<char*>(&data.salinity), sizeof(data.salinity));
	is.read(reinterpret_cast<char*>(&data.dth_w), sizeof(data.dth_w));
	is.read(reinterpret_cast<char*>(&data.res_wat_cont), sizeof(data.res_wat_cont));
	is.read(reinterpret_cast<char*>(&data.Qmf), sizeof(data.Qmf));
	is.read(reinterpret_cast<char*>(&data.QIntmf), sizeof(data.QIntmf));

	is.read(reinterpret_cast<char*>(&data.dEps), sizeof(data.dEps));
	is.read(reinterpret_cast<char*>(&data.Eps), sizeof(data.Eps));
	is.read(reinterpret_cast<char*>(&data.Eps_e), sizeof(data.Eps_e));
	is.read(reinterpret_cast<char*>(&data.Eps_v), sizeof(data.Eps_v));
	is.read(reinterpret_cast<char*>(&data.Eps_Dot), sizeof(data.Eps_Dot));
	is.read(reinterpret_cast<char*>(&data.Eps_vDot), sizeof(data.Eps_vDot));
	is.read(reinterpret_cast<char*>(&data.E), sizeof(data.E));

	is.read(reinterpret_cast<char*>(&data.S), sizeof(data.S));
	is.read(reinterpret_cast<char*>(&data.C), sizeof(data.C));
	is.read(reinterpret_cast<char*>(&data.CDot), sizeof(data.CDot));
	is.read(reinterpret_cast<char*>(&data.ps2rb), sizeof(data.ps2rb));
	is.read(reinterpret_cast<char*>(&data.s_strength), sizeof(data.s_strength));
	is.read(reinterpret_cast<char*>(&data.hard), sizeof(data.hard));
	is.read(reinterpret_cast<char*>(&data.S_dr), sizeof(data.S_dr));
	is.read(reinterpret_cast<char*>(&data.crit_cut_length), sizeof(data.crit_cut_length));
	is.read(reinterpret_cast<char*>(&data.VG), sizeof(data.VG));
	is.read(reinterpret_cast<char*>(&data.lwc_source), sizeof(data.lwc_source));
	is.read(reinterpret_cast<char*>(&data.PrefFlowArea), sizeof(data.PrefFlowArea));
	is.read(reinterpret_cast<char*>(&data.SlopeParFlux), sizeof(data.SlopeParFlux));
	is.read(reinterpret_cast<char*>(&data.Qph_up), sizeof(data.Qph_up));
	is.read(reinterpret_cast<char*>(&data.Qph_down), sizeof(data.Qph_down));
	is.read(reinterpret_cast<char*>(&data.dsm), sizeof(data.dsm));
	is.read(reinterpret_cast<char*>(&data.ID), sizeof(data.ID));
	is.read(reinterpret_cast<char*>(&data.rhov), sizeof(data.rhov));
	is.read(reinterpret_cast<char*>(&data.Qmm), sizeof(data.Qmm));
	is.read(reinterpret_cast<char*>(&data.vapTrans_fluxDiff), sizeof(data.vapTrans_fluxDiff));
	is.read(reinterpret_cast<char*>(&data.vapTrans_snowDenChangeRate), sizeof(data.vapTrans_snowDenChangeRate));
	is.read(reinterpret_cast<char*>(&data.vapTrans_cumulativeDenChange), sizeof(data.vapTrans_cumulativeDenChange));
	is.read(reinterpret_cast<char*>(&data.vapTrans_underSaturationDegree), sizeof(data.vapTrans_underSaturationDegree));
	is.read(reinterpret_cast<char*>(&data.elementIDTracking), sizeof(data.elementIDTracking));
	return is;
}

double ElementData::getYoungModule(const double& rho_slab, const Young_Modulus& model)
{
	if (rho_slab<=0.) throw mio::InvalidArgumentException("Evaluating Young's module on an element with negative density", AT);

	switch (model) {
		case Sigrist: {//This is the parametrization by Sigrist, 2006
			static const double A = 968.e6; //in Pa
			const double E_local = A * pow( rho_slab/Constants::density_ice, 2.94 ); //in Pa
			return E_local;
		}
		case Pow: {
			const double E_local = 5.07e9 * (pow((rho_slab/Constants::density_ice), 5.13));
			return E_local;
		}
		case Exp: {
			const double E_local = 1.873e5 * exp(0.0149*(rho_slab));
			return E_local;
		}
		default:
			throw mio::UnknownValueException("Selected Young's modulus model has not been implemented", AT);
	}
}

/**
 * @brief Check volumetric content
 * @version 11.01
 * @return sum of volumetric contents (1)
 */
bool ElementData::checkVolContent()
{
	bool ret = true;
	/*if(fabs(L*Rho - M) > 0.001) {
		prn_msg(__FILE__, __LINE__, "wrn", Date(), "Inconsistent mass: M = %1.4f, L*Rho = %1.4f * %1.4f = %1.4f", M, L, Rho, L*Rho);
		ret = false;
	}*/

	double sum = 0.;
	for (unsigned int i = 0; i < N_COMPONENTS; i++) {
		sum += theta[i];
	}
	if (sum <= 1. - Constants::eps || sum >= 1. + Constants::eps) {
		prn_msg(__FILE__, __LINE__, "wrn", Date(), "SUM of volumetric contents = %1.4f", sum);
		ret = false;
	}
	if(theta[SOIL] < -Constants::eps) {
		prn_msg(__FILE__, __LINE__, "wrn", Date(), "Negative SOIL volumetric content: %1.4f", theta[SOIL]);
		ret = false;
	}
	if(theta[ICE] < -Constants::eps) {
		prn_msg(__FILE__, __LINE__, "wrn", Date(), "Negative ICE volumetric content: %1.4f", theta[ICE]);
		ret = false;
	}
	if(theta[WATER] < -Constants::eps) {
		prn_msg(__FILE__, __LINE__, "wrn", Date(), "Negative WATER volumetric content: %1.4f", theta[WATER]);
		ret = false;
	}
	if(theta[AIR] < -Constants::eps) {
		prn_msg(__FILE__, __LINE__, "wrn", Date(), "Negative AIR volumetric content: %1.4f", theta[AIR]);
		ret = false;
	}

	// Take care of small rounding errors, in case large rounding errors do not exist.
	if (ret == true) {
		theta[ICE] = std::min(1., std::max(0., theta[ICE]));
		theta[WATER] = std::min(1., std::max(0., theta[WATER]));
		theta[WATER_PREF] = std::min(1., std::max(0., theta[WATER_PREF]));
		theta[AIR] = (1. - theta[ICE] - theta[WATER] - theta[WATER_PREF] - theta[SOIL]);
		if (theta[AIR] < 0.) {
			if (theta[ICE] > 1. - Constants::eps) {
				theta[ICE] += theta[AIR];
			} else if (theta[WATER] > 1. - Constants::eps) {
				theta[WATER] += theta[AIR];
			} else {
				//prn_msg(__FILE__, __LINE__, "wrn", Date(), "SUM of volumetric contents = %1.20f, theta[ICE] = %.20f, theta[WATER] = %.20f, theta[WATER_PREF] = %.20f, theta[SOIL] = %.20f, theta[AIR] = %.20f", sum, theta[ICE], theta[WATER], theta[WATER_PREF], theta[SOIL], theta[AIR]);
			}
			theta[AIR] = 0.;
		}
	}

	return ret;
}

/**
 * @brief Computes heat capacity of an element based on volumetric contents
 * @version 11.01
 * set the effective heat capacity (J kg-1 K-1)
 */
void ElementData::heatCapacity()
{
	double c_p;

	c_p  = Constants::density_air * theta[AIR] * Constants::specific_heat_air;
	c_p += Constants::density_ice * theta[ICE] * Constants::specific_heat_ice;
	c_p += Constants::density_water * (theta[WATER] + theta[WATER_PREF]) * Constants::specific_heat_water;
	c_p += soil[SOIL_RHO] * theta[SOIL] * soil[SOIL_C];
	c_p /= Rho;
	c[TEMPERATURE] = c_p;
}

/**
 * @brief Computes cold content of an element, taking meltfreeze_tk as reference
 * @version 10.08
 * @return Cold content (J m-2)
 */
double ElementData::coldContent() const
{
	return (Rho * c[TEMPERATURE] * (Te - Constants::meltfreeze_tk) * L);
}

/**
 * @brief Updates element density
 * @version 17.12
 */
void ElementData::updDensity()
{
	// Calculate element density
	Rho = theta[ICE] * Constants::density_ice +
              (theta[WATER] + theta[WATER_PREF]) * Constants::density_water +
              salinity * SeaIce::betaS +						//salinity = bulk salinity
              theta[SOIL] * soil[SOIL_RHO];
	M = Rho * L;
	return;
}

/**
 * @brief Opical equivalent grain size\n
 * CROCUS implementation as described in Vionnet et al., 2012. The detailed snowpack scheme Crocus and
 * its implementation in SURFEX v7.2, Geosci. Model Dev., 5, 773-791, 10.5194/gmd-5-773-2012. (see section 3.6)
 */
void ElementData::opticalEquivalentGrainSize()
{
	// NOTE Be careful regarding dimension!!!
	if (dd > Constants::eps2)
		ogs = 2. * (1.e-1 * (0.5 * (dd + (1. - dd) * (4. - sp)))); // (mm)
	else
		ogs = 2. * (0.5 * ((2. * rg * sp) + (1. - sp) * std::max(4.e-1, rg))); // rg in mm
}

/**
 * @brief Density dependent extinction coefficient -> Michi's magic trick... out of his magic hat
 * @version 9Y.mm
 * @return Density dependent extinction coefficient (m-1)
 */
double ElementData::extinction() const
{
	return(Rho/10. + 30.);
	//return(Edata->Rho/10. + 30.);
	//return(Edata->Rho/7.  + 70.);
	//return(Edata->Rho/7.  + 75. - 0.0*Edata->theta[WATER]);
}

void ElementData::snowResidualWaterContent()
{
	res_wat_cont = snowResidualWaterContent(theta[ICE]);
}

/**
 * @brief Estimate the residual water content RWC by Vol \n
 * From work by Coleou and Lesaffre, 1998, Ann. Glaciol., 26, 64-68. \n
 * Experimental range:
 * - density unsoaked: 235 to 580
 * - density soaked: 328 to 589 kg m-3
 * - RWC by Mass 0.049 to 0.029
 * @note That function will limit range to 0.0264 to 0.08 RWC by Vol
 * @version 11.01
 * @param[in] theta_i ice volumetric fraction
 * @return residual water content of snow element (1)
 */
double ElementData::snowResidualWaterContent(const double& theta_i)
{
	double resWatCont;

	static const double fraction = Constants::density_water/Constants::density_ice;
	static const double limit_theta_i = 1. - fraction * ((1. + 0.0165 * fraction) - sqrt((1. + 0.0165 * fraction)*(1. + 0.0165 * fraction) - 4. * fraction * 0.0264)) / (2. * fraction);	// abc-formula

	if (theta_i > limit_theta_i) {
		// This case is the limiting case where:
		//            theta_i + (theta_r * (Constants::density_water/Constants::density_ice)) >= 1.0
		// In that case, set the residual water content equal to the pore space
		resWatCont = (1. - theta_i) * (Constants::density_ice/Constants::density_water);
	} else {
		if (theta_i > 0.23) {
			resWatCont = 0.0264 + 0.0099 * (1. - theta_i) / theta_i;
		} else {
			resWatCont = 0.08 - 0.1023 * (theta_i - 0.03);
		}
	}
	return std::min(resWatCont, 0.08); //NOTE: std::min() only needed in case of theta_i < 0.03
}

/**
 * @brief Field Capacity Soil is dependent on grain properties.
 * This nice formulation is based on some tedious curve fitting by
 * Martina Luetschg. The data stems from Scheffer und Schachtschabel
 * (Richtwerte Baugrund), which once more proves that "nomen est omen".
 * If my name was "Schachtschabel", I would never ever be dealing with
 * wet soils and Baugrund.
 * For the USDA soil classes used if Richards equation is used, the field capacity is obtained using the Saxton formula (K.E. Saxton et al., 1986, Estimating generalized soil-water characteristics from texture. Soil Sci. Soc. Amer. J. 50(4):1031-1036) and defined in the VG class
 * @author Michael Lehning & Adrien michel
 * @version 9Y.mm
 * @return Soil field capacity (-)
 */
double ElementData::soilFieldCapacity() const
{
	double fc;
  if (VG.defined == true)
  {
    fc=VG.field_capacity;
  }
  else{
  	if (!(rg > 0.)) {
  		fc = std::min(SnLaws::field_capacity_soil, (1. - theta[SOIL]) * 0.1);
  	} else {
  		//Follow implementation by Tobias Hipp master thesis.
  		//Note that the value of 0.0976114 is more precise and the value of 60.8057 is
  		//slightly different from what is mentioned in thesis, to make the function continuous over rg.
  		if(rg<17.0) {
  			fc = std::min(0.95, 0.32 / sqrt(rg) + 0.02);
  		} else {
  			if(rg<60.8057) {
  				fc=0.0976114-0.002*(rg-17.0);
  			} else {
  				fc=0.01;
  			}
  		}
  	}
  }
	return std::min(1. - theta[SOIL], fc);		// Ensure that the field capacity does not exceed the pore space.
}

/**
 * @brief RelativeHumidity
 * @author Nander Wever et al.
 * @brief Relative humidity in soil.
 * The formulation is based on Saito et al., 2006 "Numerical analysis of
 * coupled water vapor and heat transport in the vadose zone".
 * Calculated from the pressure head using a thermodynamic relationship
 * between liquid water and water vapor in soil pores (Philip and de Vries, 1957)
 * @author Margaux Couttet
 * @param Edata element data
 * @param Temperature temperature (K)
 * @return Soil relative humidity (-)
 */

double ElementData::RelativeHumidity() const
{
	if (VG.defined == true) {
		return (std::max(0., std::min(1., exp(h * Constants::g / (Constants::gas_constant * Te))))); //see eq. [18] from Saito et al., 2006
	} else {
		if ((theta[WATER] + theta[WATER_PREF]) < soilFieldCapacity() ) {
			return (0.5 * ( 1. - cos (std::min(Constants::pi, (theta[WATER] + theta[WATER_PREF]) * Constants::pi / (soilFieldCapacity() * 1.6)))));
		} else {
			return 1.;
		}
	}
}

/**
 * @brief SNOW ELASTICITY  :  This important routine was programmed by Marc Christen, who took it directly
 * from Mellor's famous 1975 paper on SNOW MECHANICS in the GRINDLEWALD symposium. Dimensions
 * are in [Pa]. (Presently, it is NOT temperature dependent.)
 * @version 9Y.mm
 * @return Module of elasticity (Pa)
 */
double ElementData::snowElasticity() const
{
	if (Rho > 1000.)
		return Constants::big;

	const double g = (Rho >= 70.)? ((Rho/1000.0)*8.235)-0.47 : ((70./1000.0)*8.235 )-0.47;
	const double he = pow(10.0, g);
	return (he * 100000.0);
}

/**
 * @brief Computes the enhancement of hydrostatically applied stress (overburden) in the necks (or bonds)
 * @version 11.01
 * @return Enhancement factor for neck stress (1))
 */
double ElementData::neckStressEnhancement() const
{
	const double stressEnhance = (4. / (N3 * theta[ICE])) * Optim::pow2(rg/rb);
	return stressEnhance;
}

/**
 * @brief A non-generic function to compute the concave neck radius (mm). \n
 * It is assumed that the neck is bound by a sphere fitting between the two grains side by side
 * such as the sphere goes to RB from the axis (this is a quick and dirty approximation)
 * @author Mathias Bavay
 * @version 9.mm
 * @return Concave neck radius (mm)
 */
double ElementData::concaveNeckRadius() const
{
	if ( (rg - rb) < Constants::eps ) {
		prn_msg(__FILE__, __LINE__, "wrn", Date(), "Infinite radius of curvature, rg(%lf) = rb(%lf); return Constants::big!", rg, rb);
		return Constants::big;
	} else {
		return Optim::pow2(rb) / (2. * (rg - rb));
	}
}

/**
 * @brief Computes the neck (or bond) length (mm)
 * @version 11.01
 * @return Neck length (mm)
 */
double ElementData::neckLength() const
{
	const double rc = concaveNeckRadius();
	return ((2. * rg * rc) / (rg + rc));
}

/**
 * @brief Relates the neck strain to the global volumetric strain
 * @version 11.01
 * @return Macro factor (1)
 */
double ElementData::neck2VolumetricStrain() const
{
	const double Ln = neckLength();
	return (Ln / (2. * rg + Ln));
}

void ElementData::snowType()
{
	type = snowType(dd, sp, 2.*rg, static_cast<unsigned short int>(mk%100), theta[WATER], res_wat_cont);
}

/**
 * @brief Determine the type of snow \n
 * First revisited by Fierz and Bellaire 2006 and 2007
 * TODO needs to be adapted to international classification
 * @version 11.11
 * @return snow type code according to old-fashioned Swiss tradition
 */
unsigned short int ElementData::getSnowType() const
{
	return snowType(dd, sp, 2.*rg, static_cast<unsigned short int>(mk%100), theta[WATER], res_wat_cont);
}

unsigned short int ElementData::snowType(const double& dendricity, const double& sphericity,
                          const double& grain_size, const unsigned short int& marker, const double& theta_w, const double& res_wat_cont_loc)
{
	int a=-1,b=-1,c=0;

	// Dry snow
	if (dendricity > 0.) { // Dry dendritic (new) snow: dendricity and sphericityhericity determine the class
		const int sw2 = (int)(sphericity*10.);
		if (dendricity > 0.80 ) { // ori 0.90, 27 Nov 2007 sb
			a = 1; b = 1; c = 0;
		} else if (dendricity > 0.70) { // ori 0.85, 27 Nov 2007 sb
			a = 1; b = 2; c = 1;
		} else if (dendricity > 0.65) { // ori 0.75, 27 Nov 2007 sb
			a = 2; b = 1; c = 0;
		} else if (dendricity > 0.60) { // ori 0.70, 27 Nov 2007 sb
			a = 2; b = 1; c = 1;
		} else if (dendricity > 0.30) {
			a = 2; b = 2; c = 0;
		} else if (dendricity > 0.05) {
			a = 2;
			switch (sw2) {
				case 0: case 1: case 2:
					b = 4; c = 0; break;
				case 3: case 4:
					b = 4; c = 1; break;
				case 5: case 6:
					b = 3; c = 1; break;
				default:
					b = 3; c = 0;
			}
		} else {
			switch (sw2) {
				case 0: case 1:
					a = 4; b = 4; c = 0; break;
				case 2: case 3: case 4:
					a = 4; b = 2; c = 1; break;
				case 5: case 6: case 7:
					a = 3;  b = 2; c = 1; break;
				default:
					a = 3; b = 3; c = 0;
			}
		}
	} else if (marker <= 2) {
		// Dry non-dendritic snow
		// Sphericity is most important for "a", while the marker is most important for "b","c"
		if (grain_size < 0.7) {
			const int sw2 = (int)(sphericity*10.);
			switch (sw2) {
				case 0: case 1:
					a = 4; b = 4; c = 0; break;
				case 2: case 3:
					a = 4; b = 3; c = 1; break;
				case 4: case 5:
					a = 4;  b = 3; c = 0; break;
				case 6: case 7:
					a = 3;  b = 4; c = 1; break;
				default:
					a = 3; b = 3; c = 0;
			}
		} else if (grain_size < 1.1) {
			if (sphericity < 0.2) {
				a = 4; b = 4; c = 0;
			} else if (sphericity < 0.4) {
				a = 4; b = 9; c = 0;
			} else { // sphericityhericity limited to sphericity_max=0.5 in Metamorphism.c
				a = 9; b = 9 ; c = 0;
			}
		} else if (grain_size < 1.5) {
			if (sphericity < 0.2) {
				a = 4; b = 5; c = 0;
			} else if (sphericity < 0.4) {
				a = 4; b = 9; c = 1;
			} else { // sphericityhericity limited to sphericity_max=0.5 in Metamorphism.c
				a = 9; b = 9 ; c = 0;
			}
		} else {
			if (sphericity < 0.2) {
				a = 5; b = 5; c = 0;
			} else if (sphericity < 0.4) {
				a = 5; b = 9; c = 1;
			} else { // sphericityhericity limited to sphericity_max=0.5 in Metamorphism.c
				a = 9; b = 5 ; c = 1;
			}
		}
	}
	// Melt forms
	if (marker >= 10) {
		if (dendricity > 0.) { // Wet dendritic snow
			if (sphericity > 0.7) {
				b = a; a = 7; c = 0;
			} else {
				b = 7 ; c = 1;
			}
		} else { // Wet non-dendritic snow
			b = 7; c = 0;
			if (sphericity > 0.75) {
				a = 7;
			} else if (sphericity > 0.4 ) {
				if (grain_size <= 0.7) {
					b = a; a = 7;
				} else if (marker != 13 ) {
					if (grain_size <= 1.5) {
						a = 7; b = 9; c = 1;
					} else {
						a = 7; b = 5; c = 1;
					}
				} else {
					a = 7; b = 6;  c = 1;
				}
			} else {
				if (grain_size <= 1.5) {
					a = 4;
				} else {
					a = 5;
				}
				if (sphericity <= 0.2) {
					c = 1;
				}
			}
		}
	}
	// Now treat a couple of exceptions - note that the order is important
	if (b < 0) b = a;
	if ((marker >= 20) && (theta_w < 0.1 * res_wat_cont_loc)) { // MFcr Melt-Freeze
		c = 2;
	}
	switch (marker) {
		case 3: // SH   Surface Hoar
			a = 6; b = 6; c = 0;
			break;
		case 4: // PPgp Graupel
			a = 0; b = 0; c = 0;
			break;
		case 6: // technical Snow
			a = 0; b = 0; c= 6;
			break;
		case 7: case 8: case 17: case 18: case 27: case 28: // Glacier ice & IFil, that is, ice layers within the snowpack
			a = 8; b = 8; c = 0;
			break;
		case 9: // water layer
			a = 0; b = 0; c = 0;
			break;
		default: // do nothing since we take care of exceptions here
			break;
	}

	return static_cast<unsigned short int>(a*100 + b*10 + c);
}

const std::string ElementData::toString() const
{
	std::ostringstream os;
	os << "<ElementData>\t";
	os << std::fixed << std::showpoint;
	os << depositionDate.toString(mio::Date::ISO) << "\n";
	os << "\tL=" << setprecision(4) << L << " type=" << type << " marker=" << setprecision(2) << mk << " Density=" << Rho << " Mass=" << M << "\n";;

	os << "\tVolumetric contents: soil=" << setprecision(2) << theta[SOIL] << " ice=" << theta[ICE] << " water=" << theta[WATER] << " air=" << theta[AIR] << "\n";
	os << "\tGrains: gsz=2*rg=" <<  2.*rg << " ogs=" << ogs << " rb=" <<  rb << " dd=" <<  dd << " sp=" <<  sp << " N3=" << N3 << "\n";
	os << "\tMetamorphism: ps2rb=" << ps2rb << " metamo=" << metamo << " sw_abs=" << sw_abs << "\n";
	os << "\tMelting: dth_w=" << dth_w << " Qmf=" << Qmf << " res_wat_cont=" << res_wat_cont << "\n";
	os << "\tSoil: density=" << soil[SOIL_RHO] << " Conductivity=" << soil[SOIL_K] << " Capacity=" << soil[SOIL_C] << "\n";

	os << "\tStrains: S=" <<  S << " C=" << C << " s_strength=" << s_strength << "\n";
	os << "\tStrains: dEps=" << dEps << " Eps=" <<  Eps << " Eps_e=" <<  Eps_e << " Eps_v=" <<  Eps_v << "\n";
	os << "\tYoung's modulus of elasticity=" << E << "\n";
	os << "\tStrain rates Eps_Dot=" <<  Eps_Dot << " Eps_vDpt=" <<  Eps_vDot << " CDot=" <<  CDot << "\n";
	os << "\tStability: S_dr=" << S_dr << " hard=" << hard << " dsm=" << dsm << "\n";
	os << "</ElementData>\n";
	return os.str();
}

std::ostream& operator<<(std::ostream& os, const NodeData& data)
{
	os.write(reinterpret_cast<const char*>(&data.z), sizeof(data.z));
	os.write(reinterpret_cast<const char*>(&data.u), sizeof(data.u));
	os.write(reinterpret_cast<const char*>(&data.f), sizeof(data.f));
	os.write(reinterpret_cast<const char*>(&data.udot), sizeof(data.udot));
	os.write(reinterpret_cast<const char*>(&data.T), sizeof(data.T));
	os.write(reinterpret_cast<const char*>(&data.S_n), sizeof(data.S_n));
	os.write(reinterpret_cast<const char*>(&data.S_s), sizeof(data.S_s));
	os.write(reinterpret_cast<const char*>(&data.ssi), sizeof(data.ssi));
	os.write(reinterpret_cast<const char*>(&data.hoar), sizeof(data.hoar));

	os.write(reinterpret_cast<const char*>(&data.dsm), sizeof(data.dsm));
	os.write(reinterpret_cast<const char*>(&data.S_dsm), sizeof(data.S_dsm));
	os.write(reinterpret_cast<const char*>(&data.Sigdsm), sizeof(data.Sigdsm));
	os.write(reinterpret_cast<const char*>(&data.soil_lysimeter), sizeof(data.soil_lysimeter));
	os.write(reinterpret_cast<const char*>(&data.rhov), sizeof(data.rhov));
	return os;
}

std::istream& operator>>(std::istream& is, NodeData& data)
{
	is.read(reinterpret_cast<char*>(&data.z), sizeof(data.z));
	is.read(reinterpret_cast<char*>(&data.u), sizeof(data.u));
	is.read(reinterpret_cast<char*>(&data.f), sizeof(data.f));
	is.read(reinterpret_cast<char*>(&data.udot), sizeof(data.udot));
	is.read(reinterpret_cast<char*>(&data.T), sizeof(data.T));
	is.read(reinterpret_cast<char*>(&data.S_n), sizeof(data.S_n));
	is.read(reinterpret_cast<char*>(&data.S_s), sizeof(data.S_s));
	is.read(reinterpret_cast<char*>(&data.ssi), sizeof(data.ssi));
	is.read(reinterpret_cast<char*>(&data.hoar), sizeof(data.hoar));

	is.read(reinterpret_cast<char*>(&data.dsm), sizeof(data.dsm));
	is.read(reinterpret_cast<char*>(&data.S_dsm), sizeof(data.S_dsm));
	is.read(reinterpret_cast<char*>(&data.Sigdsm), sizeof(data.Sigdsm));
	is.read(reinterpret_cast<char*>(&data.soil_lysimeter), sizeof(data.soil_lysimeter));
	is.read(reinterpret_cast<char*>(&data.rhov), sizeof(data.rhov));
	return is;
}

const std::string NodeData::toString() const
{
	std::ostringstream os;
	os << std::fixed << std::showpoint;
	os << "<NodeData>\n";
	os << "\tz=" << z << " T=" << T << " hoar=" << hoar << "\n";
	os << "\tCreep: u=" << u << " udot=" << udot << " f=" << f << "\n";
	os << "\tStability: S_n=" << S_n << " S_s=" << S_s << " ssi=" << ssi << "\n";
	os << "\tSoil lysimeter: S_n=" << soil_lysimeter << "\n";
	os << "\rNodal vapor density: rhov=" << rhov << "\n";
	os << "</NodeData>\n";
	return os.str();
}

SnowStation::SnowStation(const bool i_useCanopyModel, const bool i_useSoilLayers, const bool i_isAlpine3D,
                         const bool i_useSeaIceModule) :
	meta(), cos_sl(1.), sector(0), Cdata(), Seaice(NULL), pAlbedo(0.), Albedo(0.),
	SoilAlb(0.), SoilEmissivity(0.), BareSoil_z0(0.), SoilNode(0), Ground(0.),
	cH(0.), mH(0.), mass_sum(0.), swe(0.), lwc_sum(0.), lwc_sum_soil(0.), swc_sum_soil(0), hn(0.), rho_hn(0.), rime_hn(0.), ErosionLevel(0), ErosionMass(0.),
	S_class1(0), S_class2(0), S_d(0.), z_S_d(0.), S_n(0.), z_S_n(0.),
	S_s(0.), z_S_s(0.), S_4(0.), z_S_4(0.), S_5(0.), z_S_5(0.),
	Ndata(), Edata(), Kt(NULL),Kt_vapor(NULL), ColdContent(0.), ColdContentSoil(0.), dIntEnergy(0.), dIntEnergySoil(0.), meltFreezeEnergy(0.), meltFreezeEnergySoil(0.),
	ReSolver_dt(-1), windward(false),
	WindScalingFactor(1.), TimeCountDeltaHS(0.),
<<<<<<< HEAD
	nNodes(0), nElems(0), maxElementID(0), useCanopyModel(i_useCanopyModel), useSoilLayers(i_useSoilLayers), isAlpine3D(i_isAlpine3D)
=======
	nNodes(0), nElems(0), maxElementID(0), useCanopyModel(i_useCanopyModel), useSoilLayers(i_useSoilLayers),elementTrackingCounter(0.)
>>>>>>> ed8f0a6f
{
	if (i_useSeaIceModule)
		Seaice = new SeaIce;
	else
		Seaice = NULL;
}

SnowStation::SnowStation(const SnowStation& c) :
	meta(c.meta), cos_sl(c.cos_sl), sector(c.sector), Cdata(c.Cdata), Seaice(c.Seaice), pAlbedo(c.pAlbedo), Albedo(c.Albedo),
	SoilAlb(c.SoilAlb), SoilEmissivity(c.SoilEmissivity), BareSoil_z0(c.BareSoil_z0), SoilNode(c.SoilNode), Ground(c.Ground),
	cH(c.cH), mH(c.mH), mass_sum(c.mass_sum), swe(c.swe), lwc_sum(c.lwc_sum), lwc_sum_soil(c.lwc_sum_soil), swc_sum_soil(c.swc_sum_soil), hn(c.hn), rho_hn(c.rho_hn), rime_hn(c.rime_hn), ErosionLevel(c.ErosionLevel), ErosionMass(c.ErosionMass),
	S_class1(c.S_class1), S_class2(c.S_class2), S_d(c.S_d), z_S_d(c.z_S_d), S_n(c.S_n), z_S_n(c.z_S_n),
	S_s(c.S_s), z_S_s(c.z_S_s), S_4(c.S_4), z_S_4(c.z_S_4), S_5(c.S_5), z_S_5(c.z_S_5),
	Ndata(c.Ndata), Edata(c.Edata), Kt(NULL),Kt_vapor(NULL), ColdContent(c.ColdContent), ColdContentSoil(c.ColdContentSoil), dIntEnergy(c.dIntEnergy), dIntEnergySoil(c.dIntEnergySoil), meltFreezeEnergy(c.meltFreezeEnergy), meltFreezeEnergySoil(c.meltFreezeEnergySoil),
	ReSolver_dt(-1), windward(c.windward),
	WindScalingFactor(c.WindScalingFactor), TimeCountDeltaHS(c.TimeCountDeltaHS),
	nNodes(c.nNodes), nElems(c.nElems), maxElementID(c.maxElementID), useCanopyModel(c.useCanopyModel), useSoilLayers(c.useSoilLayers), isAlpine3D(c.isAlpine3D) {
	if (c.Seaice != NULL) {
		// Deep copy pointer to sea ice object
		Seaice = new SeaIce(*c.Seaice);
	} else {
		Seaice = NULL;
	}
}

SnowStation& SnowStation::operator=(const SnowStation& source) {
	if(this != &source) {
		meta = source.meta;
		cos_sl = source.cos_sl;
		sector = source.sector;
		Cdata = source.Cdata;
		if (source.Seaice != NULL) {
			// Deep copy pointer to sea ice object
			Seaice = new SeaIce(*source.Seaice);
		} else {
			Seaice = NULL;
		}
		pAlbedo = source.pAlbedo;
		Albedo = source.Albedo;
		SoilAlb = source.SoilAlb;
		SoilEmissivity = source.SoilEmissivity;
		BareSoil_z0 = source.BareSoil_z0;
		SoilNode = source.SoilNode;
		Ground = source.Ground;
		cH = source.cH;
		mH = source.mH;
		mass_sum = source.mass_sum;
		swe = source.swe;
		lwc_sum = source.lwc_sum;
		lwc_sum_soil = source.lwc_sum;
		swc_sum_soil = source.swc_sum_soil;
		hn = source.hn;
		rho_hn = source.rho_hn;
		rime_hn = source.rime_hn;
		ErosionLevel = source.ErosionLevel;
		ErosionMass = source.ErosionMass;
		S_class1 = source.S_class1;
		S_class2 = source.S_class2;
		S_d = source.S_d;
		z_S_d = source.z_S_d;
		S_n = source.S_n;
		z_S_n = source.z_S_n;
		S_s = source.S_s;
		z_S_s = source.z_S_s;
		S_4 = source.S_4;
		z_S_4 = source.z_S_4;
		S_5 = source.S_5;
		z_S_5 = source.z_S_5;
		Ndata = source.Ndata;
		Edata = source.Edata;
		Kt = NULL;
		Kt_vapor = NULL;
		ColdContent = source.ColdContent;
		ColdContentSoil = source.ColdContentSoil;
		dIntEnergy = source.dIntEnergy;
		dIntEnergySoil = source.dIntEnergySoil;
		meltFreezeEnergy = source.meltFreezeEnergy;
		meltFreezeEnergySoil = source.meltFreezeEnergySoil;
		ReSolver_dt = source.ReSolver_dt;
		windward = source.windward;
		WindScalingFactor = source.WindScalingFactor;
		TimeCountDeltaHS = source.TimeCountDeltaHS;
		nNodes = source.nNodes;
		nElems = source.nElems;
		maxElementID = source.maxElementID;
		useCanopyModel = source.useCanopyModel;
		useSoilLayers = source.useSoilLayers;
		isAlpine3D = source.isAlpine3D;
	}
	return *this;
}

SnowStation::~SnowStation()
{
	SD_MATRIX_DATA* pMat = (SD_MATRIX_DATA*) Kt;

	if (pMat != NULL) {
		if ( pMat->State == ConMatrix ){
			ReleaseConMatrix(&pMat->Mat.Con);
		} else if ( pMat->State == BlockMatrix  ){
			ReleaseBlockMatrix(&pMat->Mat.Block);
		}
		free(pMat);
	}

	SD_MATRIX_DATA* pMat_vapor = (SD_MATRIX_DATA*) Kt_vapor;
	if (pMat_vapor != NULL) {
		if ( pMat_vapor->State == ConMatrix ){
			ReleaseConMatrix(&pMat_vapor->Mat.Con);
		} else if ( pMat_vapor->State == BlockMatrix  ){
			ReleaseBlockMatrix(&pMat_vapor->Mat.Block);
		}
		free(pMat_vapor);
	}

	if (Seaice != NULL) {
		delete Seaice;
		Seaice = NULL;
	}
}

/**
* @brief Computes the actual total masses of the snowpack (kg m-2)
*/
void SnowStation::compSnowpackMasses()
{
	mass_sum = swe = lwc_sum = lwc_sum_soil = swc_sum_soil = 0.;
	for (size_t e = SoilNode; e < nElems; e++) {
		mass_sum += Edata[e].M;
		swe += Edata[e].L * Edata[e].Rho;
		lwc_sum += Edata[e].L * ((Edata[e].theta[WATER] + Edata[e].theta[WATER_PREF]) * Constants::density_water);
	}
	if(SoilNode > 0){
		for (size_t e = 0; e < SoilNode; e++) {
			lwc_sum_soil += Edata[e].L * ((Edata[e].theta[WATER] + Edata[e].theta[WATER_PREF]) * Constants::density_water);
			swc_sum_soil += Edata[e].L * (Edata[e].theta[ICE] * Constants::density_ice);
		}
	}
}

/**
 * @brief Computes the internal energy change of the snowpack during one computation time step (J m-2)
 */
void SnowStation::compSnowpackInternalEnergyChange(const double& sn_dt)
{
	if (nElems > SoilNode) {
		const double i_meltFreezeEnergy = meltFreezeEnergy;
		meltFreezeEnergy = 0.;
		const double i_cold_content = ColdContent;
		ColdContent = 0.;
		for (size_t e=SoilNode; e<nElems; e++) {
			meltFreezeEnergy -= Edata[e].Qmf * Edata[e].L * sn_dt;
			ColdContent += Edata[e].coldContent();
		}
		dIntEnergy += (ColdContent - i_cold_content) + (meltFreezeEnergy - i_meltFreezeEnergy);
	} else {
                meltFreezeEnergy = 0.;
		ColdContent = 0.;
		dIntEnergy = 0.;
	}
}

/**
 * @brief Computes the internal energy change of the soil during one computation time step (J m-2)
 */
void SnowStation::compSoilInternalEnergyChange(const double& sn_dt)
{
	if (SoilNode > 0) {
		const double i_meltFreezeEnergy = meltFreezeEnergySoil;
		meltFreezeEnergySoil = 0.;
		const double i_cold_content = ColdContentSoil;
		ColdContentSoil = 0.;
		double tmp_sum_QIntmf = 0.;
		for (size_t e=0; e<SoilNode; e++) {
			tmp_sum_QIntmf += Edata[e].QIntmf * Edata[e].L * sn_dt;
			Edata[e].QIntmf=0.;
			meltFreezeEnergySoil -= Edata[e].Qmf * Edata[e].L * sn_dt;
			ColdContentSoil += Edata[e].coldContent();
		}
		dIntEnergySoil += (ColdContentSoil - i_cold_content) + (meltFreezeEnergySoil - i_meltFreezeEnergy) - tmp_sum_QIntmf;
	} else {
                meltFreezeEnergySoil = 0.;
		ColdContentSoil = 0.;
		dIntEnergySoil = 0.;
	}
}

/**
 * @brief Computes the liquid water index defined as the ratio of total liquid water content (in mm w.e.) to calculated snow depth (in mm) divided by 0.03. Unit: (1)
 */
double SnowStation::getLiquidWaterIndex() const
{
	return (cH > Constants::eps) ? lwc_sum / (M_TO_MM(cH) * 0.03) : Constants::undefined;
}

/**
 * @brief Returns modelled internal snow or/and soil temperature (instantaneous value; degC),
 *        at a given position z perpendicular to slope (m) \n
 *        z must be less than computed height (Xdata->cH), otherwise modeled temperature is set to Constants::undefined
 * @version 11.03
 * @param z Sensor position perpendicular to slope (m)
 */
double SnowStation::getModelledTemperature(const double& z) const
{
	if ((z == Constants::undefined) || !((getNumberOfNodes() > 1) && (z < cH))) {
		return Constants::undefined;
	} else {
		const size_t n_up = findUpperNode(z, Ndata, getNumberOfNodes()); // Upper node number
		const double z_low = (Ndata[n_up-1].z + Ndata[n_up-1].u); // Lower node around position z of sensor
		const double z_up = (Ndata[n_up].z + Ndata[n_up].u); // Upper node around position z of sensor
		const double T_low = Ndata[n_up-1].T;
		const double T_up = Ndata[n_up].T;
		const double T = T_low + (T_up-T_low)*(z-z_low)/(z_up-z_low);
		return IOUtils::K_TO_C( T );
	}
}

/**
 * @brief Reallocate element and node data \n
 * Edata and Ndata as well as nElems and nNodes are reallocated or reset, respectively.
 * @param number_of_elements The new number of elements
 */
void SnowStation::resize(const size_t& number_of_elements)
{
	const size_t nEdata_old = Edata.size();
	try {
		Edata.resize(number_of_elements, ElementData(ElementData::noID));
		Ndata.resize(number_of_elements + 1);
	} catch(const exception& e){
		throw IOException(e.what(), AT); //this will catch all allocation exceptions
	}

	if (number_of_elements>nEdata_old) {
		for(size_t ii=nEdata_old; ii<Edata.size(); ii++) {
			if (Edata[ii].ID==ElementData::noID) Edata[ii].ID = ++maxElementID;
		}
	}

	nElems = Edata.size();
	nNodes = Ndata.size();
}

size_t SnowStation::getNumberOfElements() const
{
	return nElems;
}

size_t SnowStation::getNumberOfNodes() const
{
	return nNodes;
}

/**
 * @brief Find element with corresponding tag or return IOUtils::npos if not found
 * @param tag Tag to look for
 * @return Index of tagged element, IOUtils::npos if not found
 */
size_t SnowStation::find_tag(const size_t& tag) const
{
	for (size_t e=0; e<nElems; e++) {
		if (Edata[e].mk/100 == tag) {
			return e;
		}
	}

	return IOUtils::npos;
}

bool SnowStation::hasSoilLayers() const
{
	return useSoilLayers;
}

void SnowStation::reset_lysimeters()
{
	if (Ndata.size() == 0) return;
	for(size_t i=0; i <= SoilNode; i++){
		Ndata[i].soil_lysimeter = 0;
	}
}

/**
 * @brief If more than NUMBER_TOP_ELEMENTS snow elements exist, attempt to reduce their number in the FEM mesh,
 * leaving NUMBER_TOP_ELEMENTS surface elements untouched \n
 * Pairs of elements within the snow cover satisfying the conditions of combineCondition() are combined
 * by placing everything in the lower element, setting the density of upper element to Constants::undefined,
 * and getting rid of node in between. \n
 * The elements being very similar and thus the microstructure parameters being approximately equal
 * as defined in combineCondition(), simply average the microstructure properties \n
 * NOTE that the condense element check is placed at the end of a time step, allowing elements do develop on their own.
 * @param i_number_top_elements The number of surface elements to be left untouched
 * @param reduce_n_elements Enable more "aggressive" combining for layers deeper in the snowpack
 * @param cond Condition to use to determine whether or not to combine: 1 = combineCondition, 2 = Aggregate::joinSimilarLayers, 3 = Aggregate::mergeThinLayer
 * @param comb_thresh_l Only used for cond == 1: both elements must be smaller than this value for an action to be taken.
 */
void SnowStation::combineElements(const size_t& i_number_top_elements, const bool& reduce_n_elements, const size_t& cond, const double& comb_thresh_l)
{
	if (nElems - SoilNode < i_number_top_elements+1) {
		return;
	}

	size_t nRemove=0;       // Number of elements to be removed
	bool merge=false;
	for (size_t eLower = SoilNode, eUpper = SoilNode+1; eLower < nElems-i_number_top_elements; eLower++, eUpper++) {
		switch (cond) {
			case 1:	// merging WaterTransport
				merge = (combineCondition(Edata[eLower], Edata[eUpper], cH-Ndata[eUpper].z, reduce_n_elements, comb_thresh_l));
				break;
			case 2:	// aggregate first round
				merge = (Aggregate::joinSimilarLayers(Edata[eUpper], Edata[eLower]));
				break;
			case 3:	// aggregate second round
				merge = (Aggregate::mergeThinLayer(Edata[eUpper], Edata[eLower]));
				break;
			default:
				merge = false;
				break;
		}
		if (merge) {
			mergeElements(Edata[eLower], Edata[eUpper], true, (eUpper==nElems-1));
			nRemove++;
			Edata[eUpper].Rho = Constants::undefined;
			eLower++; eUpper++;
		}
	}
	if (nRemove > 0) {
		const size_t rnE = nElems - nRemove; //Reduced number of elements
		reduceNumberOfElements(rnE);
	}
}

/**
 * @brief Remove the upper "marked" element of two (snow only) \n
 * -# Merging two elements:
 *     -# density is undefined
 *     -# take the uppermost node of both
 * -# Removing melted or thin elements
 *     -# density is undefined AND length negative (*= -1.) as the latter will be used!
 *     -# keep upper node of lowest element
 * @param rnE Reduced number of elements
 */
void SnowStation::reduceNumberOfElements(const size_t& rnE)
{
	size_t eNew = SoilNode; // New element index
	double dL=0.;

	for (size_t e = SoilNode; e < nElems; e++) {
		if (Edata[e].Rho == Constants::undefined) {
			if (Edata[e].L > 0.0) { // Merging elements
				Ndata[eNew] = Ndata[e+1];
				Ndata[eNew].z = Ndata[e+1].z + Ndata[e+1].u + dL;
				Ndata[eNew].u = Ndata[e].udot = 0.;
				Ndata[eNew].ssi = Ndata[e+1].ssi;
				Ndata[eNew].S_s = Ndata[e+1].S_s;
				Ndata[eNew].S_n = Ndata[e+1].S_n;
			} else { // Removing elements for negative length L
				// Under the condition of multiple element removals, Edata[e].L can occasionally represent a compounded element,
				// such that it doesn't reflect the true height change. Better to use the nodal positions:
				dL += (Ndata[e+1].z - Ndata[e].z);
			}
		} else {
			if (eNew < e) {
				Edata[eNew] = Edata[e];
				Ndata[eNew+1] = Ndata[e+1];
			}
			Ndata[eNew+1].z = Ndata[e+1].z + Ndata[e+1].u + dL;
			Ndata[eNew+1].u = Ndata[e+1].udot = 0.;
			Ndata[eNew+1].ssi = Ndata[e+1].ssi;
			Ndata[eNew+1].S_s = Ndata[e+1].S_s;
			Ndata[eNew+1].S_n = Ndata[e+1].S_n;
			eNew++;
		}
	}

	resize(rnE);

	const double cH_old = cH;
	cH = Ndata[nNodes-1].z + Ndata[nNodes-1].u;
	if (mH!=Constants::undefined) mH -= (cH_old - cH);
	ErosionLevel = std::max(SoilNode, std::min(ErosionLevel, rnE-1));
}

/**
 * @brief This routine initializes the snow cover structure which contains all information about a station
 * including element, nodal and canopy data \n
 * Because you are working with layers, the first node is a special case; the rest can be generated in a loop ....
 * The bottom temperature at the beginning of the computation is given by the temperature at the top of the
 * lowest soil or snow layer \n
 * IMPORTANT: it is very important for Alpine3D that Cdata.height is initialized even if CANOPY = 0,
 * otherwise SnowInterface will not recognize the canopy grids (David 2007-06-25).
 * @version 10.02
 * @param SSdata
 * @param i_sector defines the exposition sector of the slope (width 360./number_slopes)
 */
void SnowStation::initialize(const SN_SNOWSOIL_DATA& SSdata, const size_t& i_sector)
{
	Albedo = SSdata.Albedo;
	SoilAlb = SSdata.SoilAlb;
	BareSoil_z0 = SSdata.BareSoil_z0;

	SoilEmissivity = (SSdata.Emissivity_soil == mio::IOUtils::nodata) ? Constants::emissivity_soil : SSdata.Emissivity_soil;

	WindScalingFactor = SSdata.WindScalingFactor;
	TimeCountDeltaHS = SSdata.TimeCountDeltaHS;

	meta = SSdata.meta;
	cos_sl = cos(meta.getSlopeAngle()*mio::Cst::to_rad);
	sector = i_sector;

	mH = cH = SSdata.Height;

	nNodes = SSdata.nN;
	nElems = SSdata.nN-1;
	resize(nElems);

	SoilNode = 0;
	Ground = 0.0;
	Ndata.front().z = 0.;
	Ndata.front().T = (SSdata.nLayers > 0)? SSdata.Ldata.front().tl : Constants::meltfreeze_tk;
	Ndata.front().rhov = Atmosphere::waterVaporDensity(Ndata.front().T, Atmosphere::vaporSaturationPressure(Ndata.front().T));
	Ndata.front().u = 0.;
	Ndata.front().f = 0.;
	Ndata.front().udot = 0.;
	Ndata.front().hoar = 0.;
	Ndata.front().S_n=6.;   // Interface static natural stability index
	Ndata.front().S_s=6.;   // Interface stability index Sk38 (skier)

	bool real_soil_no_sandwich = true;  // Switch to count real soil layers
	for (size_t ll = 0, n = 1; ll < SSdata.nLayers; ll++) {
		// Update ground heigth and SoilNode number
		if (SSdata.Ldata[ll].phiSoil > 0.0 && real_soil_no_sandwich) {
			Ground += SSdata.Ldata[ll].hl;
			SoilNode += SSdata.Ldata[ll].ne;
		} else {
			real_soil_no_sandwich = false;
		}

		const double dT = (ll>0)? (SSdata.Ldata[ll].tl - SSdata.Ldata[ll-1].tl) / static_cast<double>(SSdata.Ldata[ll].ne) : 0.;

		for (size_t le = 0; le < SSdata.Ldata[ll].ne; le++, n++ ) {
			Ndata[n].z = Ndata[n-1].z + SSdata.Ldata[ll].hl / static_cast<double>(SSdata.Ldata[ll].ne);
			Ndata[n].T = Ndata[n-1].T + dT;
			Ndata[n].rhov = Atmosphere::waterVaporDensity(Ndata[n].T, Atmosphere::vaporSaturationPressure(Ndata[n].T));
			Ndata[n].u = 0.;
			Ndata[n].f = 0.;
			Ndata[n].udot = 0.;
			Ndata[n].S_n = INIT_STABILITY;   // Static natural stability index
			Ndata[n].S_s = INIT_STABILITY;   // Alternative Stability Index (skier stability)
		}
	}

	if (SoilNode == 0 && useSoilLayers) {
		prn_msg(__FILE__, __LINE__, "err", Date(), "SNP_SOIL set but no soil layers given");
		throw IOException("Snowpack Initialization failed", AT);
	}

	// INITIALIZE THE ELEMENT DATA
	for (size_t ll = 0, e = 0; ll<SSdata.nLayers; ll++) {
		for (size_t le = 0; le < SSdata.Ldata[ll].ne; le++, e++) {
			// Element's JulianQ Date
			Edata[e].depositionDate = Date::rnd(SSdata.Ldata[ll].depositionDate, 1.);
			// Temperature data
			Edata[e].Te = (Ndata[e].T+Ndata[e+1].T) / 2.;
			Edata[e].rhov = Atmosphere::waterVaporDensity(Edata[e].Te, Atmosphere::vaporSaturationPressure(Edata[e].Te));
			Edata[e].elementIDTracking = e;
			Edata[e].L0 = Edata[e].L = (Ndata[e+1].z - Ndata[e].z);
			Edata[e].gradT = (Ndata[e+1].T-Ndata[e].T) / Edata[e].L;
			// Creep data
			Edata[e].E = Edata[e].Eps = Edata[e].S = Edata[e].Eps_Dot=0.0;
			Edata[e].Eps_v = Edata[e].Eps_e = Edata[e].Eps_vDot=0.0;
			// Very important to initialize the increments in length and strain
			Edata[e].dEps = 0.0;
			// Volumetric Components
			Edata[e].theta[SOIL]  = SSdata.Ldata[ll].phiSoil;
			Edata[e].theta[AIR]   = SSdata.Ldata[ll].phiVoids;
			Edata[e].theta[ICE]   = SSdata.Ldata[ll].phiIce;
			Edata[e].theta_i_reservoir = SSdata.Ldata[ll].phiIceReservoir;
			Edata[e].theta_i_reservoir_cumul = SSdata.Ldata[ll].phiIceReservoirCumul;
			Edata[e].theta[WATER] = SSdata.Ldata[ll].phiWater;
			Edata[e].theta[WATER_PREF] = SSdata.Ldata[ll].phiWaterPref;
			Edata[e].soil[SOIL_RHO] = SSdata.Ldata[ll].SoilRho;
			Edata[e].soil[SOIL_K]   = SSdata.Ldata[ll].SoilK;
			Edata[e].soil[SOIL_C]   = SSdata.Ldata[ll].SoilC;
			for (size_t ii = 0; ii < SnowStation::number_of_solutes; ii++) {
				Edata[e].conc[SOIL][ii]  = SSdata.Ldata[ll].cSoil[ii];
				Edata[e].conc[ICE][ii]  = SSdata.Ldata[ll].cIce[ii];
				Edata[e].conc[WATER][ii] = SSdata.Ldata[ll].cWater[ii];
				Edata[e].conc[AIR][ii]  = SSdata.Ldata[ll].cVoids[ii];
			}
			Edata[e].updDensity();
			assert(Edata[e].Rho >= 0. || Edata[e].Rho==IOUtils::nodata); //we want positive density
			// conductivities, specific heat and moisture content
			Edata[e].k[TEMPERATURE] = Edata[e].k[SEEPAGE] = Edata[e].k[SETTLEMENT] = 0.;
			Edata[e].heatCapacity();
			Edata[e].c[SEEPAGE] = Edata[e].c[SETTLEMENT] = 0.;
			Edata[e].snowResidualWaterContent();
			// Set the initial short wave radiation to zero
			Edata[e].sw_abs = 0.;
			// Phase change variables
			Edata[e].Qmf = 0.;
			Edata[e].QIntmf = 0.;
			Edata[e].dth_w = 0.;
			// Micro-structure data
			Edata[e].dd = SSdata.Ldata[ll].dd;
			Edata[e].sp = SSdata.Ldata[ll].sp;
			Edata[e].rg = SSdata.Ldata[ll].rg;
			Edata[e].opticalEquivalentGrainSize();
			Edata[e].rb = SSdata.Ldata[ll].rb;
			Edata[e].N3 = Metamorphism::getCoordinationNumberN3(Edata[e].Rho);
			Edata[e].mk = SSdata.Ldata[ll].mk;
			Edata[e].snowType();
			Ndata[e+1].hoar = SSdata.Ldata[ll].hr;
			// Memories, memories
			Edata[e].CDot = SSdata.Ldata[ll].CDot;
			Edata[e].metamo = SSdata.Ldata[ll].metamo;
			Edata[e].salinity = SSdata.Ldata[ll].salinity;
			Edata[e].h = SSdata.Ldata[ll].h;
			Edata[e].dsm = SSdata.Ldata[ll].dsm;
			Edata[e].S_dr = INIT_STABILITY;
			Edata[e].hard = IOUtils::nodata;
			Edata[e].M = Edata[e].Rho * Edata[e].L0;
			assert(Edata[e].M >= (-Constants::eps2)); //mass must be positive		

			// Check if pore space is available when water would freeze
			const double porespace = (1. - Edata[e].theta[ICE] - Edata[e].theta[SOIL]) * (Constants::density_ice / Constants::density_water);
			if(Edata[e].theta[WATER] + Edata[e].theta[WATER_PREF] > porespace) {
				const double tmp_sum = Edata[e].theta[WATER] + Edata[e].theta[WATER_PREF];
				Edata[e].theta[WATER] *= porespace / tmp_sum;
				Edata[e].theta[WATER_PREF] *= porespace / tmp_sum;
			}
			Edata[e].theta[AIR] = (1. - Edata[e].theta[ICE] - Edata[e].theta[WATER] - Edata[e].theta[WATER_PREF] - Edata[e].theta[SOIL]);
		} // end of element layer for
	} // end of layer for

	ErosionLevel = (SSdata.ErosionLevel > 0)? static_cast<size_t>(SSdata.ErosionLevel) : std::max(SoilNode, nElems-1);

	// Find the real Cauchy stresses
	double SigC = 0.0;
	for(size_t e = nElems; e -->0; ) {
		if (e < nElems-1)
			SigC -= (.5*Edata[e+1].M) * Constants::g * cos_sl;
		SigC -= (.5*Edata[e].M) * Constants::g * cos_sl;

		Edata[e].C = SigC;
		assert(Edata[e].C<0.);
	}

	// Sea ice initializations
	if (Seaice != NULL) {
		Seaice->InitSeaIce(*this);
		Seaice->updateFreeboard(*this);
		for (size_t e = nElems; e -->0; ) {
			const double br_sal = (Edata[e].theta[WATER] + Edata[e].theta[WATER_PREF] == 0.) ? (0.) : (Edata[e].salinity / (Edata[e].theta[WATER] + Edata[e].theta[WATER_PREF]));
			if (Edata[e].salinity > 0.) {
				Edata[e].meltfreeze_tk = -SeaIce::mu * br_sal + Constants::meltfreeze_tk;
			}
			if (Edata[e].h == Constants::undefined) {
				Edata[e].h = Seaice->SeaLevel - .5 * (Ndata[e].z + Ndata[e+1].z);
			} else {
				// Initialize
				if (e >= SoilNode) {		//Snow
					Edata[e].VG.SetVGParamsSnow(vanGenuchten::YAMAGUCHI2012, vanGenuchten::CALONNE, /*matrix*/ true, /*seaice*/ true);
				} else {			//Soil
					Edata[e].VG.SetVGParamsSoil();
				}
				// If pressure head indicates full saturation, make sure no rounding errors exists from writing/reading sno files.
				if (Edata[e].h >= Edata[e].VG.h_e) {
					Edata[e].theta[WATER] = (1. - Edata[e].theta[ICE] - Edata[e].theta[SOIL]) * (Constants::density_ice / Constants::density_water) - Edata[e].theta[WATER_PREF];
					Edata[e].theta[AIR] = 1. - Edata[e].theta[ICE] - Edata[e].theta[WATER] - Edata[e].theta[WATER_PREF] - Edata[e].theta[SOIL];
					Edata[e].updDensity();
				}
			}
		}
	}

	// Cold content and snowpack masses
	compSnowpackInternalEnergyChange(900.); // Time (900 s) will not matter as Qmf == 0. for all layers
	compSoilInternalEnergyChange(900.); // Time (900 s) will not matter as Qmf == 0. for all layers
	compSnowpackMasses();

	Cdata.initialize(SSdata, useCanopyModel, isAlpine3D);

	// Set time step to -1, so we can determine the first time ReSolver1d is called.
	ReSolver_dt = -1.;
	
	elementTrackingCounter=nElems; //The counter for element tracking for making comparison of any snow properties between two simulation (-)	
}

/**
 * @brief Determine flexible maximum element length for combining two elements
 * - Function required for REDUCE_N_ELEMENTS function for "aggressive" combining for layers deeper in the
 *   snowpack, to reduce the number of elements and thus the computational load.
 * @param depth Distance of the element from the snow surface
 * @return Maximum element length.
 */
double SnowStation::flexibleMaxElemLength(const double& depth, const double& comb_thresh_l)
{
	static const double upper_limit_length=1.0;
	const double calc_length = static_cast<double>( int( int(depth * 100.) / 10) + 1) * comb_thresh_l;
	return std::min(calc_length, upper_limit_length);
}

/**
 * @brief Boolean routine to check whether two snow elements can be combined
 * - \b no \b action will be taken if one of the two elements is
 *      - a soil element
 *      - larger than comb_thresh_l
 *      - tagged
 *      - dry surface hoar (mk=3)
 *      - dendritic but not both
 * - \b otherwise we use criteria for dendricity, sphericity, volumetric ice or water content, grain size and marker
 * - Whatever type of thin elements are treated in WaterTransport::mergingElements()
 *
 * @param Edata0 Lower element
 * @param Edata1 Upper element
 * @param depth Distance of the element from the snow surface
 * @param reduce_n_elements Enable more "aggressive" combining for layers deeper in the snowpack, to reduce the number of elements and thus the computational load.
 * @return true if the two elements should be combined, false otherwise
 */
bool SnowStation::combineCondition(const ElementData& Edata0, const ElementData& Edata1, const double& depth, const bool& reduce_n_elements, const double& comb_thresh_l)
{
	// Default max_elem_l
	double max_elem_l = comb_thresh_l;

	// When aggressive combining is activated, override max_elem_l when necessary
	if (reduce_n_elements == true) {
		max_elem_l = flexibleMaxElemLength(depth, comb_thresh_l);
	}

	if ( (Edata0.L > max_elem_l) || (Edata1.L > max_elem_l) )
		return false;

	if ( Edata0.mk%100 != Edata1.mk%100 )
		return false;

	if ( fabs(Edata0.sp - Edata1.sp) > comb_thresh_sp )
		return false;

	if ( Edata0.theta[SOIL] > 0. || Edata1.theta[SOIL] > 0. )
		return false;

	if ( (Edata0.mk >= 100 && int(Edata0.mk/1000)!=9) || (Edata1.mk >= 100 && int(Edata0.mk/1000)!=9) )
		return false;

	if ( (Edata0.mk%100 == 3) || (Edata1.mk%100 == 3) )
		return false;

	if ( (Edata0.dd > comb_thresh_dd || Edata1.dd > comb_thresh_dd) &&
		!(Edata0.dd > comb_thresh_dd && Edata1.dd > comb_thresh_dd) ) {
		return false;
	} else if ( fabs(Edata0.dd - Edata1.dd) > comb_thresh_dd ) {
		return false;
	}

	if ( fabs(Edata0.theta[ICE] - Edata1.theta[ICE]) > comb_thresh_ice )
		return false;

	if ( fabs(Edata0.theta[WATER] - Edata1.theta[WATER]) > comb_thresh_water )
		return false;

	if ( fabs(Edata0.rg - Edata1.rg) > comb_thresh_rg )
		return false;

	return true;
}

/**
 * @brief Split the element provided as first argument.
 */
void SnowStation::splitElement(const size_t& e)
{
	resize(nElems+1);
	if(e!=nElems-2) { // If it is not the top node that needs splitting ...     (Note that we have to reference nElems-2, as resize has been called (thus nElems increased) already.)
		// then shift all elements and nodes above upward
		for(size_t ee = nElems-1; ee >= e+2; ee--) {
			Edata[ee]=Edata[ee-1];
			Ndata[ee+1]=Ndata[ee];
			Ndata[ee]=Ndata[ee-1];
		}
	}
	// Fill info of new element
	Edata[e+1]=Edata[e];
	// Half the element
	Edata[e].L*=0.5;
	Edata[e].L0*=0.5;
	Edata[e+1].L*=0.5;
	Edata[e+1].L0*=0.5;
	Edata[e].M*=0.5;
	Edata[e+1].M*=0.5;
	// Fill info of new node
	Ndata[e+2]=Ndata[e+1];
	Ndata[e+1].hoar=0.;
	Ndata[e+1].T=Edata[e].Te;
	Ndata[e+1].rhov=Edata[e].rhov;
	// Position the new node correctly in the domain
	Ndata[e+1].z=(Ndata[e+2].z+Ndata[e].z)/2.;
	Ndata[e+2].u*=0.5;
	Ndata[e+1].u*=0.5;
	// Remove "marked layer" mk from lower layer
	if(int(Edata[e].mk/1000) == 9) Edata[e].mk-=static_cast<short unsigned int>(9000);
	// Correct pressure head in case of saturation
	if(Edata[e].h > Edata[e].VG.h_e) {
		Edata[e].h+=.5*Edata[e].L;
		Edata[e+1].h-=.5*Edata[e+1].L;
	}

	/*
	double elementIDTracking_e=Edata[e].elementIDTracking;
	double vapTrans_cumulativeDenChange_e=Edata[e].vapTrans_cumulativeDenChange;
	double all_cumulativeDenChange_e=Edata[e].all_cumulativeDenChange;
	double vapTrans_snowDenChangeRate_e=Edata[e].vapTrans_snowDenChangeRate;
	if(e==nElems-2) // if "e" was the index of the last element before splitting....
	{
		double f_upper=Edata[e].Rho*Edata[e].L*2.0; 
		double f_lower=Edata[e-1].Rho*Edata[e-1].L;
		Edata[e].elementIDTracking=f_upper/(f_upper+f_lower)*elementIDTracking_e+f_lower/(f_upper+f_lower)*Edata[e-1].elementIDTracking;
		Edata[e].vapTrans_cumulativeDenChange=f_upper/(f_upper+f_lower)*vapTrans_cumulativeDenChange_e+f_lower/(f_upper+f_lower)*Edata[e-1].vapTrans_cumulativeDenChange;
		Edata[e].all_cumulativeDenChange=f_upper/(f_upper+f_lower)*all_cumulativeDenChange_e+f_lower/(f_upper+f_lower)*Edata[e-1].all_cumulativeDenChange;
		Edata[e].vapTrans_snowDenChangeRate=f_upper/(f_upper+f_lower)*vapTrans_snowDenChangeRate_e+f_lower/(f_upper+f_lower)*Edata[e-1].vapTrans_snowDenChangeRate;
		Edata[e+1].elementIDTracking=elementIDTracking_e+(elementIDTracking_e-Edata[e].elementIDTracking);
		Edata[e+1].vapTrans_cumulativeDenChange=vapTrans_cumulativeDenChange_e+(vapTrans_cumulativeDenChange_e-Edata[e].vapTrans_cumulativeDenChange);
		Edata[e+1].all_cumulativeDenChange=all_cumulativeDenChange_e+(all_cumulativeDenChange_e-Edata[e].all_cumulativeDenChange);
		Edata[e+1].vapTrans_snowDenChangeRate=vapTrans_snowDenChangeRate_e+(vapTrans_snowDenChangeRate_e-Edata[e].vapTrans_snowDenChangeRate);
	}
	else
	{
		// for bottom new elememt due to splitting ( bottom half) 
		double f_upper_b=Edata[e].Rho*Edata[e].L*2.0; 
		double f_lower_b=Edata[e-1].Rho*Edata[e-1].L;
		Edata[e].elementIDTracking=f_upper_b/(f_upper_b+f_lower_b)*elementIDTracking_e+f_lower_b/(f_upper_b+f_lower_b)*Edata[e-1].elementIDTracking;
		Edata[e].vapTrans_cumulativeDenChange=f_upper_b/(f_upper_b+f_lower_b)*vapTrans_cumulativeDenChange_e+f_lower_b/(f_upper_b+f_lower_b)*Edata[e-1].vapTrans_cumulativeDenChange;
		Edata[e].all_cumulativeDenChange=f_upper_b/(f_upper_b+f_lower_b)*all_cumulativeDenChange_e+f_lower_b/(f_upper_b+f_lower_b)*Edata[e-1].all_cumulativeDenChange;
		Edata[e].vapTrans_snowDenChangeRate=f_upper_b/(f_upper_b+f_lower_b)*vapTrans_snowDenChangeRate_e+f_lower_b/(f_upper_b+f_lower_b)*Edata[e-1].vapTrans_snowDenChangeRate;
		
		// for top new elememt due to splitting ( top half)		
		double f_lower_t=Edata[e].Rho*Edata[e].L*2.0; 
		double f_upper_t=Edata[e+2].Rho*Edata[e+2].L;
		Edata[e+1].elementIDTracking=f_lower_t/(f_upper_t+f_lower_t)*elementIDTracking_e+f_upper_t/(f_upper_t+f_lower_t)*Edata[e+2].elementIDTracking;
		Edata[e+1].vapTrans_cumulativeDenChange=f_lower_t/(f_upper_b+f_lower_b)*vapTrans_cumulativeDenChange_e+f_upper_t/(f_upper_b+f_lower_b)*Edata[e+2].vapTrans_cumulativeDenChange;
		Edata[e+1].all_cumulativeDenChange=f_lower_t/(f_upper_b+f_lower_b)*all_cumulativeDenChange_e+f_upper_t/(f_upper_b+f_lower_b)*Edata[e+2].all_cumulativeDenChange;
		Edata[e+1].vapTrans_snowDenChangeRate=f_lower_t/(f_upper_b+f_lower_b)*vapTrans_snowDenChangeRate_e+f_upper_t/(f_upper_b+f_lower_b)*Edata[e+2].vapTrans_snowDenChangeRate;		
	}
	*/
	
}

/**
 * @brief Split elements when they are near the top of the snowpack, when REDUCE_N_ELEMENTS is used.
 * - This function split elements when they are getting closer to the top of the snowpack. This is required
 *   when using the "aggressive" merging option (REDUCE_N_ELEMENTS). When snow melt brings elements back to the
 *   snow surface, smaller layer spacing is required to accurately describe temperature and moisture gradients.
 * @param max_element_length If positive: maximum allowed element length (m), above which splitting is applied.
 *                           If argument is not positive: use function flexibleMaxElemLength.
 */
void SnowStation::splitElements(const double& max_element_length, const double& comb_thresh_l)
{
	//Return when no snow present
	if (nElems == SoilNode) return;

	for (size_t e = SoilNode; e < nElems; e++) {
		double max_elem_l = comb_thresh_l;
		const double depth = cH - Ndata[e].z;
		// If max_element_length > 0: take its value, else use function flexibleMaxElemLength.
		max_elem_l = (max_element_length > 0) ? (0.5 * max_element_length) : (flexibleMaxElemLength(depth, comb_thresh_l));
		if(0.5*(Edata[e].L) > max_elem_l) {
			splitElement(e);
			e--;			// Make sure the same element gets checked again, in case 1 split is not sufficient
		}
	}
}

/**
 * @brief Merging two elements
 * - Joining:
 * 	- Keep the lower element, that is, the lowest snow element always survives!
 * 	- The properties of the upper and lower elements are (depth) averaged in an appropriate way.
 * 	- The new length is the sum of both
 * 	- Keep the birthday of the upper element
 * 	- Keep the tag of the upper element only if the lower is untagged (mk >= 100)
 * 	- @note Joining two elements may cause the tag (marker >= 100) to "jump" abruptly
 * - Removing:
 * 	- Remaining ice, liquid water, solutes, etc. are added to the lower element
 * 	- The length of the lower element is kept
 * 	- Keep the birthday of the lower element
 * @param EdataLower Properties of lower element
 * @param EdataUpper Properties of upper element
 * @param merge True if upper element is to be joined with lower one, false if upper element is to be removed
 * @param topElement set to true if the upper element is at the very top of the snow pack
 */
void SnowStation::mergeElements(ElementData& EdataLower, const ElementData& EdataUpper, const bool& merge, const bool& topElement)
{
	const double L_lower = EdataLower.L; //Thickness of lower element
	const double L_upper = EdataUpper.L; //Thickness of upper element
	double LNew = L_lower;               //Thickness of "new" element
	double theta_air_lower=EdataLower.theta[AIR]; // the volume fraction of air for the lower element before any changes
	double Rho_lower=EdataLower.Rho; // the density of the lower element before any changes

	if (merge) {
		// Determine new element length under the condition of keeping the density of the lower element constant, if the density of the lower element is larger than the upper element.
		// This is only in case we are considering the top element, to deal with the common situation where top elements are being removed due to low
		// ice content as a result of melt. We don't want to transfer this low ice content to lower layers.
		if (EdataUpper.Rho != Constants::undefined && EdataLower.Rho != Constants::undefined && EdataUpper.Rho < EdataLower.Rho && topElement==true) {	// Check if densities are defined, which may not be the case if elements are already marked for removal (may happen when removing multiple adjacent elements).
			LNew += (EdataUpper.Rho * L_upper) / EdataLower.Rho;
		} else {
			LNew += L_upper;
		}
		EdataLower.depositionDate = EdataUpper.depositionDate;
		if (EdataLower.theta[ICE] + EdataUpper.theta[ICE] > 0.) {
			EdataLower.dd = ( EdataLower.theta[ICE]*L_lower*EdataLower.dd + EdataUpper.theta[ICE]*L_upper*EdataUpper.dd ) / (EdataLower.theta[ICE]*L_lower + EdataUpper.theta[ICE]*L_upper);
			EdataLower.sp = ( EdataLower.theta[ICE]*L_lower*EdataLower.sp + EdataUpper.theta[ICE]*L_upper*EdataUpper.sp ) / (EdataLower.theta[ICE]*L_lower + EdataUpper.theta[ICE]*L_upper);
			EdataLower.rg = ( EdataLower.theta[ICE]*L_lower*EdataLower.rg + EdataUpper.theta[ICE]*L_upper*EdataUpper.rg ) / (EdataLower.theta[ICE]*L_lower + EdataUpper.theta[ICE]*L_upper);
			EdataLower.rb = ( EdataLower.theta[ICE]*L_lower*EdataLower.rb + EdataUpper.theta[ICE]*L_upper*EdataUpper.rb ) / (EdataLower.theta[ICE]*L_lower + EdataUpper.theta[ICE]*L_upper);
			EdataLower.CDot = ( EdataLower.theta[ICE]*L_lower*EdataLower.CDot + EdataUpper.theta[ICE]*L_upper*EdataUpper.CDot ) / (EdataLower.theta[ICE]*L_lower + EdataUpper.theta[ICE]*L_upper);
		}
		EdataLower.h = ((EdataLower.h < EdataLower.VG.h_e && EdataUpper.h < EdataUpper.VG.h_e) || (EdataLower.h > EdataLower.VG.h_e && EdataUpper.h > EdataUpper.VG.h_e)) ? ((EdataLower.h * L_lower + EdataUpper.h * L_upper) / (LNew)) : (Constants::undefined);	// Only calculate average when both pressure heads are positive or negative.
		EdataLower.opticalEquivalentGrainSize();
		EdataLower.Eps = EdataLower.Eps_v; //HACK: why?
		EdataLower.Eps_e = 0.0; // TODO (very old) Check whether not simply add the elastic
		                     //                 and viscous strains of the elements and average the stress? E is kept from Lower
	} else {
		EdataLower.E = EdataLower.Eps_e = EdataLower.Eps = EdataLower.Eps_v = EdataLower.dEps = 0.0;
	}

	EdataLower.L0 = EdataLower.L = LNew;
	EdataLower.M += EdataUpper.M;
	EdataLower.theta[ICE] = (L_upper*EdataUpper.theta[ICE] + L_lower*EdataLower.theta[ICE]) / LNew;
	EdataLower.theta_i_reservoir = (L_upper*EdataUpper.theta_i_reservoir + L_lower*EdataLower.theta_i_reservoir) / LNew; // Also merge the ice reservoirs
	EdataLower.theta_i_reservoir_cumul = (L_upper*EdataUpper.theta_i_reservoir_cumul + L_lower*EdataLower.theta_i_reservoir_cumul) / LNew; // Also merge the cumulated ice reservoirs
	EdataLower.theta[WATER] = (L_upper*EdataUpper.theta[WATER] + L_lower*EdataLower.theta[WATER]) / LNew;
	EdataLower.theta[WATER_PREF] = (L_upper*EdataUpper.theta[WATER_PREF] + L_lower*EdataLower.theta[WATER_PREF]) / LNew;
	EdataLower.theta[AIR] = 1.0 - EdataLower.theta[WATER] - EdataLower.theta[WATER_PREF] - EdataLower.theta[ICE] - EdataLower.theta[SOIL];
	EdataLower.salinity = (L_upper * EdataUpper.salinity + L_lower * EdataLower.salinity) / LNew;
	// For snow, check if there is enough space to store all ice if all water would freeze. This also takes care of cases where theta[AIR]<0.
	if ((merge==false && topElement==true) && EdataLower.theta[SOIL]<Constants::eps2 && EdataLower.theta[AIR] < (EdataLower.theta[WATER]+EdataLower.theta[WATER_PREF])*((Constants::density_water/Constants::density_ice)-1.)) {
		// Note: we can only do this for the uppermost snow element, as otherwise it is not possible to adapt the element length.
		// If there is not enough space, adjust element length:
		EdataLower.theta[AIR] = (EdataLower.theta[WATER]+EdataLower.theta[WATER_PREF])*((Constants::density_water/Constants::density_ice)-1.);
		const double tmpsum = EdataLower.theta[AIR]+EdataLower.theta[ICE]+EdataLower.theta[WATER]+EdataLower.theta[WATER_PREF]; // Not adding ice reservoirs here
		// Ensure that the element does not become larger than the sum of lengths of the original ones (no absolute element "growth")!
		LNew = std::min(LNew * tmpsum, L_lower + L_upper);
		EdataLower.L0 = EdataLower.L = LNew;
		EdataLower.theta[AIR] /= tmpsum;
		EdataLower.theta[ICE] /= tmpsum;
		EdataLower.theta_i_reservoir /= tmpsum; // Recalculate ice reservoir
		EdataLower.theta_i_reservoir_cumul /= tmpsum; // Recalculate cumulated ice reservoir
		EdataLower.theta[WATER] /= tmpsum;
		EdataLower.theta[WATER_PREF] /= tmpsum;
	}
	EdataLower.snowResidualWaterContent();
	EdataLower.updDensity();

	for (size_t ii = 0; ii < SnowStation::number_of_solutes; ii++) {
		for (size_t kk = 0; kk < N_COMPONENTS; kk++) {
			EdataLower.conc(kk,ii) = (L_upper*EdataUpper.conc(kk,ii) + L_lower*EdataLower.conc(kk,ii)) / LNew;
		}
	}
	EdataLower.dth_w = (L_upper*EdataUpper.dth_w + L_lower*EdataLower.dth_w) / LNew;
	EdataLower.Qmf = (EdataUpper.Qmf*L_upper + EdataLower.Qmf*L_lower) / LNew;	//Note: Qmf has units W/m^3, so it needs to be scaled with element lengths.
	EdataLower.sw_abs += EdataUpper.sw_abs;
	if ((EdataUpper.mk >= 100) && (EdataLower.mk < 100)) {
		EdataLower.mk += static_cast<short unsigned int>( (EdataUpper.mk/100)*100 );
	}
	EdataLower.heatCapacity();

	EdataLower.vapTrans_snowDenChangeRate = (EdataUpper.vapTrans_snowDenChangeRate*EdataUpper.Rho*L_upper + EdataLower.vapTrans_snowDenChangeRate*Rho_lower*L_lower)/(L_upper*EdataUpper.Rho+L_lower*Rho_lower);
	EdataLower.vapTrans_cumulativeDenChange = (EdataUpper.vapTrans_cumulativeDenChange*EdataUpper.Rho*L_upper + EdataLower.vapTrans_cumulativeDenChange*Rho_lower*L_lower)/(L_upper*EdataUpper.Rho+L_lower*Rho_lower);
	EdataLower.vapTrans_fluxDiff = (EdataUpper.vapTrans_fluxDiff*EdataUpper.Rho*L_upper + EdataLower.vapTrans_fluxDiff*Rho_lower*L_lower)/(L_upper*EdataUpper.Rho+L_lower*Rho_lower);
	EdataLower.Qmm = (EdataUpper.Qmm*EdataUpper.Rho*L_upper + EdataLower.Qmm*Rho_lower*L_lower)/(L_upper*EdataUpper.Rho+L_lower*Rho_lower);
	EdataLower.vapTrans_underSaturationDegree = (EdataUpper.vapTrans_underSaturationDegree*EdataUpper.Rho*L_upper + EdataLower.vapTrans_underSaturationDegree*Rho_lower*L_lower)/(L_upper*EdataUpper.Rho+L_lower*Rho_lower);
	EdataLower.elementIDTracking = (EdataUpper.elementIDTracking*EdataUpper.Rho*L_upper + EdataLower.elementIDTracking*Rho_lower*L_lower)/(L_upper*EdataUpper.Rho+L_lower*Rho_lower);
	EdataLower.rhov = (EdataUpper.rhov*EdataUpper.theta[AIR]*L_upper + EdataLower.rhov*theta_air_lower*L_lower)/EdataLower.theta[AIR];
	EdataLower.Eps_vDot = (EdataUpper.Eps_vDot*EdataUpper.Rho*L_upper + EdataLower.Eps_vDot*Rho_lower*L_lower)/(L_upper*EdataUpper.Rho+L_lower*Rho_lower);
}

/**
 * @brief returns if a snow profile can be considered as a glacier.
 * Practically, the hydrological criteria is that if a pixel contains more than 2 m
 * of pure ice anywhere, it is considered to be glaciated. The standard criteria is that
 * if the top 5 layers are made of pure ice, the pixel is glaciated.
 * Therefore, a glacier covered by seasonal snow is glaciated in regard to the hydrological criteria
 * but non-glaciated in regard to the standard criteria.
 * @param hydro if true, use an hydrologist criteria (default: false)
 * @return true if the profile belongs to a glacier
 */
bool SnowStation::isGlacier(const bool& hydro) const
{
	if (hydro) {
		//if more than 2m of pure ice in the whole profile -> hydrologically, glacier melt
		static const double ice_depth_glacier = 2.;
		double sum_ice_depth=0.;
		for (size_t layer_index=0; layer_index<nElems; layer_index++) {
			if ((Edata[layer_index].type==880) || (Edata[layer_index].mk % 10 == 7) || (Edata[layer_index].mk % 10 == 8))
				sum_ice_depth += Edata[layer_index].L;
		}

		return (sum_ice_depth>=ice_depth_glacier);
	} else {
		bool is_pure_ice=true;
		static const size_t check_depth=5;
		const size_t top_index = nElems-1;
		const size_t top_index_toCheck = top_index - check_depth;
		const size_t soil_index = SoilNode;
		const size_t end_index = (top_index_toCheck>=soil_index)? top_index_toCheck : soil_index;

		if (nElems==0 || top_index==soil_index) return false; //there are only soil layers or none

		for (size_t layer_index=top_index+1; layer_index-- > end_index; ) { //because it is decremented right away when testing...
			const bool is_ice = (Edata[layer_index].type==880) || (Edata[layer_index].mk % 10 == 7) || (Edata[layer_index].mk % 10 == 8);
			if (!is_ice)  {
				is_pure_ice=false;
				break;
			}
		}

		return is_pure_ice;
	}
}

/**
 * @brief returns the height of a marked reference layer inside the model domain
 * Searches for the layer that is marked using (int(mk/1000)==9, e.g. 9000 or 9028) inside model domain
 * This is for example used to interpret snow height measurements with an arbitrary reference level
 * (i.e., not necessarily 0.) on a glacier, ice sheets or sea ice using the snow height driven mode.
 * @return height of top node of marked reference layer
 */
double SnowStation::findMarkedReferenceLayer() const
{
	if(nElems == 0) {
		return Constants::undefined;
	}
	for (size_t e = SoilNode; e < nElems; e++) {
		if (int(Edata[e].mk/1000) == 9) {
			return Ndata[e+1].z;
		}
	}
	return Constants::undefined;
}

std::ostream& operator<<(std::ostream& os, const SnowStation& data)
{
	os << data.meta;
	os.write(reinterpret_cast<const char*>(&data.cos_sl), sizeof(data.cos_sl));
	os.write(reinterpret_cast<const char*>(&data.sector), sizeof(data.sector));

	os << data.Cdata;
	//os << data.Seaice;	//HACK how to do this with a pointer?
	os.write(reinterpret_cast<const char*>(&data.pAlbedo), sizeof(data.pAlbedo));
	os.write(reinterpret_cast<const char*>(&data.Albedo), sizeof(data.Albedo));
	os.write(reinterpret_cast<const char*>(&data.SoilAlb), sizeof(data.SoilAlb));
	os.write(reinterpret_cast<const char*>(&data.SoilEmissivity), sizeof(data.SoilEmissivity));
	os.write(reinterpret_cast<const char*>(&data.BareSoil_z0), sizeof(data.BareSoil_z0));
	os.write(reinterpret_cast<const char*>(&data.SoilNode), sizeof(data.SoilNode));
	os.write(reinterpret_cast<const char*>(&data.Ground), sizeof(data.Ground));
	os.write(reinterpret_cast<const char*>(&data.cH), sizeof(data.cH));
	os.write(reinterpret_cast<const char*>(&data.mH), sizeof(data.mH));
	os.write(reinterpret_cast<const char*>(&data.mass_sum), sizeof(data.mass_sum));
	os.write(reinterpret_cast<const char*>(&data.swe), sizeof(data.swe));
	os.write(reinterpret_cast<const char*>(&data.lwc_sum), sizeof(data.lwc_sum));
	os.write(reinterpret_cast<const char*>(&data.lwc_sum_soil), sizeof(data.lwc_sum_soil));
	os.write(reinterpret_cast<const char*>(&data.swc_sum_soil), sizeof(data.swc_sum_soil));
	os.write(reinterpret_cast<const char*>(&data.hn), sizeof(data.hn));
	os.write(reinterpret_cast<const char*>(&data.rho_hn), sizeof(data.rho_hn));
	os.write(reinterpret_cast<const char*>(&data.rime_hn), sizeof(data.rime_hn));
	os.write(reinterpret_cast<const char*>(&data.ErosionLevel), sizeof(data.ErosionLevel));
	os.write(reinterpret_cast<const char*>(&data.ErosionMass), sizeof(data.ErosionMass));
	os.write(reinterpret_cast<const char*>(&data.S_class1), sizeof(data.S_class1));
	os.write(reinterpret_cast<const char*>(&data.S_class2), sizeof(data.S_class2));
	os.write(reinterpret_cast<const char*>(&data.S_d), sizeof(data.S_d));
	os.write(reinterpret_cast<const char*>(&data.z_S_d), sizeof(data.z_S_d));
	os.write(reinterpret_cast<const char*>(&data.S_n), sizeof(data.S_n));
	os.write(reinterpret_cast<const char*>(&data.z_S_n), sizeof(data.z_S_n));
	os.write(reinterpret_cast<const char*>(&data.S_s), sizeof(data.S_s));
	os.write(reinterpret_cast<const char*>(&data.z_S_s), sizeof(data.z_S_s));
	os.write(reinterpret_cast<const char*>(&data.S_4), sizeof(data.S_4));
	os.write(reinterpret_cast<const char*>(&data.z_S_4), sizeof(data.z_S_4));
	os.write(reinterpret_cast<const char*>(&data.S_5), sizeof(data.S_5));
	os.write(reinterpret_cast<const char*>(&data.z_S_5), sizeof(data.z_S_5));

	const size_t s_Ndata = data.Ndata.size();
	os.write(reinterpret_cast<const char*>(&s_Ndata), sizeof(size_t));
	for (size_t ii=0; ii<s_Ndata; ii++) os << data.Ndata[ii];

	const size_t s_Edata = data.Edata.size();
	os.write(reinterpret_cast<const char*>(&s_Edata), sizeof(size_t));
	for (size_t ii=0; ii<s_Edata; ii++) os << data.Edata[ii];

	// void *Kt
	os.write(reinterpret_cast<const char*>(&data.ColdContent), sizeof(data.ColdContent));
	os.write(reinterpret_cast<const char*>(&data.ColdContentSoil), sizeof(data.ColdContentSoil));
	os.write(reinterpret_cast<const char*>(&data.dIntEnergy), sizeof(data.dIntEnergy));
	os.write(reinterpret_cast<const char*>(&data.dIntEnergySoil), sizeof(data.dIntEnergySoil));
	os.write(reinterpret_cast<const char*>(&data.meltFreezeEnergy), sizeof(data.meltFreezeEnergy));
	os.write(reinterpret_cast<const char*>(&data.meltFreezeEnergySoil), sizeof(data.meltFreezeEnergySoil));
	os.write(reinterpret_cast<const char*>(&data.ReSolver_dt), sizeof(data.ReSolver_dt));
	os.write(reinterpret_cast<const char*>(&data.windward), sizeof(data.windward));
	os.write(reinterpret_cast<const char*>(&data.WindScalingFactor), sizeof(data.WindScalingFactor));
	os.write(reinterpret_cast<const char*>(&data.TimeCountDeltaHS), sizeof(data.TimeCountDeltaHS));

	//static member variables
	/*os.write(reinterpret_cast<const char*>(&data.comb_thresh_l), sizeof(data.comb_thresh_l));
	os.write(reinterpret_cast<const char*>(&data.comb_thresh_ice), sizeof(data.comb_thresh_ice));
	os.write(reinterpret_cast<const char*>(&data.comb_thresh_water), sizeof(data.comb_thresh_water));
	os.write(reinterpret_cast<const char*>(&data.comb_thresh_dd), sizeof(data.comb_thresh_dd));
	os.write(reinterpret_cast<const char*>(&data.comb_thresh_sp), sizeof(data.comb_thresh_sp));
	os.write(reinterpret_cast<const char*>(&data.comb_thresh_rg), sizeof(data.comb_thresh_rg));
	os.write(reinterpret_cast<const char*>(&data.thresh_moist_snow), sizeof(data.thresh_moist_snow));
	os.write(reinterpret_cast<const char*>(&data.thresh_moist_soil), sizeof(data.thresh_moist_soil));
	os.write(reinterpret_cast<const char*>(&data.number_top_elements), sizeof(data.number_top_elements));
	os.write(reinterpret_cast<const char*>(&data.number_of_solutes), sizeof(data.number_of_solutes));*/

	// private member variables:
	os.write(reinterpret_cast<const char*>(&data.nNodes), sizeof(data.nNodes));
	os.write(reinterpret_cast<const char*>(&data.nElems), sizeof(data.nElems));
	os.write(reinterpret_cast<const char*>(&data.maxElementID), sizeof(data.maxElementID));
	os.write(reinterpret_cast<const char*>(&data.useCanopyModel), sizeof(data.useCanopyModel));
	os.write(reinterpret_cast<const char*>(&data.useSoilLayers), sizeof(data.useSoilLayers));
	return os;
}

std::istream& operator>>(std::istream& is, SnowStation& data)
{
	// HACK: nothing is done for the void* Kt

	is >> data.meta;
	is.read(reinterpret_cast<char*>(&data.cos_sl), sizeof(data.cos_sl));
	is.read(reinterpret_cast<char*>(&data.sector), sizeof(data.sector));

	is >> data.Cdata;
	//is >> data.Seaice;	//HACK how to do this with a pointer?
	is.read(reinterpret_cast<char*>(&data.pAlbedo), sizeof(data.pAlbedo));
	is.read(reinterpret_cast<char*>(&data.Albedo), sizeof(data.Albedo));
	is.read(reinterpret_cast<char*>(&data.SoilAlb), sizeof(data.SoilAlb));
	is.read(reinterpret_cast<char*>(&data.SoilEmissivity), sizeof(data.SoilEmissivity));
	is.read(reinterpret_cast<char*>(&data.BareSoil_z0), sizeof(data.BareSoil_z0));
	is.read(reinterpret_cast<char*>(&data.SoilNode), sizeof(data.SoilNode));
	is.read(reinterpret_cast<char*>(&data.Ground), sizeof(data.Ground));
	is.read(reinterpret_cast<char*>(&data.cH), sizeof(data.cH));
	is.read(reinterpret_cast<char*>(&data.mH), sizeof(data.mH));
	is.read(reinterpret_cast<char*>(&data.mass_sum), sizeof(data.mass_sum));
	is.read(reinterpret_cast<char*>(&data.swe), sizeof(data.swe));
	is.read(reinterpret_cast<char*>(&data.lwc_sum), sizeof(data.lwc_sum));
	is.read(reinterpret_cast<char*>(&data.lwc_sum_soil), sizeof(data.lwc_sum_soil));
	is.read(reinterpret_cast<char*>(&data.swc_sum_soil), sizeof(data.swc_sum_soil));
	is.read(reinterpret_cast<char*>(&data.hn), sizeof(data.hn));
	is.read(reinterpret_cast<char*>(&data.rho_hn), sizeof(data.rho_hn));
	is.read(reinterpret_cast<char*>(&data.rime_hn), sizeof(data.rime_hn));
	is.read(reinterpret_cast<char*>(&data.ErosionLevel), sizeof(data.ErosionLevel));
	is.read(reinterpret_cast<char*>(&data.ErosionMass), sizeof(data.ErosionMass));
	is.read(reinterpret_cast<char*>(&data.S_class1), sizeof(data.S_class1));
	is.read(reinterpret_cast<char*>(&data.S_class2), sizeof(data.S_class2));
	is.read(reinterpret_cast<char*>(&data.S_d), sizeof(data.S_d));
	is.read(reinterpret_cast<char*>(&data.z_S_d), sizeof(data.z_S_d));
	is.read(reinterpret_cast<char*>(&data.S_n), sizeof(data.S_n));
	is.read(reinterpret_cast<char*>(&data.z_S_n), sizeof(data.z_S_n));
	is.read(reinterpret_cast<char*>(&data.S_s), sizeof(data.S_s));
	is.read(reinterpret_cast<char*>(&data.z_S_s), sizeof(data.z_S_s));
	is.read(reinterpret_cast<char*>(&data.S_4), sizeof(data.S_4));
	is.read(reinterpret_cast<char*>(&data.z_S_4), sizeof(data.z_S_4));
	is.read(reinterpret_cast<char*>(&data.S_5), sizeof(data.S_5));
	is.read(reinterpret_cast<char*>(&data.z_S_5), sizeof(data.z_S_5));

	size_t s_Ndata;
	is.read(reinterpret_cast<char*>(&s_Ndata), sizeof(size_t));
	data.Ndata.resize(s_Ndata);
	for (size_t ii=0; ii<s_Ndata; ii++) is >> data.Ndata[ii];

	size_t s_Edata;
	is.read(reinterpret_cast<char*>(&s_Edata), sizeof(size_t));
	data.Edata.resize( s_Edata, ElementData(ElementData::noID) );
	for (size_t ii=0; ii<s_Edata; ii++) is >> data.Edata[ii];

	data.Kt = NULL;
	data.Kt_vapor = NULL;

	is.read(reinterpret_cast<char*>(&data.ColdContent), sizeof(data.ColdContent));
	is.read(reinterpret_cast<char*>(&data.ColdContentSoil), sizeof(data.ColdContentSoil));
	is.read(reinterpret_cast<char*>(&data.dIntEnergy), sizeof(data.dIntEnergy));
	is.read(reinterpret_cast<char*>(&data.dIntEnergySoil), sizeof(data.dIntEnergySoil));
	is.read(reinterpret_cast<char*>(&data.meltFreezeEnergy), sizeof(data.meltFreezeEnergy));
	is.read(reinterpret_cast<char*>(&data.meltFreezeEnergySoil), sizeof(data.meltFreezeEnergySoil));
	is.read(reinterpret_cast<char*>(&data.ReSolver_dt), sizeof(data.ReSolver_dt));
	is.read(reinterpret_cast<char*>(&data.windward), sizeof(data.windward));
	is.read(reinterpret_cast<char*>(&data.WindScalingFactor), sizeof(data.WindScalingFactor));
	is.read(reinterpret_cast<char*>(&data.TimeCountDeltaHS), sizeof(data.TimeCountDeltaHS));

	//static member variables
	/*is.read(reinterpret_cast<char*>(&data.comb_thresh_l), sizeof(data.comb_thresh_l));
	is.read(reinterpret_cast<char*>(&data.comb_thresh_ice), sizeof(data.comb_thresh_ice));
	is.read(reinterpret_cast<char*>(&data.comb_thresh_water), sizeof(data.comb_thresh_water));
	is.read(reinterpret_cast<char*>(&data.comb_thresh_dd), sizeof(data.comb_thresh_dd));
	is.read(reinterpret_cast<char*>(&data.comb_thresh_sp), sizeof(data.comb_thresh_sp));
	is.read(reinterpret_cast<char*>(&data.comb_thresh_rg), sizeof(data.comb_thresh_rg));
	is.read(reinterpret_cast<char*>(&data.thresh_moist_snow), sizeof(data.thresh_moist_snow));
	is.read(reinterpret_cast<char*>(&data.thresh_moist_soil), sizeof(data.thresh_moist_soil));
	is.read(reinterpret_cast<char*>(&data.number_top_elements), sizeof(data.number_top_elements));
	is.read(reinterpret_cast<char*>(&data.number_of_solutes), sizeof(data.number_of_solutes));*/

	// private member variables:
	is.read(reinterpret_cast<char*>(&data.nNodes), sizeof(data.nNodes));
	is.read(reinterpret_cast<char*>(&data.nElems), sizeof(data.nElems));
	is.read(reinterpret_cast<char*>(&data.maxElementID), sizeof(data.maxElementID));
	is.read(reinterpret_cast<char*>(&data.useCanopyModel), sizeof(data.useCanopyModel));
	is.read(reinterpret_cast<char*>(&data.useSoilLayers), sizeof(data.useSoilLayers));
	return is;
}

const std::string SnowStation::toString() const
{
	std::ostringstream os;
	os << "<SnowStation>" << "\n";
	os << meta.toString();
	os << setprecision(4);
	//os << fixed;
	os << nElems << " element(s) and " << nNodes << " node(s).";
	if(useSoilLayers)
		os << " Soil=true";
	else
		os << " Soil=false";
	if(useCanopyModel)
		os << " canopy=true";
	else
		os << " canopy=false";
	os << "\n";

	os << "Soil:\tSoilNode=" << SoilNode  << " depth=" << Ground << " BareSoil_z0=" << BareSoil_z0 << " SoilAlb=" << SoilAlb << " SoilEmissivity=" << SoilEmissivity <<  "\n";
	os << "Snow:\tMeasured HS=" << mH << " Calculated HS=" << cH << " SWE=" << swe << " LWCtot" << lwc_sum << " LWCtotSoil" << lwc_sum_soil << " SWCtotSoil" << swc_sum_soil << " New snow=" << hn << " of density=" << rho_hn << "\n";
	os << "Snow Albedo:\tAlbedo=" << Albedo << " parametrized Albedo=" << pAlbedo << "\n";
	os << "Energy:\tColdContent=" << ColdContent << " dIntEnergy=" << dIntEnergy;
	os << "Snowdrift:\tsector=" << sector << " windward=" << windward << " ErosionLevel=" << ErosionLevel << " ErosionMass=" << ErosionMass << "\n";
	os << "WindScalingFactor:          " << WindScalingFactor << "\n";
	os << "TimeCountDeltaHS:           " << TimeCountDeltaHS << "\n";
	os << "Stability:\tS_d(" << z_S_d << ")=" << S_d << " S_n(" << z_S_n << ")=" << S_n << " S_s(" << z_S_s << ")=" << S_s;
	os << " S_1=" << S_class1 << " S_2=" << S_class2 << " S_4(" << z_S_4 << ")=" << S_4 << " S_5(" << z_S_5 << ")=" << S_5 << "\n";

	if(Kt==NULL)
		os << "Kt= NULL\n";
	else
		os << "Kt= " << hex << Kt << dec << "\n";

	if(Kt_vapor==NULL)
		os << "Kt_vapor= NULL\n";
	else
		os << "Kt_vapor= " << hex << Kt_vapor << dec << "\n";
	/*for (unsigned int ii=1; ii<Ndata.size(); ii++) {
		os << Ndata[ii].toString();
	}
	for (unsigned int ii=1; ii<Edata.size(); ii++) {
		os << Edata[ii].toString();
	}*/
	//os << "Canopy=" << Cdata;

	os << "</SnowStation>\n";
	return os.str();
}

CurrentMeteo::CurrentMeteo()
        : date(), ta(0.), rh(0.), rh_avg(0.), vw(0.), vw_avg(0.), vw_max(0.), dw(0.),
          vw_drift(0.), dw_drift(0.), ustar(0.), z0(0.), psi_s(0.),
          iswr(0.), rswr(0.), mAlbedo(0.), diff(0.), dir_h(0.), elev(0.), ea(0.), lw_net(IOUtils::nodata), tss(0.), tss_a12h(0.), tss_a24h(0.), ts0(0.),
          psum(0.), psum_ph(IOUtils::nodata), psum_tech(IOUtils::nodata), hs(0.), hs_a3h(0.), hs_rate(0.), geo_heat(IOUtils::nodata), adv_heat(IOUtils::nodata),
          ts(), zv_ts(), conc(SnowStation::number_of_solutes, 0.), rho_hn(0.), rime_hn(0.), lwc_hn(0.), poor_ea(false),
          fixedPositions(), minDepthSubsurf(), maxNumberMeasTemperatures(),
          numberMeasTemperatures(mio::IOUtils::unodata), numberFixedRates()
{}


CurrentMeteo::CurrentMeteo(const SnowpackConfig& cfg)
        : date(), ta(0.), rh(0.), rh_avg(0.), vw(0.), vw_avg(0.), vw_max(0.), dw(0.),
          vw_drift(0.), dw_drift(0.), ustar(0.), z0(0.), psi_s(0.),
          iswr(0.), rswr(0.), mAlbedo(0.), diff(0.), dir_h(0.), elev(0.), ea(0.), lw_net(IOUtils::nodata), tss(0.), tss_a12h(0.), tss_a24h(0.), ts0(0.),
          psum(0.), psum_ph(IOUtils::nodata), psum_tech(IOUtils::nodata), hs(0.), hs_a3h(0.), hs_rate(0.), geo_heat(IOUtils::nodata), adv_heat(IOUtils::nodata),
          ts(), zv_ts(), conc(SnowStation::number_of_solutes, 0.), rho_hn(0.), rime_hn(0.), lwc_hn(0.), poor_ea(false),
          fixedPositions(), minDepthSubsurf(), maxNumberMeasTemperatures(),
          numberMeasTemperatures(mio::IOUtils::unodata), numberFixedRates()
{
	maxNumberMeasTemperatures = cfg.get("MAX_NUMBER_MEAS_TEMPERATURES", "SnowpackAdvanced");
	cfg.getValue("FIXED_POSITIONS", "SnowpackAdvanced", fixedPositions);
	minDepthSubsurf = cfg.get("MIN_DEPTH_SUBSURF", "SnowpackAdvanced");
	numberFixedRates = cfg.get("NUMBER_FIXED_RATES", "SnowpackAdvanced");
}

void CurrentMeteo::reset(const SnowpackConfig& i_cfg)
{
	*this = CurrentMeteo(i_cfg);
}

/* Description:
* - Measured and/or modelled temperatures can be monitored at fixed positions (m).
* - At most MAX_NUMBER_MEAS_TEMPERATURES can be monitored (by default 5). Measured temperatures
*     are read in from the input file. If you use the smet format, do not forget to properly
*     label the columns: TS1, TS2, TS3, etc.
* - User defined positions (m) should be provided in the advanced section, for example,
*     FIXED_POSITIONS = "0.25 0.50 -0.10":
* 	- positive values refer to heigths measured from the ground surface (snow only)
* 	- negative values refer to depths measured from either the ground surface or the snow surface in case no soil
*      layers are present
* 	- There may be be more FIXED_POSITIONS than measured temperatures. In that case, the first positions are
*      associated with measured values of TS1, TS2, etc. and the following will be associated with modelled
*      temperatures only
* @note:
* 	- A sensor must at least be covered by MIN_DEPTH_SUBSURF (m) snow for its temperature to be output
*/
void CurrentMeteo::setMeasTempParameters(const mio::MeteoData& md)
{
	for (size_t jj = maxNumberMeasTemperatures; jj-- > 0; ) {
		stringstream ss;
		ss << "HTS" << jj+1;
		if (md.param_exists(ss.str()) && (md(ss.str()) != Constants::undefined)) {
			fixedPositions.insert(fixedPositions.begin(), md(ss.str()));
		}
	}
	if (numberMeasTemperatures == IOUtils::unodata) {
		numberMeasTemperatures = getNumberMeasTemperatures(md);
	}
	if (numberMeasTemperatures > maxNumberMeasTemperatures) {
		prn_msg(__FILE__, __LINE__, "wrn", Date(),
		        "Too many measured temperatures (%u). Only the first %u will be used. Check input file!",
		        numberMeasTemperatures, maxNumberMeasTemperatures);
		numberMeasTemperatures = maxNumberMeasTemperatures;
	}
	if ((numberMeasTemperatures > 0) && (fixedPositions.empty())) {
		prn_msg(__FILE__, __LINE__, "wrn", Date(),
		        "%u measured temperatures available but no positions. Check FIXED_POSITIONS in SnowpackAdvanced section!",
		        numberMeasTemperatures);
	}
	if (fixedPositions.size() > maxNumberMeasTemperatures) {
		fixedPositions.resize(maxNumberMeasTemperatures);
		prn_msg(__FILE__, __LINE__, "wrn", Date(),
		        "Vector of positions resized to MAX_NUMBER_MEAS_TEMPERATURES (%u). Check FIXED_POSITIONS in SnowpackAdvanced section!",
		        maxNumberMeasTemperatures);
	}

	const size_t number_ts = std::max(numberMeasTemperatures, fixedPositions.size());
	ts.resize(number_ts, mio::IOUtils::nodata);
	zv_ts.resize(number_ts, mio::IOUtils::nodata);
}

/**
* @brief Returns the number of measured snow/soil temperatures stored in MeteoData
*/
size_t CurrentMeteo::getNumberMeasTemperatures() const
{
	return numberMeasTemperatures;
}

size_t CurrentMeteo::getNumberMeasTemperatures(const mio::MeteoData& md)
{
	size_t nrMeasTemperatures = 0;
	const size_t numberParams = md.getNrOfParameters();
	for (size_t ii=0; ii<numberParams; ii++) {
		stringstream ss;
		ss << "TS" << nrMeasTemperatures+1;
		if (md.getNameForParameter(ii) == ss.str()) {
			nrMeasTemperatures++;
		}
	}
	return nrMeasTemperatures;
}

void CurrentMeteo::getFixedPositions(std::vector<double>& positions) const
{
	positions = fixedPositions;
}

size_t CurrentMeteo::getNumberFixedPositions() const
{
	return fixedPositions.size();
}

size_t CurrentMeteo::getNumberFixedRates() const
{
	return numberFixedRates;
}

size_t CurrentMeteo::getMaxNumberMeasTemperatures() const
{
	return maxNumberMeasTemperatures;
}

void CurrentMeteo::copySnowTemperatures(const mio::MeteoData& md, const unsigned int& current_slope)
{
	std::vector<double> positions;
	getFixedPositions(positions);
	for (size_t jj=0; jj < positions.size(); jj++) {
		zv_ts[jj] = positions[jj];
		ts[jj] = mio::IOUtils::nodata;
		if (current_slope == 0) {
			stringstream ss;
			ss << "TS" << jj+1;
			if (md.param_exists(ss.str()) && (md(ss.str()) != mio::IOUtils::nodata)) {
				ts[jj] = md(ss.str());
			}
		}
	}
}

void CurrentMeteo::copySolutes(const mio::MeteoData& md, const size_t& i_number_of_solutes)
{
	if (i_number_of_solutes > 0) {
		for (size_t jj=0; jj < i_number_of_solutes; jj++) {
			conc[jj] = mio::IOUtils::nodata;
			stringstream ss;
			ss << "CONC" << jj;
			conc[jj] = md(ss.str());
		}
	} else {
		return;
	}
}

std::ostream& operator<<(std::ostream& os, const CurrentMeteo& data)
{
	os << data.date;
	os.write(reinterpret_cast<const char*>(&data.ta), sizeof(data.ta));
	os.write(reinterpret_cast<const char*>(&data.rh), sizeof(data.rh));
	os.write(reinterpret_cast<const char*>(&data.rh_avg), sizeof(data.rh_avg));
	os.write(reinterpret_cast<const char*>(&data.vw), sizeof(data.vw));
	os.write(reinterpret_cast<const char*>(&data.vw_avg), sizeof(data.vw_avg));
	os.write(reinterpret_cast<const char*>(&data.vw_max), sizeof(data.vw_max));
	os.write(reinterpret_cast<const char*>(&data.dw), sizeof(data.dw));
	os.write(reinterpret_cast<const char*>(&data.vw_drift), sizeof(data.vw_drift));
	os.write(reinterpret_cast<const char*>(&data.dw_drift), sizeof(data.dw_drift));
	os.write(reinterpret_cast<const char*>(&data.ustar), sizeof(data.ustar));
	os.write(reinterpret_cast<const char*>(&data.z0), sizeof(data.z0));
	os.write(reinterpret_cast<const char*>(&data.psi_s), sizeof(data.psi_s));
	os.write(reinterpret_cast<const char*>(&data.iswr), sizeof(data.iswr));
	os.write(reinterpret_cast<const char*>(&data.rswr), sizeof(data.rswr));
	os.write(reinterpret_cast<const char*>(&data.mAlbedo), sizeof(data.mAlbedo));
	os.write(reinterpret_cast<const char*>(&data.diff), sizeof(data.diff));
	os.write(reinterpret_cast<const char*>(&data.dir_h), sizeof(data.dir_h));
	os.write(reinterpret_cast<const char*>(&data.elev), sizeof(data.elev));
	os.write(reinterpret_cast<const char*>(&data.ea), sizeof(data.ea));
	os.write(reinterpret_cast<const char*>(&data.lw_net), sizeof(data.lw_net));
	os.write(reinterpret_cast<const char*>(&data.tss), sizeof(data.tss));
	os.write(reinterpret_cast<const char*>(&data.tss_a12h), sizeof(data.tss_a12h));
	os.write(reinterpret_cast<const char*>(&data.tss_a24h), sizeof(data.tss_a24h));
	os.write(reinterpret_cast<const char*>(&data.ts0), sizeof(data.ts0));
	os.write(reinterpret_cast<const char*>(&data.psum), sizeof(data.psum));
	os.write(reinterpret_cast<const char*>(&data.psum_ph), sizeof(data.psum_ph));
	os.write(reinterpret_cast<const char*>(&data.psum_tech), sizeof(data.psum_tech));
	os.write(reinterpret_cast<const char*>(&data.hs), sizeof(data.hs));
	os.write(reinterpret_cast<const char*>(&data.hs_a3h), sizeof(data.hs_a3h));
	os.write(reinterpret_cast<const char*>(&data.hs_rate), sizeof(data.hs_rate));
	os.write(reinterpret_cast<const char*>(&data.geo_heat), sizeof(data.geo_heat));
	os.write(reinterpret_cast<const char*>(&data.adv_heat), sizeof(data.adv_heat));

	const size_t s_ts = data.ts.size();
	os.write(reinterpret_cast<const char*>(&s_ts), sizeof(size_t));
	for (size_t ii=0; ii<s_ts; ii++) os << data.ts[ii];

	const size_t s_zv_ts = data.zv_ts.size();
	os.write(reinterpret_cast<const char*>(&s_zv_ts), sizeof(size_t));
	for (size_t ii=0; ii<s_zv_ts; ii++) os << data.zv_ts[ii];

	const size_t s_conc = data.conc.size();
	os.write(reinterpret_cast<const char*>(&s_conc), sizeof(size_t));
	for (size_t ii=0; ii<s_conc; ii++) os << data.conc[ii];

	os.write(reinterpret_cast<const char*>(&data.rho_hn), sizeof(data.rho_hn));
	os.write(reinterpret_cast<const char*>(&data.rime_hn), sizeof(data.rime_hn));
	os.write(reinterpret_cast<const char*>(&data.lwc_hn), sizeof(data.lwc_hn));
	os.write(reinterpret_cast<const char*>(&data.poor_ea), sizeof(data.poor_ea));

	const size_t s_fixedPositions = data.fixedPositions.size();
	os.write(reinterpret_cast<const char*>(&s_fixedPositions), sizeof(size_t));
	for (size_t ii=0; ii<s_fixedPositions; ii++) os << data.fixedPositions[ii];

	os.write(reinterpret_cast<const char*>(&data.minDepthSubsurf), sizeof(data.minDepthSubsurf));
	os.write(reinterpret_cast<const char*>(&data.maxNumberMeasTemperatures), sizeof(data.maxNumberMeasTemperatures));
	os.write(reinterpret_cast<const char*>(&data.numberMeasTemperatures), sizeof(data.numberMeasTemperatures));
	os.write(reinterpret_cast<const char*>(&data.numberFixedRates), sizeof(data.numberFixedRates));
	return os;
}

std::istream& operator>>(std::istream& is, CurrentMeteo& data)
{
	is >> data.date;
	is.read(reinterpret_cast<char*>(&data.ta), sizeof(data.ta));
	is.read(reinterpret_cast<char*>(&data.rh), sizeof(data.rh));
	is.read(reinterpret_cast<char*>(&data.rh_avg), sizeof(data.rh_avg));
	is.read(reinterpret_cast<char*>(&data.vw), sizeof(data.vw));
	is.read(reinterpret_cast<char*>(&data.vw_avg), sizeof(data.vw_avg));
	is.read(reinterpret_cast<char*>(&data.vw_max), sizeof(data.vw_max));
	is.read(reinterpret_cast<char*>(&data.dw), sizeof(data.dw));
	is.read(reinterpret_cast<char*>(&data.vw_drift), sizeof(data.vw_drift));
	is.read(reinterpret_cast<char*>(&data.dw_drift), sizeof(data.dw_drift));
	is.read(reinterpret_cast<char*>(&data.ustar), sizeof(data.ustar));
	is.read(reinterpret_cast<char*>(&data.z0), sizeof(data.z0));
	is.read(reinterpret_cast<char*>(&data.psi_s), sizeof(data.psi_s));
	is.read(reinterpret_cast<char*>(&data.iswr), sizeof(data.iswr));
	is.read(reinterpret_cast<char*>(&data.rswr), sizeof(data.rswr));
	is.read(reinterpret_cast<char*>(&data.mAlbedo), sizeof(data.mAlbedo));
	is.read(reinterpret_cast<char*>(&data.diff), sizeof(data.diff));
	is.read(reinterpret_cast<char*>(&data.dir_h), sizeof(data.dir_h));
	is.read(reinterpret_cast<char*>(&data.elev), sizeof(data.elev));
	is.read(reinterpret_cast<char*>(&data.ea), sizeof(data.ea));
	is.read(reinterpret_cast<char*>(&data.lw_net), sizeof(data.lw_net));
	is.read(reinterpret_cast<char*>(&data.tss), sizeof(data.tss));
	is.read(reinterpret_cast<char*>(&data.tss_a12h), sizeof(data.tss_a12h));
	is.read(reinterpret_cast<char*>(&data.tss_a24h), sizeof(data.tss_a24h));
	is.read(reinterpret_cast<char*>(&data.ts0), sizeof(data.ts0));
	is.read(reinterpret_cast<char*>(&data.psum), sizeof(data.psum));
	is.read(reinterpret_cast<char*>(&data.psum_ph), sizeof(data.psum_ph));
	is.read(reinterpret_cast<char*>(&data.psum_tech), sizeof(data.psum_tech));
	is.read(reinterpret_cast<char*>(&data.hs), sizeof(data.hs));
	is.read(reinterpret_cast<char*>(&data.hs_a3h), sizeof(data.hs_a3h));
	is.read(reinterpret_cast<char*>(&data.hs_rate), sizeof(data.hs_rate));
	is.read(reinterpret_cast<char*>(&data.geo_heat), sizeof(data.geo_heat));
	is.read(reinterpret_cast<char*>(&data.adv_heat), sizeof(data.adv_heat));

	size_t s_ts;
	is.read(reinterpret_cast<char*>(&s_ts), sizeof(size_t));
	data.ts.resize(s_ts);
	for (size_t ii=0; ii<s_ts; ii++) is >> data.ts[ii];

	size_t s_zv_ts;
	is.read(reinterpret_cast<char*>(&s_zv_ts), sizeof(size_t));
	data.zv_ts.resize(s_zv_ts);
	for (size_t ii=0; ii<s_zv_ts; ii++) is >> data.zv_ts[ii];

	size_t s_conc;
	is.read(reinterpret_cast<char*>(&s_conc), sizeof(size_t));
	data.conc.resize(s_conc);
	for (size_t ii=0; ii<s_conc; ii++) is >> data.conc[ii];

	is.read(reinterpret_cast<char*>(&data.rho_hn), sizeof(data.rho_hn));
	is.read(reinterpret_cast<char*>(&data.rime_hn), sizeof(data.rime_hn));
	is.read(reinterpret_cast<char*>(&data.lwc_hn), sizeof(data.lwc_hn));
	is.read(reinterpret_cast<char*>(&data.poor_ea), sizeof(data.poor_ea));
	
	size_t s_fixedPositions;
	is.read(reinterpret_cast<char*>(&s_fixedPositions), sizeof(size_t));
	data.fixedPositions.resize(s_fixedPositions);
	for (size_t ii=0; ii<s_fixedPositions; ii++) is >> data.fixedPositions[ii];

	is.read(reinterpret_cast<char*>(&data.minDepthSubsurf), sizeof(data.minDepthSubsurf));
	is.read(reinterpret_cast<char*>(&data.maxNumberMeasTemperatures), sizeof(data.maxNumberMeasTemperatures));
	is.read(reinterpret_cast<char*>(&data.numberMeasTemperatures), sizeof(data.numberMeasTemperatures));
	is.read(reinterpret_cast<char*>(&data.numberFixedRates), sizeof(data.numberFixedRates));
	return is;
}

const std::string CurrentMeteo::toString() const
{
	std::ostringstream os;
	const double to_deg = 180. / mio::Cst::PI;
	os << "<CurrentMeteo>" << "\n";
	os << date.toString(Date::ISO) << "\n";

	os << setw(8) << "TA=" << ta << " TSS=" << tss << " TSG=" << ts0 << "\n";
	os << setw(8) << "RH=" << rh << " rh_avg=" << rh_avg << "\n";
	os << setw(8) << "ISWR=" << iswr << " RSWR=" << rswr << " mAlbedo=" << mAlbedo << "\n";
	os << setw(8) << "diff=" << diff << " dir_h=" << dir_h << " Sun_elev=" << elev*to_deg << "° EA=" << ea << "\n";
	os << setw(8) << "PSUM=" << psum << " PSUM_PH=" << psum_ph << " HS=" << hs << " rho_hn=" << rho_hn << " PSUM_TECH=" << psum_tech << "\n";
	os << setw(8) << "VW=" << vw << " vw_avg=" << vw_avg << " vw_max=" << vw_max << " vw_drift=" << vw_drift << "\n";
	os << setw(8) << "DW=" << dw << "\n";
	os << setw(8) << "U*=" << ustar << " z0=" << z0 << " psi_s=" << psi_s << "\n";
	os << setw(8) << "RIME_HN=" << rime_hn;
	//os << std::setprecision(10);
	if(!ts.empty()) os << "     ";
	for (unsigned int ii=0; ii<ts.size(); ii++) {
		os << "ts(" << zv_ts[ii] << ")=" << ts[ii] << " ";
	}
	if(!ts.empty()) os << "\n";
	if(conc.size()>0) os << "     ";
	for (unsigned int ii=0; ii<conc.size(); ii++) {
		os << "conc[" << ii << "]=" << conc[ii] << " ";
	}
	if(!conc.empty()) os << "\n";

	os << "</CurrentMeteo>\n";
	return os.str();
}

std::ostream& operator<<(std::ostream& os, const SN_SNOWSOIL_DATA& data)
{
	os << data.meta;
	os << data.profileDate;
	os.write(reinterpret_cast<const char*>(&data.nN), sizeof(data.nN));
	os.write(reinterpret_cast<const char*>(&data.Height), sizeof(data.Height));
	os.write(reinterpret_cast<const char*>(&data.nLayers), sizeof(data.nLayers));

	const size_t s_Ldata = data.Ldata.size();
	os.write(reinterpret_cast<const char*>(&s_Ldata), sizeof(size_t));
	for (size_t ii=0; ii<s_Ldata; ii++) os << data.Ldata[ii];

	os.write(reinterpret_cast<const char*>(&data.HS_last), sizeof(data.HS_last));
	os.write(reinterpret_cast<const char*>(&data.Albedo), sizeof(data.Albedo));
	os.write(reinterpret_cast<const char*>(&data.SoilAlb), sizeof(data.SoilAlb));
	os.write(reinterpret_cast<const char*>(&data.BareSoil_z0), sizeof(data.BareSoil_z0));
	os.write(reinterpret_cast<const char*>(&data.Canopy_Height), sizeof(data.Canopy_Height));
	os.write(reinterpret_cast<const char*>(&data.Canopy_LAI), sizeof(data.Canopy_LAI));
	os.write(reinterpret_cast<const char*>(&data.Canopy_BasalArea), sizeof(data.Canopy_BasalArea));
	os.write(reinterpret_cast<const char*>(&data.Canopy_Direct_Throughfall), sizeof(data.Canopy_Direct_Throughfall));
	os.write(reinterpret_cast<const char*>(&data.Canopy_diameter), sizeof(data.Canopy_diameter));
	os.write(reinterpret_cast<const char*>(&data.Canopy_lai_frac_top_default), sizeof(data.Canopy_lai_frac_top_default));
	os.write(reinterpret_cast<const char*>(&data.Canopy_int_cap_snow), sizeof(data.Canopy_int_cap_snow));
	os.write(reinterpret_cast<const char*>(&data.Canopy_alb_dry), sizeof(data.Canopy_alb_dry));
	os.write(reinterpret_cast<const char*>(&data.Canopy_alb_wet), sizeof(data.Canopy_alb_wet));
	os.write(reinterpret_cast<const char*>(&data.Canopy_alb_snow), sizeof(data.Canopy_alb_snow));
	os.write(reinterpret_cast<const char*>(&data.Emissivity_soil), sizeof(data.Emissivity_soil));
	os.write(reinterpret_cast<const char*>(&data.WindScalingFactor), sizeof(data.WindScalingFactor));
	os.write(reinterpret_cast<const char*>(&data.ErosionLevel), sizeof(data.ErosionLevel));
	os.write(reinterpret_cast<const char*>(&data.TimeCountDeltaHS), sizeof(data.TimeCountDeltaHS));
	return os;
}

std::istream& operator>>(std::istream& is, SN_SNOWSOIL_DATA& data)
{
	is >> data.meta;
	is >> data.profileDate;
	is.read(reinterpret_cast<char*>(&data.nN), sizeof(data.nN));
	is.read(reinterpret_cast<char*>(&data.Height), sizeof(data.Height));
	is.read(reinterpret_cast<char*>(&data.nLayers), sizeof(data.nLayers));

	size_t s_Ldata;
	is.read(reinterpret_cast<char*>(&s_Ldata), sizeof(size_t));
	data.Ldata.resize(s_Ldata);
	for (size_t ii=0; ii<s_Ldata; ii++) is >> data.Ldata[ii];

	is.read(reinterpret_cast<char*>(&data.HS_last), sizeof(data.HS_last));
	is.read(reinterpret_cast<char*>(&data.Albedo), sizeof(data.Albedo));
	is.read(reinterpret_cast<char*>(&data.SoilAlb), sizeof(data.SoilAlb));
	is.read(reinterpret_cast<char*>(&data.BareSoil_z0), sizeof(data.BareSoil_z0));
	is.read(reinterpret_cast<char*>(&data.Canopy_Height), sizeof(data.Canopy_Height));
	is.read(reinterpret_cast<char*>(&data.Canopy_LAI), sizeof(data.Canopy_LAI));
	is.read(reinterpret_cast<char*>(&data.Canopy_BasalArea), sizeof(data.Canopy_BasalArea));
	is.read(reinterpret_cast<char*>(&data.Canopy_Direct_Throughfall), sizeof(data.Canopy_Direct_Throughfall));
	is.read(reinterpret_cast<char*>(&data.Canopy_diameter), sizeof(data.Canopy_diameter));
	is.read(reinterpret_cast<char*>(&data.Canopy_lai_frac_top_default), sizeof(data.Canopy_lai_frac_top_default));
	is.read(reinterpret_cast<char*>(&data.Canopy_int_cap_snow), sizeof(data.Canopy_int_cap_snow));
	is.read(reinterpret_cast<char*>(&data.Canopy_alb_dry), sizeof(data.Canopy_alb_dry));
	is.read(reinterpret_cast<char*>(&data.Canopy_alb_wet), sizeof(data.Canopy_alb_wet));
	is.read(reinterpret_cast<char*>(&data.Canopy_alb_snow), sizeof(data.Canopy_alb_snow));
	is.read(reinterpret_cast<char*>(&data.Emissivity_soil), sizeof(data.Emissivity_soil));
	is.read(reinterpret_cast<char*>(&data.WindScalingFactor), sizeof(data.WindScalingFactor));
	is.read(reinterpret_cast<char*>(&data.ErosionLevel), sizeof(data.ErosionLevel));
	is.read(reinterpret_cast<char*>(&data.TimeCountDeltaHS), sizeof(data.TimeCountDeltaHS));

	return is;
}

const std::string SN_SNOWSOIL_DATA::toString() const
{
	std::ostringstream os;
	os << "<SN_SNOWSOIL_DATA>\n";
	os << meta.toString()   << "\n";
	os << "profileDate:                  " << profileDate.toString(Date::ISO) << "\n";
	os << "nN:                           " << nN << "\n";
	os << "Height:                       " << Height << "\n";
	os << "nLayers:                      " << nLayers << "\n";

	for(size_t ii=0; ii<nLayers; ii++)
		os << Ldata[ii].toString();

	os << "HS_last:                      " << HS_last << "\n";
	os << "Albedo:                       " << Albedo << "\n";
	os << "SoilAlb:                      " << SoilAlb << "\n";
	os << "BareSoil_z0:                  " << BareSoil_z0 << "\n";
	os << "Canopy_Height:                " << Canopy_Height << "\n";
	os << "Canopy_LAI:                   " << Canopy_LAI << "\n";
	os << "Canopy_BasalArea:             " << Canopy_BasalArea << "\n";
	os << "Canopy_diameter:              " << Canopy_diameter << "\n";
	os << "Canopy_lai_frac_top_default:  " << Canopy_lai_frac_top_default << "\n";
	os << "Canopy_int_cap_snow:          " << Canopy_int_cap_snow << "\n";
	os << "Canopy_alb_dry:               " << Canopy_alb_dry << "\n";
	os << "Canopy_alb_wet:               " << Canopy_alb_wet << "\n";
	os << "Canopy_alb_snow:              " << Canopy_alb_snow << "\n";
	os << "Soil_Emissivity:              " << Emissivity_soil << "\n";
	os << "WindScalingFactor:            " << WindScalingFactor << "\n";
	os << "ErosionLevel:                 " << ErosionLevel << "\n";
	os << "TimeCountDeltaHS:             " << TimeCountDeltaHS << "\n";

	os << "</SN_SNOWSOIL_DATA>\n";
	return os.str();
}

const std::string SurfaceFluxes::toString() const
{
	std::ostringstream os;
	os << "<SurfaceFluxes>" << "\n";
	os << std::setprecision(10);
	os << "Long wave: lw_in=" << lw_in << " lw_out=" << lw_out << " lw_net=" << lw_net << "\n";
	os << "Short wave: sw_in=" << sw_in << " sw_out=" << sw_out << " qw=" << qw << "\n";
	os << "Short wave: sw_hor=" << sw_hor << " sw_dir=" << sw_dir << " sw_diff=" << sw_diff << "\n";
	os << "Albedo: mAlbedo=" << mAlbedo << " pAlbedo=" << pAlbedo << "\n";
	os << "Energy: qs=" << qs << " ql=" << ql << " qw=" << qw << " qr=" << qr << " qg=" << qg << " qg0=" << qg0 << "\n";
	os << "Energy: dIntEnergy=" << dIntEnergy << "\n";
	os << "Mass change: hoar=" << hoar << " drift=" << drift << " snow_depth_correction=" << dhs_corr << "\n";
	os << "Snow: mRho_hn=" << mRho_hn << " cRho_hn=" << cRho_hn << "\n";

	os << mass.size() << " mass fluxes: ";
	for (unsigned int ii=1; ii<mass.size(); ii++) {
		os << mass[ii] << " ";
	}
	os << "\n";
	os << load.size() << " solutes fluxes: ";
	for (unsigned int ii=1; ii<load.size(); ii++) {
		os << load[ii] << " ";
	}
	os << "\n";
	os << "</SurfaceFluxes>\n";

	return os.str();
}

LayerData::LayerData() : depositionDate(), hl(0.), ne(0), tl(0.),
                     phiSoil(0.), phiIce(0.), phiIceReservoir(0.), phiIceReservoirCumul(0.), phiWater(0.), phiWaterPref(0.), phiVoids(0.),
                     cSoil(SnowStation::number_of_solutes), cIce(SnowStation::number_of_solutes), cWater(SnowStation::number_of_solutes), cVoids(SnowStation::number_of_solutes),
                     SoilRho(0.), SoilK(0.), SoilC(0.),
                     rg(0.), sp(0.), dd(0.), rb(0.), mk(0), hr(0.), CDot(0.), metamo(0.), salinity(0.), h(Constants::undefined), dsm(0.)
{
}

std::ostream& operator<<(std::ostream& os, const LayerData& data)
{
	os << data.depositionDate;
	os.write(reinterpret_cast<const char*>(&data.hl), sizeof(data.hl));
	os.write(reinterpret_cast<const char*>(&data.ne), sizeof(data.ne));
	os.write(reinterpret_cast<const char*>(&data.tl), sizeof(data.tl));
	os.write(reinterpret_cast<const char*>(&data.phiSoil), sizeof(data.phiSoil));
	os.write(reinterpret_cast<const char*>(&data.phiIce), sizeof(data.phiIce));
	os.write(reinterpret_cast<const char*>(&data.phiIceReservoir), sizeof(data.phiIceReservoir));
	os.write(reinterpret_cast<const char*>(&data.phiIceReservoirCumul), sizeof(data.phiIceReservoirCumul));
	os.write(reinterpret_cast<const char*>(&data.phiWater), sizeof(data.phiWater));
	os.write(reinterpret_cast<const char*>(&data.phiWaterPref), sizeof(data.phiWaterPref));
	os.write(reinterpret_cast<const char*>(&data.phiVoids), sizeof(data.phiVoids));

	const size_t s_csoil = data.cSoil.size();
	os.write(reinterpret_cast<const char*>(&s_csoil), sizeof(size_t));
	os.write(reinterpret_cast<const char*>(&data.cSoil[0]), static_cast<streamsize>(s_csoil*sizeof(data.cSoil[0])));

	const size_t s_cice = data.cIce.size();
	os.write(reinterpret_cast<const char*>(&s_cice), sizeof(size_t));
	os.write(reinterpret_cast<const char*>(&data.cIce[0]), static_cast<streamsize>(s_cice*sizeof(data.cIce[0])));

	const size_t s_cwater = data.cWater.size();
	os.write(reinterpret_cast<const char*>(&s_cwater), sizeof(size_t));
	os.write(reinterpret_cast<const char*>(&data.cWater[0]), static_cast<streamsize>(s_cwater*sizeof(data.cWater[0])));

	const size_t s_cvoids = data.cVoids.size();
	os.write(reinterpret_cast<const char*>(&s_cvoids), sizeof(size_t));
	os.write(reinterpret_cast<const char*>(&data.cVoids[0]), static_cast<streamsize>(s_cvoids*sizeof(data.cVoids[0])));

	os.write(reinterpret_cast<const char*>(&data.SoilRho), sizeof(data.SoilRho));
	os.write(reinterpret_cast<const char*>(&data.SoilK), sizeof(data.SoilK));
	os.write(reinterpret_cast<const char*>(&data.SoilC), sizeof(data.SoilC));
	os.write(reinterpret_cast<const char*>(&data.rg), sizeof(data.rg));
	os.write(reinterpret_cast<const char*>(&data.sp), sizeof(data.sp));
	os.write(reinterpret_cast<const char*>(&data.dd), sizeof(data.dd));
	os.write(reinterpret_cast<const char*>(&data.rb), sizeof(data.rb));
	os.write(reinterpret_cast<const char*>(&data.mk), sizeof(data.mk));

	os.write(reinterpret_cast<const char*>(&data.hr), sizeof(data.hr));
	os.write(reinterpret_cast<const char*>(&data.CDot), sizeof(data.CDot));
	os.write(reinterpret_cast<const char*>(&data.metamo), sizeof(data.metamo));
	os.write(reinterpret_cast<const char*>(&data.salinity), sizeof(data.salinity));
	os.write(reinterpret_cast<const char*>(&data.h), sizeof(data.h));
	os.write(reinterpret_cast<const char*>(&data.dsm), sizeof(data.dsm));
	return os;
}

std::istream& operator>>(std::istream& is, LayerData& data)
{
	is >> data.depositionDate;
	is.read(reinterpret_cast<char*>(&data.hl), sizeof(data.hl));
	is.read(reinterpret_cast<char*>(&data.ne), sizeof(data.ne));
	is.read(reinterpret_cast<char*>(&data.tl), sizeof(data.tl));
	is.read(reinterpret_cast<char*>(&data.phiSoil), sizeof(data.phiSoil));
	is.read(reinterpret_cast<char*>(&data.phiIce), sizeof(data.phiIce));
	is.read(reinterpret_cast<char*>(&data.phiIceReservoir), sizeof(data.phiIceReservoir));
	is.read(reinterpret_cast<char*>(&data.phiIceReservoirCumul), sizeof(data.phiIceReservoirCumul));
	is.read(reinterpret_cast<char*>(&data.phiWater), sizeof(data.phiWater));
	is.read(reinterpret_cast<char*>(&data.phiWaterPref), sizeof(data.phiWaterPref));
	is.read(reinterpret_cast<char*>(&data.phiVoids), sizeof(data.phiVoids));

	size_t s_csoil;
	is.read(reinterpret_cast<char*>(&s_csoil), sizeof(size_t));
	data.cSoil.resize(s_csoil);
	is.read(reinterpret_cast<char*>(&data.cSoil[0]), static_cast<streamsize>(s_csoil*sizeof(data.cSoil[0])));

	size_t s_cice;
	is.read(reinterpret_cast<char*>(&s_cice), sizeof(size_t));
	data.cIce.resize(s_cice);
	is.read(reinterpret_cast<char*>(&data.cIce[0]), static_cast<streamsize>(s_cice*sizeof(data.cIce[0])));

	size_t s_cwater;
	is.read(reinterpret_cast<char*>(&s_cwater), sizeof(size_t));
	data.cWater.resize(s_cwater);
	is.read(reinterpret_cast<char*>(&data.cWater[0]), static_cast<streamsize>(s_cwater*sizeof(data.cWater[0])));

	size_t s_cvoids;
	is.read(reinterpret_cast<char*>(&s_cvoids), sizeof(size_t));
	data.cVoids.resize(s_cvoids);
	is.read(reinterpret_cast<char*>(&data.cVoids[0]), static_cast<streamsize>(s_cvoids*sizeof(data.cVoids[0])));

	is.read(reinterpret_cast<char*>(&data.SoilRho), sizeof(data.SoilRho));
	is.read(reinterpret_cast<char*>(&data.SoilK), sizeof(data.SoilK));
	is.read(reinterpret_cast<char*>(&data.SoilC), sizeof(data.SoilC));
	is.read(reinterpret_cast<char*>(&data.rg), sizeof(data.rg));
	is.read(reinterpret_cast<char*>(&data.sp), sizeof(data.sp));
	is.read(reinterpret_cast<char*>(&data.dd), sizeof(data.dd));
	is.read(reinterpret_cast<char*>(&data.rb), sizeof(data.rb));
	is.read(reinterpret_cast<char*>(&data.mk), sizeof(data.mk));

	is.read(reinterpret_cast<char*>(&data.hr), sizeof(data.hr));
	is.read(reinterpret_cast<char*>(&data.CDot), sizeof(data.CDot));
	is.read(reinterpret_cast<char*>(&data.metamo), sizeof(data.metamo));
	is.read(reinterpret_cast<char*>(&data.salinity), sizeof(data.salinity));
	is.read(reinterpret_cast<char*>(&data.h), sizeof(data.h));
	is.read(reinterpret_cast<char*>(&data.dsm), sizeof(data.dsm));
	return is;
}

const std::string LayerData::toString() const
{
	std::ostringstream os;
	os << "<LayerData>\n";

	os << depositionDate.toString(mio::Date::ISO) << "\n";
	os << "\theight:" << hl << " (" << ne << "elements) at " << tl << "K\n";
	os << "\tvolumetric contents: " << phiIce << " ice, " << phiWater << " water, " << phiWaterPref << " water_pref, " << phiVoids << " voids, ";
	os << phiSoil << " soil, total = " << phiIce+phiWater+phiWaterPref+phiVoids+phiSoil << "%\n";
	os << "\tSoil properties: " << SoilRho << " kg/m^3, " << SoilK << " W/(m*K), " << SoilC << " J/K\n";
	os << "\tSoil microstructure: rg=" << rg << " sp=" << sp << " dd=" << dd << " rb=" << rb << " mk=" << mk << "\n";
	os << "\tStability: surface hoar=" << hr << " kg/m^2, stress rate=" << CDot << " Pa/s, metamo=" << metamo << "dsm=" << dsm << "\n";
	os << "\tNumber of solutes: " << cSoil.size() << " in soil, " << cIce.size() << " in ice, " << cWater.size() << " in water, " << cVoids.size() << " in voids\n";

	os << "</LayerData>\n";
	return os.str();
}<|MERGE_RESOLUTION|>--- conflicted
+++ resolved
@@ -1166,13 +1166,9 @@
                              type(0), metamo(0.), salinity(0.), dth_w(0.), res_wat_cont(0.), Qmf(0.), QIntmf(0.),
                              dEps(0.), Eps(0.), Eps_e(0.), Eps_v(0.), Eps_Dot(0.), Eps_vDot(0.), E(0.),
                              S(0.), C(0.), CDot(0.), ps2rb(0.),
-<<<<<<< HEAD
-                             s_strength(0.), hard(0.), S_dr(0.), crit_cut_length(Constants::undefined), VG(*this), lwc_source(0.), PrefFlowArea(0.),
+                             s_strength(0.), hard(0.), S_dr(0.), crit_cut_length(Constants::undefined), VG(*this), lwc_source(0.), PrefFlowArea(0.), SlopeParFlux(0.), Qph_up(0.), Qph_down(0.), dsm(0.), ID(in_ID),rhov(0.),Qmm(0.),vapTrans_fluxDiff(0.),vapTrans_snowDenChangeRate(0.),vapTrans_cumulativeDenChange(0.),vapTrans_underSaturationDegree(0.),elementIDTracking(0)  {}
                              theta_w_transfer(0.), theta_i_reservoir(0.), theta_i_reservoir_cumul(0.),
                              SlopeParFlux(0.), Qph_up(0.), Qph_down(0.), dsm(0.), rime(0.), ID(in_ID), rhov(0.), Qmm(0.), vapTrans_fluxDiff(0.), vapTrans_snowDenChangeRate(0.), vapTrans_cumulativeDenChange(0.)  {}
-=======
-                             s_strength(0.), hard(0.), S_dr(0.), crit_cut_length(Constants::undefined), VG(*this), lwc_source(0.), PrefFlowArea(0.), SlopeParFlux(0.), Qph_up(0.), Qph_down(0.), dsm(0.), ID(in_ID),rhov(0.),Qmm(0.),vapTrans_fluxDiff(0.),vapTrans_snowDenChangeRate(0.),vapTrans_cumulativeDenChange(0.),vapTrans_underSaturationDegree(0.),elementIDTracking(0)  {}
->>>>>>> ed8f0a6f
 
 ElementData::ElementData(const ElementData& cc) :
                              depositionDate(cc.depositionDate), L0(cc.L0), L(cc.L),
@@ -1183,13 +1179,9 @@
                              type(cc.type), metamo(cc.metamo), salinity(cc.salinity), dth_w(cc.dth_w), res_wat_cont(cc.res_wat_cont), Qmf(cc.Qmf), QIntmf(cc.QIntmf),
                              dEps(cc.dEps), Eps(cc.Eps), Eps_e(cc.Eps_e), Eps_v(cc.Eps_v), Eps_Dot(cc.Eps_Dot), Eps_vDot(cc.Eps_vDot), E(cc.E),
                              S(cc.S), C(cc.C), CDot(cc.CDot), ps2rb(cc.ps2rb),
-<<<<<<< HEAD
-                             s_strength(cc.s_strength), hard(cc.hard), S_dr(cc.S_dr), crit_cut_length(cc.crit_cut_length), VG(*this), lwc_source(cc.lwc_source), PrefFlowArea(cc.PrefFlowArea),
+                             s_strength(cc.s_strength), hard(cc.hard), S_dr(cc.S_dr), crit_cut_length(cc.crit_cut_length), VG(*this), lwc_source(cc.lwc_source), PrefFlowArea(cc.PrefFlowArea), SlopeParFlux(cc.SlopeParFlux), Qph_up(cc.Qph_up), Qph_down(cc.Qph_down), dsm(cc.dsm), ID(cc.ID),rhov(cc.rhov),Qmm(cc.Qmm),vapTrans_fluxDiff(cc.vapTrans_fluxDiff), vapTrans_snowDenChangeRate(cc.vapTrans_snowDenChangeRate), vapTrans_cumulativeDenChange(cc.vapTrans_cumulativeDenChange),vapTrans_underSaturationDegree(cc.vapTrans_underSaturationDegree),elementIDTracking(cc.elementIDTracking)  {}
                              theta_w_transfer(cc.theta_w_transfer), theta_i_reservoir(cc.theta_i_reservoir), theta_i_reservoir_cumul(cc.theta_i_reservoir_cumul),
                              SlopeParFlux(cc.SlopeParFlux), Qph_up(cc.Qph_up), Qph_down(cc.Qph_down), dsm(cc.dsm), rime(cc.rime), ID(cc.ID), rhov(cc.rhov), Qmm(cc.Qmm), vapTrans_fluxDiff(cc.vapTrans_fluxDiff), vapTrans_snowDenChangeRate(cc.vapTrans_snowDenChangeRate), vapTrans_cumulativeDenChange(cc.vapTrans_cumulativeDenChange)  {}
-=======
-                             s_strength(cc.s_strength), hard(cc.hard), S_dr(cc.S_dr), crit_cut_length(cc.crit_cut_length), VG(*this), lwc_source(cc.lwc_source), PrefFlowArea(cc.PrefFlowArea), SlopeParFlux(cc.SlopeParFlux), Qph_up(cc.Qph_up), Qph_down(cc.Qph_down), dsm(cc.dsm), ID(cc.ID),rhov(cc.rhov),Qmm(cc.Qmm),vapTrans_fluxDiff(cc.vapTrans_fluxDiff), vapTrans_snowDenChangeRate(cc.vapTrans_snowDenChangeRate), vapTrans_cumulativeDenChange(cc.vapTrans_cumulativeDenChange),vapTrans_underSaturationDegree(cc.vapTrans_underSaturationDegree),elementIDTracking(cc.elementIDTracking)  {}
->>>>>>> ed8f0a6f
 
 std::ostream& operator<<(std::ostream& os, const ElementData& data)
 {
@@ -1939,11 +1931,7 @@
 	Ndata(), Edata(), Kt(NULL),Kt_vapor(NULL), ColdContent(0.), ColdContentSoil(0.), dIntEnergy(0.), dIntEnergySoil(0.), meltFreezeEnergy(0.), meltFreezeEnergySoil(0.),
 	ReSolver_dt(-1), windward(false),
 	WindScalingFactor(1.), TimeCountDeltaHS(0.),
-<<<<<<< HEAD
-	nNodes(0), nElems(0), maxElementID(0), useCanopyModel(i_useCanopyModel), useSoilLayers(i_useSoilLayers), isAlpine3D(i_isAlpine3D)
-=======
 	nNodes(0), nElems(0), maxElementID(0), useCanopyModel(i_useCanopyModel), useSoilLayers(i_useSoilLayers),elementTrackingCounter(0.)
->>>>>>> ed8f0a6f
 {
 	if (i_useSeaIceModule)
 		Seaice = new SeaIce;
