/*
 *  SNOWPACK stand-alone
 *
 *  Copyright WSL Institute for Snow and Avalanche Research SLF, DAVOS, SWITZERLAND
*/
/*  This file is part of Snowpack.
    Snowpack is free software: you can redistribute it and/or modify
    it under the terms of the GNU General Public License as published by
    the Free Software Foundation, either version 3 of the License, or
    (at your option) any later version.

    Snowpack is distributed in the hope that it will be useful,
    but WITHOUT ANY WARRANTY; without even the implied warranty of
    MERCHANTABILITY or FITNESS FOR A PARTICULAR PURPOSE.  See the
    GNU General Public License for more details.

    You should have received a copy of the GNU General Public License
    along with Snowpack.  If not, see <http://www.gnu.org/licenses/>.
*/
/**
 * @file DataClasses.cc
 * @version 11.03
 * @brief This module contains the definitions of data classes
 */

#include <snowpack/DataClasses.h>
#include <snowpack/Utils.h>
#include <snowpack/snowpackCore/Canopy.h>
#include <snowpack/snowpackCore/Metamorphism.h>
#include <snowpack/snowpackCore/Solver.h>
#include <snowpack/Laws_sn.h>
#include <snowpack/snowpackCore/Aggregate.h>

#include <cstdio>
#include <fstream>
#include <sstream>
#include <assert.h>

using namespace mio;
using namespace std;

/// Number of top elements left untouched by the join functions
const size_t SnowStation::number_top_elements = 5;
unsigned short SnowStation::number_of_solutes = 0;

/// Snow elements with a LWC above this threshold are considered at least to be moist
const double SnowStation::thresh_moist_snow = 0.003;
const double SnowStation::thresh_moist_soil = 0.0001;

/// Both elements must be smaller than COMB_THRESH_L (m) for an action to be taken
const double SnowStation::comb_thresh_l = 0.015;
/// Volumetric ice content (1), i.e., about 46 kg m-3
const double SnowStation::comb_thresh_ice = 0.05;
const double SnowStation::comb_thresh_water = 0.01; ///< Water content (1)
const double SnowStation::comb_thresh_dd = 0.2;     ///< Dendricity (1)
const double SnowStation::comb_thresh_sp = 0.05;    ///< Sphericity (1)
const double SnowStation::comb_thresh_rg = 0.125;   ///< Grain radius (mm)

RunInfo::RunInfo()
            : version(SN_VERSION), computation_date(getRunDate()),
              compilation_date(getCompilationDate()), user(IOUtils::getLogName()) {}

RunInfo::RunInfo(const RunInfo& orig)
            : version(orig.version), computation_date(orig.computation_date),
              compilation_date(orig.compilation_date), user(orig.user) {}

mio::Date RunInfo::getRunDate()
{
	Date localdate;
	localdate.setFromSys();
	return localdate;
}

std::string RunInfo::getCompilationDate()
{
	std::stringstream ss;
	ss << __DATE__ << ", " << __TIME__;
	return ss.str();
}

void ZwischenData::reset()
{
	hoar24.resize(48, 0.0);
	drift24.resize(48, 0.0);
	hn3.resize(144, 0.0);
	hn24.resize(144, 0.0);
}

std::iostream& operator<<(std::iostream& os, const ZwischenData& data)
{
	const size_t s_hoar24 = data.hoar24.size();
	os.write(reinterpret_cast<const char*>(&s_hoar24), sizeof(size_t));
	os.write(reinterpret_cast<const char*>(&data.hoar24[0]), static_cast<streamsize>(s_hoar24*sizeof(data.hoar24[0])));
	os.write(reinterpret_cast<const char*>(&data.drift24[0]), static_cast<streamsize>(s_hoar24*sizeof(data.drift24[0])));

	const size_t s_hn3 = data.hn3.size();
	os.write(reinterpret_cast<const char*>(&s_hn3), sizeof(size_t));
	os.write(reinterpret_cast<const char*>(&data.hn3[0]), static_cast<streamsize>(s_hn3*sizeof(data.hn3[0])));
	os.write(reinterpret_cast<const char*>(&data.hn24[0]), static_cast<streamsize>(s_hn3*sizeof(data.hn24[0])));
	return os;
}

std::iostream& operator>>(std::iostream& is, ZwischenData& data)
{
	size_t s_hoar24, s_hn3;
	is.read(reinterpret_cast<char*>(&s_hoar24), sizeof(size_t));
	data.hoar24.resize(s_hoar24);
	data.drift24.resize(s_hoar24);
	is.read(reinterpret_cast<char*>(&data.hoar24[0]), static_cast<streamsize>(s_hoar24*sizeof(data.hoar24[0])));
	is.read(reinterpret_cast<char*>(&data.drift24[0]), static_cast<streamsize>(s_hoar24*sizeof(data.drift24[0])));

	is.read(reinterpret_cast<char*>(&s_hn3), sizeof(size_t));
	data.hn3.resize(s_hn3);
	data.hn24.resize(s_hn3);
	is.read(reinterpret_cast<char*>(&data.hn3[0]), static_cast<streamsize>(s_hn3*sizeof(data.hn3[0])));
	is.read(reinterpret_cast<char*>(&data.hn24[0]), static_cast<streamsize>(s_hn3*sizeof(data.hn24[0])));
	return is;
}

SnowProfileLayer::SnowProfileLayer()
                  : profileDate(), stationname(), loc_for_snow(0), loc_for_wind(0),
                    depositionDate(), height(0.), rho(0.), T(0.), gradT(0.), v_strain_rate(0.),
                    theta_i(0.), theta_w(0.), theta_a(0.),
                    grain_size(0.), bond_size(0.), dendricity(0.), sphericity(0.), ogs(0.),
                    coordin_num(0.), marker(0), type(0), hard(0.) {}

/**
 * @brief Generates a snow profile layer from element and upper node data
 * @param dateOfProfile
 * @param Edata
 * @param Ndata
 */
void SnowProfileLayer::generateLayer(const ElementData& Edata, const NodeData& Ndata)
{
	depositionDate = Edata.depositionDate;
	height = M_TO_CM(Ndata.z + Ndata.u);
	T = IOUtils::K_TO_C(Ndata.T);
	gradT = Edata.gradT;
	rho = Edata.Rho;
	theta_i = Edata.theta[ICE];
	theta_w = Edata.theta[WATER];
	theta_a = Edata.theta[AIR];
	grain_size = 2. * Edata.rg;
	bond_size = 2. * Edata.rb;
	dendricity = Edata.dd;
	sphericity = Edata.sp;
	ogs = Edata.ogs; // in mm
	coordin_num = Edata.N3;
	marker = static_cast<unsigned short int>( Edata.mk%100 );
	type = Edata.type;
	v_strain_rate = fabs(Edata.Eps_vDot);
	hard = Edata.hard;
}

/**
 * @brief Generates a surface hoar layer from top element and node data
 * @param dateOfProfile
 * @param Edata
 * @param Ndata
 */
void SnowProfileLayer::generateLayer(const ElementData& Edata, const NodeData& Ndata, const mio::Date& dateOfProfile, const double hoar_density_surf)
{
	const double hoar_size = Ndata.hoar/hoar_density_surf; // (m)

	depositionDate = dateOfProfile;
	height = M_TO_CM(Ndata.z + Ndata.u) + M_TO_CM(hoar_size);
	rho = hoar_density_surf;
	T = IOUtils::K_TO_C(Ndata.T + (2./3.)*hoar_size*Edata.gradT);
	gradT = Edata.gradT;
	v_strain_rate = 0.;
	theta_i = hoar_density_surf/Constants::density_ice;
	theta_w = 0.;
	theta_a = 1. - theta_i;
	grain_size = M_TO_MM(hoar_size);
	bond_size = grain_size/3.;
	dendricity = 0.;
	sphericity = 0.;
	ogs = std::min(4.e-1, grain_size); // in mm, see opticalEquivalentGrainSize();
	coordin_num = 2.;
	marker = 3;
	type = 660;
	hard = 1;
}

/**
 * @brief Generates a snow profile from snow station data (1 element = 1 layer)
 * @param dateOfProfile
 * @param Xdata
 * @param hoar_density_surf
 * @param hoar_min_size_surf
 */
std::vector<SnowProfileLayer> SnowProfileLayer::generateProfile(const mio::Date& dateOfProfile, const SnowStation& Xdata, const double hoar_density_surf, const double hoar_min_size_surf)
{
	const size_t nE = Xdata.getNumberOfElements();
	const vector<NodeData>& NDS = Xdata.Ndata;
	const vector<ElementData>& EMS = Xdata.Edata;
	const double cos_sl = Xdata.cos_sl;
	const bool surf_hoar = (NDS[nE].hoar > (hoar_density_surf * MM_TO_M(hoar_min_size_surf)));
	
	// Generate the profile data from the element data (1 layer = 1 element)
	unsigned char snowloc = 0;
	string mystation = Xdata.meta.getStationID();
	if (isdigit(mystation[mystation.length()-1])) {
		snowloc = static_cast<unsigned char>( mystation[mystation.length()-1] - '0' ); //trick to convert the number as char to a number
		if (mystation.length() > 2)
			mystation = mystation.substr(0, mystation.length()-1);
	}

	const size_t nL = surf_hoar? (nE+1 - Xdata.SoilNode) : (nE - Xdata.SoilNode);
	std::vector<SnowProfileLayer> Pdata(nL);

	for(size_t ll=0, e=0; ll<nL; ll++, e++) { // We dump only snow layers
		// Write profile meta data
		Pdata[ll].profileDate = dateOfProfile;
		Pdata[ll].stationname = mystation;
		Pdata[ll].loc_for_snow = snowloc;
		Pdata[ll].loc_for_wind = 1;
		
		// Write snow layer data
		if (ll < nE) {
			Pdata[ll].generateLayer(EMS[e], NDS[e+1]);
		} else { // add a SH layer
			Pdata[ll].generateLayer(EMS[nE-1], NDS[nE], dateOfProfile, hoar_density_surf);
		}
		Pdata[ll].height = (Pdata[ll].height - Xdata.Ground)/cos_sl;
	}

	return Pdata;
}

/**
 * @brief Determines the averaged quantities of the current layer with another layer
 * @param Lp1 Thickness (weight) of layer Pdata
 * @param Lp0 Thickness (weight) of current layer
 * @param profile_layer to average with
 */
void SnowProfileLayer::average(const double& Lp0, const double& Lp1, const SnowProfileLayer& profile_layer)
{
	const double layerThickness = Lp0 + Lp1;

	height += Lp1;
	if (Lp1 > Lp0) {
		depositionDate = profile_layer.depositionDate;
	}
	rho         = (Lp1*profile_layer.rho + Lp0*rho) / layerThickness;
	T           = profile_layer.T;
	gradT       = (Lp1*profile_layer.gradT + Lp0*gradT) / layerThickness;
	v_strain_rate = (Lp1*profile_layer.v_strain_rate + Lp0*v_strain_rate) / layerThickness;
	theta_w     = (Lp1*profile_layer.theta_w + Lp0*theta_w) / layerThickness;
	theta_i     = (Lp1*profile_layer.theta_i + Lp0*theta_i) / layerThickness;
	dendricity  = (Lp1*profile_layer.dendricity + Lp0*dendricity) / layerThickness;
	sphericity  = (Lp1*profile_layer.sphericity + Lp0*sphericity) / layerThickness;
	coordin_num = (Lp1*profile_layer.coordin_num + Lp0*coordin_num) / layerThickness;
	grain_size  = (Lp1*profile_layer.grain_size + Lp0*grain_size) / layerThickness;
	ogs         = (Lp1*profile_layer.ogs + Lp0*ogs) / layerThickness;
	bond_size   = (Lp1*profile_layer.bond_size + Lp0*bond_size) / layerThickness;
	hard        = (Lp1*profile_layer.hard + Lp0*hard) / layerThickness;
	marker      = std::max(profile_layer.marker, marker);
}

const std::string BoundCond::toString() const
{
	std::stringstream os;
	os << "<BoundCond>\n";
	os << "\tlw_out=" << lw_out << " lw_net=" << lw_net << "\n";
	os << "\tQsensible=" << qs << " Qlatent=" << ql << " Qrain=" << qr << " Qgeo=" << qg << "\n";
	os <<"</BoundCond>\n";
	return os.str();
}

SurfaceFluxes::SurfaceFluxes()
  : lw_in(0.), lw_out(0.), lw_net(0.), qs(0.), ql(0.), hoar(0.), qr(0.), qg(0.), qg0(0.), sw_hor(0.),
    sw_in(0.), sw_out(0.), qw(0.), sw_dir(0.), sw_diff(0.), pAlbedo(0.), mAlbedo(0.), dIntEnergy(0.), dIntEnergySoil(0.), meltFreezeEnergy(0.), meltFreezeEnergySoil(0.),
    drift(0.), mass(N_MASS_CHANGES, 0.), load(SnowStation::number_of_solutes), dhs_corr(0.), cRho_hn(Constants::undefined), mRho_hn(Constants::undefined) {}

void SurfaceFluxes::reset(const bool& cumsum_mass)
{
	if (cumsum_mass) { // Do not reset cumulated mass balance
		lw_in   = 0.;
		lw_out  = 0.;
		lw_net  = 0.;
		qs      = 0.;
		ql      = 0.;
		qr      = 0.;
		qg      = 0.;
		qg0     = 0.;
		sw_hor  = 0.;
		sw_in   = 0.;
		sw_out  = 0.;
		qw      = 0.;
		sw_dir  = 0.;
		sw_diff = 0.;
		pAlbedo = 0.;
		mAlbedo = 0.;
		dIntEnergy = 0.;
		dIntEnergySoil = 0.;
		meltFreezeEnergy = 0.;
		meltFreezeEnergySoil = 0.;
		mass[MS_HNW] = 0.;
		mass[MS_RAIN] = 0.;
	} else {
		*this = SurfaceFluxes(); //reset everything
	}
}

/**
* @brief Compute ground heat flux at soil/snow boundary
* @param Xdata
*/
void SurfaceFluxes::compSnowSoilHeatFlux(const SnowStation& Xdata) {
	if (Xdata.SoilNode > 0) { // with soil
		const ElementData& E_snow = Xdata.Edata[Xdata.SoilNode];
		const ElementData& E_soil = Xdata.Edata[Xdata.SoilNode-1];

		if (Xdata.getNumberOfElements()-1 < Xdata.SoilNode) { // with soil but no snow
			qg0 += -E_soil.k[TEMPERATURE] * E_soil.gradT;
		} else { // with soil & snow
			qg0 += ( ( -E_snow.k[TEMPERATURE] * E_snow.gradT ) + ( -E_soil.k[TEMPERATURE] * E_soil.gradT ) ) / 2.;
			// Take care of energy flow between snow and soil in case of shortwave absorption by the soil:
			qg0 -= E_soil.sw_abs;
		}

	} else if (Xdata.getNumberOfElements() > 0) { // without soil but with snow
		if ((Xdata.getNumberOfElements() < 3) && (Xdata.Edata[0].theta[WATER] >= 0.9 * Xdata.Edata[0].res_wat_cont)) {
			qg0 += 0.;
		} else {
			qg0 += -Xdata.Edata[0].k[TEMPERATURE] * Xdata.Edata[0].gradT;
		}
	} else { // neither soil nor snow
		qg0 = Constants::undefined;
	}
}

/**
 * @brief Assign surface data from SnowStation and BoundCond to SurfaceFluxes.
 * @param Bdata
 * @param Xdata
 * @param Mdata
 */
void SurfaceFluxes::collectSurfaceFluxes(const BoundCond& Bdata,
                                         SnowStation& Xdata, const CurrentMeteo& Mdata)
{
	// 1) Short wave fluxes and Albedo.
	//     Depending on settings (sw_mode) and conditions,
	//     sw_in and sw_out may differ slightly from the original input
	sw_in  += Mdata.iswr;
	sw_out += Mdata.rswr;
	qw     += Mdata.iswr - Mdata.rswr;

	pAlbedo += Xdata.pAlbedo;
	if (Mdata.mAlbedo != Constants::undefined)
		mAlbedo += Mdata.mAlbedo;
	else
		mAlbedo = Constants::undefined;

	// 2) Long wave fluxes.
	lw_out += Bdata.lw_out;
	lw_net += Bdata.lw_net;
	lw_in  += (Bdata.lw_net + Bdata.lw_out);

	// 3) Turbulent fluxes.
	qs += Bdata.qs;
	//ql += Bdata.ql; //HACK needed because latent heat ql not linearized w/ respect to Tss!!!
	qr += Bdata.qr;

	// 4) Ground heat fluxes
	//    The ground heat flux at soil/snow boundary is computed after compTemperatureProfile
	qg += Bdata.qg;

	// 5) Change of internal energy
	if (Xdata.getNumberOfElements() > Xdata.SoilNode) {
		dIntEnergy += Xdata.dIntEnergy;
		meltFreezeEnergy += Xdata.meltFreezeEnergy;
	}
	if(Xdata.SoilNode>0) {
		dIntEnergySoil += Xdata.dIntEnergySoil;
		// Now take care of the source and sink terms:
		dIntEnergySoil += (mass[MS_SOIL_RUNOFF] * Constants::specific_heat_water * (Xdata.Edata[0].Te - Constants::melting_tk));
		if (Xdata.SoilNode <  Xdata.getNumberOfElements()) {
			dIntEnergySoil -= mass[MS_SNOWPACK_RUNOFF] * Constants::specific_heat_water * (Xdata.Edata[Xdata.SoilNode].Te - Constants::melting_tk);
		}
		if (Xdata.SoilNode == Xdata.getNumberOfElements()) {
			//Note: at this stage, MS_RAIN is still in kg/m^2! In Main.cc, it is recalculated to kg/m^2/h if PRECIP_RATES==TRUE.
			dIntEnergySoil -= (mass[MS_RAIN] + mass[MS_EVAPORATION] + mass[MS_SUBLIMATION]) * Constants::specific_heat_water * (Xdata.Edata[Xdata.SoilNode-1].Te - Constants::melting_tk);
		}
		meltFreezeEnergySoil += Xdata.meltFreezeEnergySoil;
	}

	// 6) Collect total masses of snowpack
	mass[MS_TOTALMASS] = mass[MS_SWE] = mass[MS_WATER] = 0.;
	Xdata.compSnowpackMasses();
	mass[MS_TOTALMASS] = Xdata.mass_sum;
	mass[MS_SWE] = Xdata.swe;
	mass[MS_WATER] = Xdata.lwc_sum;
}

/**
 * @brief If multiple surface fluxes have been summed over multiple time steps, the
 * fluxes then need to be averaged by the number of steps. The albedos are also
 * averaged in this method.
 * @param factor Averaging factor (for example, 1/Nsteps)
 */
void SurfaceFluxes::multiplyFluxes(const double& factor)
{
	lw_in *= factor;
	lw_out *= factor;
	lw_net *= factor;
	qs *= factor;
	ql *= factor;
	qr *= factor;
	qg *= factor;
	qg0 *= factor;
	sw_hor *= factor;
	sw_in *= factor;
	sw_out *= factor;
	qw *= factor;
	sw_dir *= factor;
	sw_diff *= factor;
	if (pAlbedo != Constants::undefined)
		pAlbedo *= factor;
	if (mAlbedo != Constants::undefined)
		mAlbedo *= factor;
}

std::iostream& operator<<(std::iostream& os, const SurfaceFluxes& data)
{
	os.write(reinterpret_cast<const char*>(&data.lw_in), sizeof(data.lw_in));
	os.write(reinterpret_cast<const char*>(&data.lw_out), sizeof(data.lw_out));
	os.write(reinterpret_cast<const char*>(&data.lw_net), sizeof(data.lw_net));
	os.write(reinterpret_cast<const char*>(&data.qs), sizeof(data.qs));
	os.write(reinterpret_cast<const char*>(&data.ql), sizeof(data.ql));
	os.write(reinterpret_cast<const char*>(&data.hoar), sizeof(data.hoar));
	os.write(reinterpret_cast<const char*>(&data.qr), sizeof(data.qr));
	os.write(reinterpret_cast<const char*>(&data.qg), sizeof(data.qg));
	os.write(reinterpret_cast<const char*>(&data.qg0), sizeof(data.qg0));
	os.write(reinterpret_cast<const char*>(&data.sw_hor), sizeof(data.sw_hor));
	os.write(reinterpret_cast<const char*>(&data.sw_in), sizeof(data.sw_in));
	os.write(reinterpret_cast<const char*>(&data.sw_out), sizeof(data.sw_out));
	os.write(reinterpret_cast<const char*>(&data.qw), sizeof(data.qw));
	os.write(reinterpret_cast<const char*>(&data.sw_dir), sizeof(data.sw_dir));
	os.write(reinterpret_cast<const char*>(&data.sw_diff), sizeof(data.sw_diff));
	os.write(reinterpret_cast<const char*>(&data.pAlbedo), sizeof(data.pAlbedo));
	os.write(reinterpret_cast<const char*>(&data.mAlbedo), sizeof(data.mAlbedo));
	os.write(reinterpret_cast<const char*>(&data.dIntEnergy), sizeof(data.dIntEnergy));
	os.write(reinterpret_cast<const char*>(&data.dIntEnergySoil), sizeof(data.dIntEnergySoil));
	os.write(reinterpret_cast<const char*>(&data.meltFreezeEnergy), sizeof(data.meltFreezeEnergy));
	os.write(reinterpret_cast<const char*>(&data.meltFreezeEnergySoil), sizeof(data.meltFreezeEnergySoil));

	os.write(reinterpret_cast<const char*>(&data.drift), sizeof(data.drift));

	const size_t s_mass = data.mass.size();
	os.write(reinterpret_cast<const char*>(&s_mass), sizeof(size_t));
	os.write(reinterpret_cast<const char*>(&data.mass[0]), static_cast<streamsize>(s_mass*sizeof(data.mass[0])));

	const size_t s_load = data.load.size();
	os.write(reinterpret_cast<const char*>(&s_load), sizeof(size_t));
	os.write(reinterpret_cast<const char*>(&data.load[0]), static_cast<streamsize>(s_load*sizeof(data.load[0])));

	os.write(reinterpret_cast<const char*>(&data.dhs_corr), sizeof(data.dhs_corr));
	os.write(reinterpret_cast<const char*>(&data.cRho_hn), sizeof(data.cRho_hn));
	os.write(reinterpret_cast<const char*>(&data.mRho_hn), sizeof(data.mRho_hn));
	return os;
}

std::iostream& operator>>(std::iostream& is, SurfaceFluxes& data)
{
	is.read(reinterpret_cast<char*>(&data.lw_in), sizeof(data.lw_in));
	is.read(reinterpret_cast<char*>(&data.lw_out), sizeof(data.lw_out));
	is.read(reinterpret_cast<char*>(&data.lw_net), sizeof(data.lw_net));
	is.read(reinterpret_cast<char*>(&data.qs), sizeof(data.qs));
	is.read(reinterpret_cast<char*>(&data.ql), sizeof(data.ql));
	is.read(reinterpret_cast<char*>(&data.hoar), sizeof(data.hoar));
	is.read(reinterpret_cast<char*>(&data.qr), sizeof(data.qr));
	is.read(reinterpret_cast<char*>(&data.qg), sizeof(data.qg));
	is.read(reinterpret_cast<char*>(&data.qg0), sizeof(data.qg0));
	is.read(reinterpret_cast<char*>(&data.sw_hor), sizeof(data.sw_hor));
	is.read(reinterpret_cast<char*>(&data.sw_in), sizeof(data.sw_in));
	is.read(reinterpret_cast<char*>(&data.sw_out), sizeof(data.sw_out));
	is.read(reinterpret_cast<char*>(&data.qw), sizeof(data.qw));
	is.read(reinterpret_cast<char*>(&data.sw_dir), sizeof(data.sw_dir));
	is.read(reinterpret_cast<char*>(&data.sw_diff), sizeof(data.sw_diff));
	is.read(reinterpret_cast<char*>(&data.pAlbedo), sizeof(data.pAlbedo));
	is.read(reinterpret_cast<char*>(&data.mAlbedo), sizeof(data.mAlbedo));
	is.read(reinterpret_cast<char*>(&data.dIntEnergy), sizeof(data.dIntEnergy));
	is.read(reinterpret_cast<char*>(&data.dIntEnergySoil), sizeof(data.dIntEnergySoil));
	is.read(reinterpret_cast<char*>(&data.meltFreezeEnergy), sizeof(data.meltFreezeEnergy));
	is.read(reinterpret_cast<char*>(&data.meltFreezeEnergySoil), sizeof(data.meltFreezeEnergySoil));

	is.read(reinterpret_cast<char*>(&data.drift), sizeof(data.drift));

	size_t s_mass;
	is.read(reinterpret_cast<char*>(&s_mass), sizeof(size_t));
	data.mass.resize(s_mass);
	is.read(reinterpret_cast<char*>(&data.mass[0]), static_cast<streamsize>(s_mass*sizeof(data.mass[0])));

	size_t s_load;
	is.read(reinterpret_cast<char*>(&s_load), sizeof(size_t));
	data.load.resize(s_load);
	is.read(reinterpret_cast<char*>(&data.load[0]), static_cast<streamsize>(s_load*sizeof(data.load[0])));

	is.read(reinterpret_cast<char*>(&data.dhs_corr), sizeof(data.dhs_corr));
	is.read(reinterpret_cast<char*>(&data.cRho_hn), sizeof(data.cRho_hn));
	is.read(reinterpret_cast<char*>(&data.mRho_hn), sizeof(data.mRho_hn));
	return is;
}

void CanopyData::reset(const bool& cumsum_mass)
{
	if (cumsum_mass) { // Do not reset cumulated mass balance
		// radiation
		rswrac=0.;
		iswrac=0.;
		rswrbc=0.;
		iswrbc=0.;
		ilwrac=0.;
		rlwrac=0.;
		ilwrbc=0.;
		rlwrbc=0.;
		rsnet=0.;
		rlnet=0.;
		// turbulent heat fluxes
		sensible=0.0;
		latent=0.0;
		latentcorr=0.0;
		// 2layer canopy model
		CondFluxCanop = 0.;
		CondFluxTrunks = 0.;
		QStrunks = 0.;
		LWnet_Trunks = 0.;
		SWnet_Trunks = 0.;
		forestfloor_alb = 0.;
		// auxiliaries
		canopyalb=0.0;
		totalalb=0.0;
		intcapacity=0.0;
	} else {
		initializeSurfaceExchangeData();
	}
}

/**
 * @brief If multiple fluxes have been summed over multiple time steps, the
 * fluxes then need to be averaged by the number of steps. The albedos are also
 * averaged in this method.
 * @param factor Averaging factor (for example, 1/Nsteps)
 */
void CanopyData::multiplyFluxes(const double& factor)
{
	rswrac *= factor;
	iswrac *= factor;
	rswrbc *= factor;
	iswrbc *= factor;
	ilwrac *= factor;
	rlwrac *= factor;
	ilwrbc *= factor;
	rlwrbc *= factor;
	rsnet *= factor;
	rlnet *= factor;
	// turbulent heat fluxes
	sensible *= factor;
	latent *= factor;
	latentcorr *= factor;
	// 2Layer canopy model
	CondFluxCanop *= factor;
	CondFluxTrunks *= factor;
	QStrunks *= factor;
	LWnet_Trunks *= factor;
	SWnet_Trunks *= factor;
	forestfloor_alb *= factor;
	// auxiliaries
	canopyalb *= factor;
	totalalb *= factor;
	intcapacity *= factor;
}

std::iostream& operator<<(std::iostream& os, const CanopyData& data)
{
	os.write(reinterpret_cast<const char*>(&data.storage), sizeof(data.storage));
	os.write(reinterpret_cast<const char*>(&data.temp), sizeof(data.temp));
	os.write(reinterpret_cast<const char*>(&data.sigf), sizeof(data.sigf));
	os.write(reinterpret_cast<const char*>(&data.ec), sizeof(data.ec));

	os.write(reinterpret_cast<const char*>(&data.lai), sizeof(data.lai));
	os.write(reinterpret_cast<const char*>(&data.z0m), sizeof(data.z0m));
	os.write(reinterpret_cast<const char*>(&data.z0h), sizeof(data.z0h));
	os.write(reinterpret_cast<const char*>(&data.zdispl), sizeof(data.zdispl));
	os.write(reinterpret_cast<const char*>(&data.height), sizeof(data.height));
	os.write(reinterpret_cast<const char*>(&data.direct_throughfall), sizeof(data.direct_throughfall));

	os.write(reinterpret_cast<const char*>(&data.ra), sizeof(data.ra));
	os.write(reinterpret_cast<const char*>(&data.rc), sizeof(data.rc));
	os.write(reinterpret_cast<const char*>(&data.rs), sizeof(data.rs));
	os.write(reinterpret_cast<const char*>(&data.rstransp), sizeof(data.rstransp));
	os.write(reinterpret_cast<const char*>(&data.canopyalb), sizeof(data.canopyalb));
	os.write(reinterpret_cast<const char*>(&data.totalalb), sizeof(data.totalalb));
	os.write(reinterpret_cast<const char*>(&data.wetfraction), sizeof(data.wetfraction));
	os.write(reinterpret_cast<const char*>(&data.intcapacity), sizeof(data.intcapacity));

	os.write(reinterpret_cast<const char*>(&data.rswrac), sizeof(data.rswrac));
	os.write(reinterpret_cast<const char*>(&data.iswrac), sizeof(data.iswrac));
	os.write(reinterpret_cast<const char*>(&data.rswrbc), sizeof(data.rswrbc));
	os.write(reinterpret_cast<const char*>(&data.iswrbc), sizeof(data.iswrbc));
	os.write(reinterpret_cast<const char*>(&data.ilwrac), sizeof(data.ilwrac));
	os.write(reinterpret_cast<const char*>(&data.rlwrac), sizeof(data.rlwrac));
	os.write(reinterpret_cast<const char*>(&data.ilwrbc), sizeof(data.ilwrbc));
	os.write(reinterpret_cast<const char*>(&data.rlwrbc), sizeof(data.rlwrbc));
	os.write(reinterpret_cast<const char*>(&data.rsnet), sizeof(data.rsnet));
	os.write(reinterpret_cast<const char*>(&data.rlnet), sizeof(data.rlnet));

	os.write(reinterpret_cast<const char*>(&data.sensible), sizeof(data.sensible));
	os.write(reinterpret_cast<const char*>(&data.latent), sizeof(data.latent));
	os.write(reinterpret_cast<const char*>(&data.latentcorr), sizeof(data.latentcorr));

	os.write(reinterpret_cast<const char*>(&data.transp), sizeof(data.transp));
	os.write(reinterpret_cast<const char*>(&data.intevap), sizeof(data.intevap));

	os.write(reinterpret_cast<const char*>(&data.interception), sizeof(data.interception));
	os.write(reinterpret_cast<const char*>(&data.throughfall), sizeof(data.throughfall));
	os.write(reinterpret_cast<const char*>(&data.snowunload), sizeof(data.snowunload));
	return os;
}

std::iostream& operator>>(std::iostream& is, CanopyData& data)
{
	is.read(reinterpret_cast<char*>(&data.storage), sizeof(data.storage));
	is.read(reinterpret_cast<char*>(&data.temp), sizeof(data.temp));
	is.read(reinterpret_cast<char*>(&data.sigf), sizeof(data.sigf));
	is.read(reinterpret_cast<char*>(&data.ec), sizeof(data.ec));

	is.read(reinterpret_cast<char*>(&data.lai), sizeof(data.lai));
	is.read(reinterpret_cast<char*>(&data.z0m), sizeof(data.z0m));
	is.read(reinterpret_cast<char*>(&data.z0h), sizeof(data.z0h));
	is.read(reinterpret_cast<char*>(&data.zdispl), sizeof(data.zdispl));
	is.read(reinterpret_cast<char*>(&data.height), sizeof(data.height));
	is.read(reinterpret_cast<char*>(&data.direct_throughfall), sizeof(data.direct_throughfall));

	is.read(reinterpret_cast<char*>(&data.ra), sizeof(data.ra));
	is.read(reinterpret_cast<char*>(&data.rc), sizeof(data.rc));
	is.read(reinterpret_cast<char*>(&data.rs), sizeof(data.rs));
	is.read(reinterpret_cast<char*>(&data.rstransp), sizeof(data.rstransp));
	is.read(reinterpret_cast<char*>(&data.canopyalb), sizeof(data.canopyalb));
	is.read(reinterpret_cast<char*>(&data.totalalb), sizeof(data.totalalb));
	is.read(reinterpret_cast<char*>(&data.wetfraction), sizeof(data.wetfraction));
	is.read(reinterpret_cast<char*>(&data.intcapacity), sizeof(data.intcapacity));

	is.read(reinterpret_cast<char*>(&data.rswrac), sizeof(data.rswrac));
	is.read(reinterpret_cast<char*>(&data.iswrac), sizeof(data.iswrac));
	is.read(reinterpret_cast<char*>(&data.rswrbc), sizeof(data.rswrbc));
	is.read(reinterpret_cast<char*>(&data.iswrbc), sizeof(data.iswrbc));
	is.read(reinterpret_cast<char*>(&data.ilwrac), sizeof(data.ilwrac));
	is.read(reinterpret_cast<char*>(&data.rlwrac), sizeof(data.rlwrac));
	is.read(reinterpret_cast<char*>(&data.ilwrbc), sizeof(data.ilwrbc));
	is.read(reinterpret_cast<char*>(&data.rlwrbc), sizeof(data.rlwrbc));
	is.read(reinterpret_cast<char*>(&data.rsnet), sizeof(data.rsnet));
	is.read(reinterpret_cast<char*>(&data.rlnet), sizeof(data.rlnet));

	is.read(reinterpret_cast<char*>(&data.sensible), sizeof(data.sensible));
	is.read(reinterpret_cast<char*>(&data.latent), sizeof(data.latent));
	is.read(reinterpret_cast<char*>(&data.latentcorr), sizeof(data.latentcorr));

	is.read(reinterpret_cast<char*>(&data.transp), sizeof(data.transp));
	is.read(reinterpret_cast<char*>(&data.intevap), sizeof(data.intevap));

	is.read(reinterpret_cast<char*>(&data.interception), sizeof(data.interception));
	is.read(reinterpret_cast<char*>(&data.throughfall), sizeof(data.throughfall));
	is.read(reinterpret_cast<char*>(&data.snowunload), sizeof(data.snowunload));
	return is;
}

const std::string CanopyData::toString() const
{
	std::stringstream os;
	os << "<CanopyData>" << "\n";

	os << "\t<Aa>\n";
	os << "\tstorage:  " << storage << "\n";
	os << "\ttemp:     " << temp << "\n";
	os << "\tsigf:     " << sigf << "\tec:       " << ec << "\n";
	os << "\t</Aa>\n\t<Ab>\n";
	os << "\theight:              " << height << "\n";
	os << "\tlai:                 " << lai << "\tdirect_throughfall:  " << direct_throughfall << "\n";
	os << "\tz0m:                 " << z0m << "\tz0h:                 " << z0h << "\n";
	os << "\tzdispl:              " << zdispl << "\n";
	os << "\t</Ab>\n\t<Ac>\n";
	os << "\tra:        " << ra << " rc: " << rc << " rs: " << rs << "\n";
	os << "\trstransp:  " << rstransp << "\n";
	os << "\t</Ac>\n\t<Ba>\n";
	os << "\tcanopyalb:    " << canopyalb << " totalalb: " << totalalb << "\n";
	os << "\twetfraction:  " << wetfraction << "\n";
	os << "\tintcapacity:  " << intcapacity << "\n";
	os << "\t</Ba>\n\t<Bb>\n";
	os << "\trswrac:  " << rswrac << " iswrac: " << iswrac << "\n";
	os << "\trswrbc:  " << rswrbc << " iswrbc: " << iswrbc << "\n";
	os << "\tilwrac:  " << ilwrac << " rlwrac: " << rlwrac << "\n";
	os << "\tilwrbc:  " << ilwrbc << " rlwrbc: " << rlwrbc << "\n";
	os << "\trsnet:   " << rsnet << " rlnet: " << rlnet << "\n";
	os << "\t</Bb>\n\t<Bc>\n";
	os << "\tsensible:    " << sensible << "\n";
	os << "\tlatent:      " << latent << " latentcorr: " << latentcorr << "\n";
	os << "\t</Bc>\n\t<Bd>\n";
	os << "\ttransp:   " << transp << "\n";
	os << "\tintevap:  " << intevap << "\n";
	os << "\t</Bd>\n\t<Be>\n";
	os << "\tinterception:  " << interception << "\n";
	os << "\tthroughfall:   " << throughfall << "\n";
	os << "\tsnowunload:    " << snowunload << "\n";
	os << "\t</Be>\n</CanopyData>\n";
	return os.str();
}


/**
 * @brief Function called to initialize the canopy "Surface" exchange
 * data (to enable accumulated mass and energy fluxes)
 */
void CanopyData::initializeSurfaceExchangeData()
{
	// radiation
	rswrac=0.; // upward shortwave above canopy
	iswrac=0.; // downward shortwave radiation above canopy
	rswrbc=0.; // upward shortwave below canopy
	iswrbc=0.; // downward shortwave radiation below canopy
	ilwrac=0.; // downward longwave radiation ABOVE canopy
	rlwrac=0.; // upward longwave radiation ABOVE canopy
	ilwrbc=0.; // downward longwave radiation BELOW canopy
	rlwrbc=0.; // upward longwave radiation BELOW canopy
	rsnet=0.;  // net shortwave radiation absorbed by canopy
	rlnet=0.;  // net longwave radiation absorbed by canopy
	// turbulent heat fluxes
	sensible = 0.0;
	latent = 0.0;
	latentcorr = 0.0;
	// 2layer canopy model
	CondFluxCanop = 0.;
	CondFluxTrunks = 0.;
	LWnet_Trunks = 0.;
	SWnet_Trunks = 0.;
	forestfloor_alb = 0.;
	QStrunks = 0.;
	// mass fluxes
	transp = 0.0;
	intevap = 0.0;
	interception = 0.0;
	throughfall = 0.0;
	snowunload = 0.0;
	snowfac = 0.0; // snowfall above canopy
	rainfac = 0.0; // rainfall above canopy
	// auxiliaries
	canopyalb = 0.0;
	totalalb = 0.0;
	intcapacity = 0.0;
}

// Class ElementData
ElementData::ElementData() : depositionDate(), L0(0.), L(0.),
                             Te(0.), gradT(0.), melting_tk(Constants::melting_tk), freezing_tk(Constants::freezing_tk),
                             theta((size_t)N_COMPONENTS), conc((size_t)N_COMPONENTS, SnowStation::number_of_solutes), k((size_t)N_SN_FIELDS), c((size_t)N_SN_FIELDS), soil((size_t)N_SOIL_FIELDS),
                             Rho(0.), M(0.), sw_abs(0.),
                             rg(0.), dd(0.), sp(0.), ogs(0.), rb(0.), N3(0.), mk(0),
                             type(0), metamo(0.), dth_w(0.), res_wat_cont(0.), Qmf(0.), QIntmf(0.),
                             dEps(0.), Eps(0.), Eps_e(0.), Eps_v(0.), Eps_Dot(0.), Eps_vDot(0.), E(0.),
                             S(0.), C(0.), CDot(0.), ps2rb(0.),
<<<<<<< HEAD
                             s_strength(0.), hard(0.), S_dr(0.), crit_cut_length(Constants::undefined), theta_r(0.), lwc_source(0.), PrefFlowArea(0.), dhf(0.) {}
=======
                             s_strength(0.), hard(0.), S_dr(0.), crit_cut_length(Constants::undefined), theta_r(0.), lwc_source(0.), dhf(0.) {}
>>>>>>> 08cdcce1

std::iostream& operator<<(std::iostream& os, const ElementData& data)
{
	os << data.depositionDate;
	os.write(reinterpret_cast<const char*>(&data.L0), sizeof(data.L0));
	os.write(reinterpret_cast<const char*>(&data.L), sizeof(data.L));
	os.write(reinterpret_cast<const char*>(&data.Te), sizeof(data.Te));
	os.write(reinterpret_cast<const char*>(&data.gradT), sizeof(data.gradT));
	os.write(reinterpret_cast<const char*>(&data.melting_tk), sizeof(data.melting_tk));
	os.write(reinterpret_cast<const char*>(&data.freezing_tk), sizeof(data.freezing_tk));

	const size_t s_theta = data.theta.size();
	os.write(reinterpret_cast<const char*>(&s_theta), sizeof(size_t));
	os.write(reinterpret_cast<const char*>(&data.theta[0]), static_cast<streamsize>(s_theta*sizeof(data.theta[0])));
	os << data.conc;

	const size_t s_k = data.k.size();
	os.write(reinterpret_cast<const char*>(&s_k), sizeof(size_t));
	os.write(reinterpret_cast<const char*>(&data.k[0]), static_cast<streamsize>(s_k*sizeof(data.k[0])));

	const size_t s_c = data.c.size();
	os.write(reinterpret_cast<const char*>(&s_c), sizeof(size_t));
	os.write(reinterpret_cast<const char*>(&data.c[0]), static_cast<streamsize>(s_c*sizeof(data.c[0])));

	const size_t s_soil = data.soil.size();
	os.write(reinterpret_cast<const char*>(&s_soil), sizeof(size_t));
	os.write(reinterpret_cast<const char*>(&data.soil[0]), static_cast<streamsize>(s_soil*sizeof(data.soil[0])));

	os.write(reinterpret_cast<const char*>(&data.Rho), sizeof(data.Rho));
	os.write(reinterpret_cast<const char*>(&data.M), sizeof(data.M));
	os.write(reinterpret_cast<const char*>(&data.sw_abs), sizeof(data.sw_abs));
	os.write(reinterpret_cast<const char*>(&data.rg), sizeof(data.rg));
	os.write(reinterpret_cast<const char*>(&data.dd), sizeof(data.dd));
	os.write(reinterpret_cast<const char*>(&data.sp), sizeof(data.sp));
	os.write(reinterpret_cast<const char*>(&data.ogs), sizeof(data.ogs));
	os.write(reinterpret_cast<const char*>(&data.rb), sizeof(data.rb));
	os.write(reinterpret_cast<const char*>(&data.N3), sizeof(data.N3));
	os.write(reinterpret_cast<const char*>(&data.mk), sizeof(data.mk));
	os.write(reinterpret_cast<const char*>(&data.type), sizeof(data.type));
	os.write(reinterpret_cast<const char*>(&data.metamo), sizeof(data.metamo));
	os.write(reinterpret_cast<const char*>(&data.dth_w), sizeof(data.dth_w));
	os.write(reinterpret_cast<const char*>(&data.res_wat_cont), sizeof(data.res_wat_cont));
	os.write(reinterpret_cast<const char*>(&data.Qmf), sizeof(data.Qmf));

	os.write(reinterpret_cast<const char*>(&data.dEps), sizeof(data.dEps));
	os.write(reinterpret_cast<const char*>(&data.Eps), sizeof(data.Eps));
	os.write(reinterpret_cast<const char*>(&data.Eps_e), sizeof(data.Eps_e));
	os.write(reinterpret_cast<const char*>(&data.Eps_v), sizeof(data.Eps_v));
	os.write(reinterpret_cast<const char*>(&data.Eps_Dot), sizeof(data.Eps_Dot));
	os.write(reinterpret_cast<const char*>(&data.Eps_vDot), sizeof(data.Eps_vDot));
	os.write(reinterpret_cast<const char*>(&data.E), sizeof(data.E));

	os.write(reinterpret_cast<const char*>(&data.S), sizeof(data.S));
	os.write(reinterpret_cast<const char*>(&data.C), sizeof(data.C));
	os.write(reinterpret_cast<const char*>(&data.CDot), sizeof(data.CDot));
	os.write(reinterpret_cast<const char*>(&data.ps2rb), sizeof(data.ps2rb));
	os.write(reinterpret_cast<const char*>(&data.s_strength), sizeof(data.s_strength));
	os.write(reinterpret_cast<const char*>(&data.hard), sizeof(data.hard));
	os.write(reinterpret_cast<const char*>(&data.S_dr), sizeof(data.S_dr));
	os.write(reinterpret_cast<const char*>(&data.theta_r), sizeof(data.theta_r));
	os.write(reinterpret_cast<const char*>(&data.lwc_source), sizeof(data.lwc_source));
	os.write(reinterpret_cast<const char*>(&data.PrefFlowArea), sizeof(data.PrefFlowArea));
	os.write(reinterpret_cast<const char*>(&data.dhf), sizeof(data.dhf));
	return os;
}

std::iostream& operator>>(std::iostream& is, ElementData& data)
{
	is >> data.depositionDate;
	is.read(reinterpret_cast<char*>(&data.L0), sizeof(data.L0));
	is.read(reinterpret_cast<char*>(&data.L), sizeof(data.L));
	is.read(reinterpret_cast<char*>(&data.Te), sizeof(data.Te));
	is.read(reinterpret_cast<char*>(&data.gradT), sizeof(data.gradT));
	is.read(reinterpret_cast<char*>(&data.melting_tk), sizeof(data.melting_tk));
	is.read(reinterpret_cast<char*>(&data.freezing_tk), sizeof(data.freezing_tk));

	size_t s_theta;
	is.read(reinterpret_cast<char*>(&s_theta), sizeof(size_t));
	data.theta.resize(s_theta);
	is.read(reinterpret_cast<char*>(&data.theta[0]), static_cast<streamsize>(s_theta*sizeof(data.theta[0])));
	is >> data.conc;

	size_t s_k;
	is.read(reinterpret_cast<char*>(&s_k), sizeof(size_t));
	data.k.resize(s_k);
	is.read(reinterpret_cast<char*>(&data.k[0]), static_cast<streamsize>(s_k*sizeof(data.k[0])));

	size_t s_c;
	is.read(reinterpret_cast<char*>(&s_c), sizeof(size_t));
	data.c.resize(s_c);
	is.read(reinterpret_cast<char*>(&data.c[0]), static_cast<streamsize>(s_c*sizeof(data.c[0])));

	size_t s_soil;
	is.read(reinterpret_cast<char*>(&s_soil), sizeof(size_t));
	data.soil.resize(s_soil);
	is.read(reinterpret_cast<char*>(&data.soil[0]), static_cast<streamsize>(s_soil*sizeof(data.soil[0])));

	is.read(reinterpret_cast<char*>(&data.Rho), sizeof(data.Rho));
	is.read(reinterpret_cast<char*>(&data.M), sizeof(data.M));
	is.read(reinterpret_cast<char*>(&data.sw_abs), sizeof(data.sw_abs));
	is.read(reinterpret_cast<char*>(&data.rg), sizeof(data.rg));
	is.read(reinterpret_cast<char*>(&data.dd), sizeof(data.dd));
	is.read(reinterpret_cast<char*>(&data.sp), sizeof(data.sp));
	is.read(reinterpret_cast<char*>(&data.ogs), sizeof(data.ogs));
	is.read(reinterpret_cast<char*>(&data.rb), sizeof(data.rb));
	is.read(reinterpret_cast<char*>(&data.N3), sizeof(data.N3));
	is.read(reinterpret_cast<char*>(&data.mk), sizeof(data.mk));
	is.read(reinterpret_cast<char*>(&data.type), sizeof(data.type));
	is.read(reinterpret_cast<char*>(&data.metamo), sizeof(data.metamo));
	is.read(reinterpret_cast<char*>(&data.dth_w), sizeof(data.dth_w));
	is.read(reinterpret_cast<char*>(&data.res_wat_cont), sizeof(data.res_wat_cont));
	is.read(reinterpret_cast<char*>(&data.Qmf), sizeof(data.Qmf));

	is.read(reinterpret_cast<char*>(&data.dEps), sizeof(data.dEps));
	is.read(reinterpret_cast<char*>(&data.Eps), sizeof(data.Eps));
	is.read(reinterpret_cast<char*>(&data.Eps_e), sizeof(data.Eps_e));
	is.read(reinterpret_cast<char*>(&data.Eps_v), sizeof(data.Eps_v));
	is.read(reinterpret_cast<char*>(&data.Eps_Dot), sizeof(data.Eps_Dot));
	is.read(reinterpret_cast<char*>(&data.Eps_vDot), sizeof(data.Eps_vDot));
	is.read(reinterpret_cast<char*>(&data.E), sizeof(data.E));

	is.read(reinterpret_cast<char*>(&data.S), sizeof(data.S));
	is.read(reinterpret_cast<char*>(&data.C), sizeof(data.C));
	is.read(reinterpret_cast<char*>(&data.CDot), sizeof(data.CDot));
	is.read(reinterpret_cast<char*>(&data.ps2rb), sizeof(data.ps2rb));
	is.read(reinterpret_cast<char*>(&data.s_strength), sizeof(data.s_strength));
	is.read(reinterpret_cast<char*>(&data.hard), sizeof(data.hard));
	is.read(reinterpret_cast<char*>(&data.S_dr), sizeof(data.S_dr));
	is.read(reinterpret_cast<char*>(&data.theta_r), sizeof(data.theta_r));
	is.read(reinterpret_cast<char*>(&data.lwc_source), sizeof(data.lwc_source));
	is.read(reinterpret_cast<char*>(&data.PrefFlowArea), sizeof(data.PrefFlowArea));
	is.read(reinterpret_cast<char*>(&data.dhf), sizeof(data.dhf));
	return is;
}

double ElementData::getYoungModule(const double& rho_slab, const Young_Modulus& model)
{
	switch (model) {
		case Sigrist: {//This is the parametrization by Sigrist, 2006
			const double A = 968.e6; //in Pa
			const double E = A * pow( rho_slab/Constants::density_ice, 2.94 ); //in Pa
			return E;
		}
		case Pow: {
			const double E = 5.07e9 * (pow((rho_slab/Constants::density_ice), 5.13));
			return E;
		}
		case Exp: {
			const double E = 1.873e5 * exp(0.0149*(rho_slab));
			return E;
		}
		default:
			throw mio::UnknownValueException("Selected Young's modulus model has not been implemented", AT);
	}
}

/**
 * @brief Check volumetric content
 * @version 11.01
 * @return sum of volumetric contents (1)
 */
bool ElementData::checkVolContent() const
{
	bool ret = true;
	/*if(fabs(L*Rho - M) > 0.001) {
		prn_msg(__FILE__, __LINE__, "wrn", Date(), "Inconsistent mass: M = %1.4f, L*Rho = %1.4f * %1.4f = %1.4f", M, L, Rho, L*Rho);
		ret = false;
	}*/

	double sum = 0.;
	for (unsigned int i = 0; i < N_COMPONENTS; i++) {
		sum += theta[i];
	}
	if (sum <= 0.99 || sum >= 1.01) {
		prn_msg(__FILE__, __LINE__, "wrn", Date(), "SUM of volumetric contents = %1.4f", sum);
		ret = false;
	}
	if(theta[SOIL] < -Constants::eps) {
		prn_msg(__FILE__, __LINE__, "wrn", Date(), "Negative SOIL volumetric content: %1.4f", theta[SOIL]);
		ret = false;
	}
	if(theta[ICE] < -Constants::eps) {
		prn_msg(__FILE__, __LINE__, "wrn", Date(), "Negative ICE volumetric content: %1.4f", theta[ICE]);
		ret = false;
	}
	if(theta[WATER] < -Constants::eps) {
		prn_msg(__FILE__, __LINE__, "wrn", Date(), "Negative WATER volumetric content: %1.4f", theta[WATER]);
		ret = false;
	}
	if(theta[AIR] < -Constants::eps) {
		prn_msg(__FILE__, __LINE__, "wrn", Date(), "Negative AIR volumetric content: %1.4f", theta[AIR]);
		ret = false;
	}

	return ret;
}

/**
 * @brief Computes heat capacity of an element based on volumetric contents
 * @version 11.01
 * set the effective heat capacity (J kg-1 K-1)
 */
void ElementData::heatCapacity()
{
	double c_p;

	c_p  = Constants::density_air * theta[AIR] * Constants::specific_heat_air;
	c_p += Constants::density_ice * theta[ICE] * Constants::specific_heat_ice;
	c_p += Constants::density_water * (theta[WATER] + theta[WATER_PREF]) * Constants::specific_heat_water;
	c_p += soil[SOIL_RHO] * theta[SOIL] * soil[SOIL_C];
	c_p /= Rho;
	c[TEMPERATURE] = c_p;
}

/**
 * @brief Computes cold content of an element, taking melting_tk as reference
 * @version 10.08
 * @return Cold content (J m-2)
 */
double ElementData::coldContent() const
{
	return (Rho * c[TEMPERATURE] * (Te - Constants::melting_tk) * L);
}

/**
 * @brief Opical equivalent grain size\n
 * CROCUS implementation as described in Vionnet et al., 2012. The detailed snowpack scheme Crocus and
 * its implementation in SURFEX v7.2, Geosci. Model Dev., 5, 773-791, 10.5194/gmd-5-773-2012. (see section 3.6)
 */
void ElementData::opticalEquivalentGrainSize()
{
	// NOTE Be careful regarding dimension!!!
	if (dd > Constants::eps2)
		ogs = 2. * (1.e-1 * (0.5 * (dd + (1. - dd) * (4. - sp)))); // (mm)
	else
		ogs = 2. * (0.5 * ((2. * rg * sp) + (1. - sp) * std::max(4.e-1, rg))); // rg in mm
}

/**
 * @brief Density dependent extinction coefficient -> Michi's magic trick... out of his magic hat
 * @version 9Y.mm
 * @return Density dependent extinction coefficient (m-1)
 */
double ElementData::extinction() const
{
	return(Rho/10. + 30.);
	//return(Edata->Rho/10. + 30.);
	//return(Edata->Rho/7.  + 70.);
	//return(Edata->Rho/7.  + 75. - 0.0*Edata->theta[WATER]);
}

/**
 * @brief Estimate the residual water content RWC by Vol \n
 * From work by Coleou and Lesaffre, 1998, Ann. Glaciol., 26, 64-68. \n
 * Experimental range:
 * - density unsoaked: 235 to 580
 * - density soaked: 328 to 589 kg m-3
 * - RWC by Mass 0.049 to 0.029
 * @note That function will limit range to 0.0264 to 0.08 RWC by Vol
 * @version 11.01
 * @return residual water content of snow element (1)
 */
void ElementData::snowResidualWaterContent()
{
	res_wat_cont = snowResidualWaterContent(theta[ICE]);
}

double ElementData::snowResidualWaterContent(const double& theta_i)
{
	double resWatCont;

	const double fraction = Constants::density_water/Constants::density_ice;
	const double limit_theta_i = 1. - fraction * ((1. + 0.0165 * fraction) - sqrt((1. + 0.0165 * fraction)*(1. + 0.0165 * fraction) - 4. * fraction * 0.0264)) / (2. * fraction);	// abc-formula

	if (theta_i > limit_theta_i) {
		// This case is the limiting case where:
		//            theta_i + (theta_r * (Constants::density_water/Constants::density_ice)) >= 1.0
		// In that case, set the residual water content equal to the pore space
		resWatCont = (1. - theta_i) * (Constants::density_ice/Constants::density_water);
	} else {
		if (theta_i > 0.23) {
			resWatCont = 0.0264 + 0.0099 * (1. - theta_i) / theta_i;
		} else {
			resWatCont = 0.08 - 0.1023 * (theta_i - 0.03);
		}
	}
	return std::min(resWatCont, 0.08); //NOTE: std::min() only needed in case of theta_i < 0.03
}

/**
 * @brief Field Capacity Soil is dependent on grain properties.
 * This nice formulation is based on some tedious curve fitting by
 * Martina Luetschg. The data stems from Scheffer und Schachtschabel
 * (Richtwerte Baugrund), which once more proves that "nomen est omen".
 * If my name was "Schachtschabel", I would never ever be dealing with
 * wet soils and Baugrund.
 * @author Michael Lehning
 * @version 9Y.mm
 * @return Soil field capacity (?)
 */
double ElementData::soilFieldCapacity() const
{
	double fc;
	if (!(rg > 0.)) {
		fc = std::min(SnLaws::field_capacity_soil, (1. - theta[SOIL]) * 0.1);
	} else {
		//Follow implementation by Tobias Hipp master thesis.
		//Note that the value of 0.0976114 is more precise and the value of 60.8057 is
		//slightly different from what is mentioned in thesis, to make the function continuous over rg.
		if(rg<17.0) {
			fc = std::min(0.95, 0.32 / sqrt(rg) + 0.02);
		} else {
			if(rg<60.8057) {
				fc=0.0976114-0.002*(rg-17.0);
			} else {
				fc=0.01;
			}
		}
	}
<<<<<<< HEAD
	return MIN(1. - theta[SOIL], fc);		// Ensure that the field capacity does not exceed the pore space.
=======
	return std::min(1. - theta[SOIL], fc);		// Ensure that the field capacity does not exceed the pore space.
>>>>>>> 08cdcce1
}

/**
 * @brief SNOW ELASTICITY  :  This important routine was programmed by Marc Christen, who took it directly
 * from Mellor's famous 1975 paper on SNOW MECHANICS in the GRINDLEWALD symposium. Dimensions
 * are in [Pa]. (Presently, it is NOT temperature dependent.)
 * @version 9Y.mm
 * @return Module of elasticity (Pa)
 */
double ElementData::snowElasticity() const
{
	if (Rho > 1000.)
		return Constants::big;

	const double g = (Rho >= 70.)? ((Rho/1000.0)*8.235)-0.47 : ((70./1000.0)*8.235 )-0.47;
	const double h = pow(10.0, g);
	return (h * 100000.0);
}

/**
 * @brief Computes the enhancement of hydrostatically applied stress (overburden) in the necks (or bonds)
 * @version 11.01
 * @return Enhancement factor for neck stress (1))
 */
double ElementData::neckStressEnhancement() const
{
	const double stressEnhance = (4. / (N3 * theta[ICE])) * Optim::pow2(rg/rb);
	return stressEnhance;
}

/**
 * @brief A non-generic function to compute the concave neck radius (mm). \n
 * It is assumed that the neck is bound by a sphere fitting between the two grains side by side
 * such as the sphere goes to RB from the axis (this is a quick and dirty approximation)
 * @author Mathias Bavay
 * @version 9.mm
 * @return Concave neck radius (mm)
 */
double ElementData::concaveNeckRadius() const
{
	if ( (rg - rb) < Constants::eps ) {
		prn_msg(__FILE__, __LINE__, "wrn", Date(), "Infinite radius of curvature, rg(%lf) = rb(%lf); return Constants::big!", rg, rb);
		return Constants::big;
	} else {
		return Optim::pow2(rb) / (2. * (rg - rb));
	}
}

/**
 * @brief Computes the neck (or bond) length (mm)
 * @version 11.01
 * @return Neck length (mm)
 */
double ElementData::neckLength() const
{
	const double rc = concaveNeckRadius();
	return ((2. * rg * rc) / (rg + rc));
}

/**
 * @brief Relates the neck strain to the global volumetric strain
 * @version 11.01
 * @return Macro factor (1)
 */
double ElementData::neck2VolumetricStrain() const
{
	const double Ln = neckLength();
	return (Ln / (2. * rg + Ln));
}

/**
 * @brief Determine the type of snow \n
 * First revisited by Fierz and Bellaire 2006 and 2007
 * TODO needs to be adapted to international classification
 * @version 11.11
 * @return snow type code according to old-fashioned Swiss tradition
 */

void ElementData::snowType()
{
	type = snowType(dd, sp, 2.*rg, static_cast<unsigned short int>(mk%100), theta[WATER], res_wat_cont);
}

unsigned short int ElementData::getSnowType() const
{
	return snowType(dd, sp, 2.*rg, static_cast<unsigned short int>(mk%100), theta[WATER], res_wat_cont);
}

unsigned short int ElementData::snowType(const double& dendricity, const double& sphericity,
                          const double& grain_size, const unsigned short int& marker, const double& theta_w, const double& res_wat_cont)
{
	int a=-1,b=-1,c=0;

	// Dry snow
	if (dendricity > 0.) { // Dry dendritic (new) snow: dendricity and sphericityhericity determine the class
		const int sw2 = (int)(sphericity*10.);
		if (dendricity > 0.80 ) { // ori 0.90, 27 Nov 2007 sb
			a = 1; b = 1; c = 0;
		} else if (dendricity > 0.70) { // ori 0.85, 27 Nov 2007 sb
			a = 1; b = 2; c = 1;
		} else if (dendricity > 0.65) { // ori 0.75, 27 Nov 2007 sb
			a = 2; b = 1; c = 0;
		} else if (dendricity > 0.60) { // ori 0.70, 27 Nov 2007 sb
			a = 2; b = 1; c = 1;
		} else if (dendricity > 0.30) {
			a = 2; b = 2; c = 0;
		} else if (dendricity > 0.05) {
			a = 2;
			switch (sw2) {
				case 0: case 1: case 2:
					b = 4; c = 0; break;
				case 3: case 4:
					b = 4; c = 1; break;
				case 5: case 6:
					b = 3; c = 1; break;
				default:
					b = 3; c = 0;
			}
		} else {
			switch (sw2) {
				case 0: case 1:
					a = 4; b = 4; c = 0; break;
				case 2: case 3: case 4:
					a = 4; b = 2; c = 1; break;
				case 5: case 6: case 7:
					a = 3;  b = 2; c = 1; break;
				default:
					a = 3; b = 3; c = 0;
			}
		}
	} else if (marker <= 2) {
		// Dry non-dendritic snow
		// Sphericity is most important for "a", while the marker is most important for "b","c"
		if (grain_size < 0.7) {
			const int sw2 = (int)(sphericity*10.);
			switch (sw2) {
				case 0: case 1:
					a = 4; b = 4; c = 0; break;
				case 2: case 3:
					a = 4; b = 3; c = 1; break;
				case 4: case 5:
					a = 4;  b = 3; c = 0; break;
				case 6: case 7:
					a = 3;  b = 4; c = 1; break;
				default:
					a = 3; b = 3; c = 0;
			}
		} else if (grain_size < 1.1) {
			if (sphericity < 0.2) {
				a = 4; b = 4; c = 0;
			} else if (sphericity < 0.4) {
				a = 4; b = 9; c = 0;
			} else { // sphericityhericity limited to sphericity_max=0.5 in Metamorphism.c
				a = 9; b = 9 ; c = 0;
			}
		} else if (grain_size < 1.5) {
			if (sphericity < 0.2) {
				a = 4; b = 5; c = 0;
			} else if (sphericity < 0.4) {
				a = 4; b = 9; c = 1;
			} else { // sphericityhericity limited to sphericity_max=0.5 in Metamorphism.c
				a = 9; b = 9 ; c = 0;
			}
		} else {
			if (sphericity < 0.2) {
				a = 5; b = 5; c = 0;
			} else if (sphericity < 0.4) {
				a = 5; b = 9; c = 1;
			} else { // sphericityhericity limited to sphericity_max=0.5 in Metamorphism.c
				a = 9; b = 5 ; c = 1;
			}
		}
	}
	// Melt forms
	if (marker >= 10) {
		if (dendricity > 0.) { // Wet dendritic snow
			if (sphericity > 0.7) {
				b = a; a = 7; c = 0;
			} else {
				b = 7 ; c = 1;
			}
		} else { // Wet non-dendritic snow
			b = 7; c = 0;
			if (sphericity > 0.75) {
				a = 7;
			} else if (sphericity > 0.4 ) {
				if (grain_size <= 0.7) {
					b = a; a = 7;
				} else if (marker != 13 ) {
					if (grain_size <= 1.5) {
						a = 7; b = 9; c = 1;
					} else {
						a = 7; b = 5; c = 1;
					}
				} else {
					a = 7; b = 6;  c = 1;
				}
			} else {
				if (grain_size <= 1.5) {
					a = 4;
				} else {
					a = 5;
				}
				if (sphericity <= 0.2) {
					c = 1;
				}
			}
		}
	}
	// Now treat a couple of exceptions - note that the order is important
	if (b < 0) b = a;
	if ((marker >= 20) && (theta_w < 0.1 * res_wat_cont)) { // MFcr Melt-Freeze
		c = 2;
	}
	switch (marker) {
		case 3: // SH   Surface Hoar
			a = 6; b = 6; c = 0;
			break;
		case 4: // PPgp Graupel
			a = 0; b = 0; c = 0;
			break;
		case 7: case 8: case 17: case 18: case 27: case 28: // Glacier ice & IFil, that is, ice layers within the snowpack
			a = 8; b = 8; c = 0;
			break;
	}

	return static_cast<unsigned short int>(a*100 + b*10 + c);
}

const std::string ElementData::toString() const
{
	std::stringstream os;
	os << "<ElementData>\t";
	os << std::fixed << std::showpoint;
	os << depositionDate.toString(mio::Date::ISO) << "\n";
	os << "\tL=" << setprecision(4) << L << " type=" << type << " marker=" << setprecision(2) << mk << " Density=" << Rho << " Mass=" << M << "\n";;

	os << "\tVolumetric contents: soil=" << setprecision(2) << theta[SOIL] << " ice=" << theta[ICE] << " water=" << theta[WATER] << " air=" << theta[AIR] << "\n";
	os << "\tGrains: gsz=2*rg=" <<  2.*rg << " ogs=" << ogs << " rb=" <<  rb << " dd=" <<  dd << " sp=" <<  sp << " N3=" << N3 << "\n";
	os << "\tMetamorphism: ps2rb=" << ps2rb << " metamo=" << metamo << " sw_abs=" << sw_abs << "\n";
	os << "\tMelting: dth_w=" << dth_w << " Qmf=" << Qmf << " res_wat_cont=" << res_wat_cont << "\n";
	os << "\tSoil: density=" << soil[SOIL_RHO] << " Conductivity=" << soil[SOIL_K] << " Capacity=" << soil[SOIL_C] << "\n";

	os << "\tStrains: S=" <<  S << " C=" << C << " s_strength=" << s_strength << "\n";
	os << "\tStrains: dEps=" << dEps << " Eps=" <<  Eps << " Eps_e=" <<  Eps_e << " Eps_v=" <<  Eps_v << "\n";
	os << "\tYoung's modulus of elasticity=" << E << "\n";
	os << "\tStrain rates Eps_Dot=" <<  Eps_Dot << " Eps_vDpt=" <<  Eps_vDot << " CDot=" <<  CDot << "\n";
	os << "\tStability: S_dr=" << S_dr << " hard=" << hard << " dhf=" << dhf << "\n";
	os << "</ElementData>\n";
	return os.str();
}

std::iostream& operator<<(std::iostream& os, const NodeData& data)
{
	os.write(reinterpret_cast<const char*>(&data.z), sizeof(data.z));
	os.write(reinterpret_cast<const char*>(&data.u), sizeof(data.u));
	os.write(reinterpret_cast<const char*>(&data.f), sizeof(data.f));
	os.write(reinterpret_cast<const char*>(&data.udot), sizeof(data.udot));
	os.write(reinterpret_cast<const char*>(&data.T), sizeof(data.T));
	os.write(reinterpret_cast<const char*>(&data.S_n), sizeof(data.S_n));
	os.write(reinterpret_cast<const char*>(&data.S_s), sizeof(data.S_s));
	os.write(reinterpret_cast<const char*>(&data.ssi), sizeof(data.ssi));
	os.write(reinterpret_cast<const char*>(&data.hoar), sizeof(data.hoar));

	os.write(reinterpret_cast<const char*>(&data.dhf), sizeof(data.dhf));
	os.write(reinterpret_cast<const char*>(&data.S_dhf), sizeof(data.S_dhf));
	os.write(reinterpret_cast<const char*>(&data.Sigdhf), sizeof(data.Sigdhf));
	return os;
}

std::iostream& operator>>(std::iostream& is, NodeData& data)
{
	is.read(reinterpret_cast<char*>(&data.z), sizeof(data.z));
	is.read(reinterpret_cast<char*>(&data.u), sizeof(data.u));
	is.read(reinterpret_cast<char*>(&data.f), sizeof(data.f));
	is.read(reinterpret_cast<char*>(&data.udot), sizeof(data.udot));
	is.read(reinterpret_cast<char*>(&data.T), sizeof(data.T));
	is.read(reinterpret_cast<char*>(&data.S_n), sizeof(data.S_n));
	is.read(reinterpret_cast<char*>(&data.S_s), sizeof(data.S_s));
	is.read(reinterpret_cast<char*>(&data.ssi), sizeof(data.ssi));
	is.read(reinterpret_cast<char*>(&data.hoar), sizeof(data.hoar));

	is.read(reinterpret_cast<char*>(&data.dhf), sizeof(data.dhf));
	is.read(reinterpret_cast<char*>(&data.S_dhf), sizeof(data.S_dhf));
	is.read(reinterpret_cast<char*>(&data.Sigdhf), sizeof(data.Sigdhf));
	return is;
}

const std::string NodeData::toString() const
{
	std::stringstream os;
	os << std::fixed << std::showpoint;
	os << "<NodeData>\n";
	os << "\tz=" << z << " T=" << T << " hoar=" << hoar << "\n";
	os << "\tCreep: u=" << u << " udot=" << udot << " f=" << f << "\n";
	os << "\tStability: S_n=" << S_n << " S_s=" << S_s << " ssi=" << ssi << "\n";
	os << "</NodeData>\n";
	return os.str();
}

SnowStation::SnowStation(const bool& i_useCanopyModel, const bool& i_useSoilLayers) :
	meta(), cos_sl(1.), sector(0), Cdata(), pAlbedo(0.), Albedo(0.),
	SoilAlb(0.), BareSoil_z0(0.), SoilNode(0), Ground(0.),
	cH(0.), mH(0.), mass_sum(0.), swe(0.), lwc_sum(0.), hn(0.), rho_hn(0.), ErosionLevel(0), ErosionMass(0.),
	S_class1(0), S_class2(0), S_d(0.), z_S_d(0.), S_n(0.), z_S_n(0.),
	S_s(0.), z_S_s(0.), S_4(0.), z_S_4(0.), S_5(0.), z_S_5(0.),
	Ndata(), Edata(), Kt(NULL), tag_low(0), ColdContent(0.), ColdContentSoil(0.), dIntEnergy(0.), dIntEnergySoil(0.), meltFreezeEnergy(0.), meltFreezeEnergySoil(0.),
	ReSolver_dt(-1), windward(false),
	WindScalingFactor(1.), TimeCountDeltaHS(0.),
	nNodes(0), nElems(0), useCanopyModel(i_useCanopyModel), useSoilLayers(i_useSoilLayers) {}

SnowStation::SnowStation(const SnowStation& c) :
	meta(c.meta), cos_sl(c.cos_sl), sector(c.sector), Cdata(c.Cdata), pAlbedo(c.pAlbedo), Albedo(c.Albedo),
	SoilAlb(c.SoilAlb),BareSoil_z0(c.BareSoil_z0), SoilNode(c.SoilNode), Ground(c.Ground),
	cH(c.cH), mH(c.mH), mass_sum(c.mass_sum), swe(c.swe), lwc_sum(c.lwc_sum), hn(c.hn), rho_hn(c.rho_hn), ErosionLevel(c.ErosionLevel), ErosionMass(c.ErosionMass),
	S_class1(c.S_class1), S_class2(c.S_class2), S_d(c.S_d), z_S_d(c.z_S_d), S_n(c.S_n), z_S_n(c.z_S_n),
	S_s(c.S_s), z_S_s(c.z_S_s), S_4(c.S_4), z_S_4(c.z_S_4), S_5(c.S_5), z_S_5(c.z_S_5),
	Ndata(c.Ndata), Edata(c.Edata), Kt(NULL), tag_low(c.tag_low), ColdContent(c.ColdContent), ColdContentSoil(c.ColdContentSoil), dIntEnergy(c.dIntEnergy), dIntEnergySoil(c.dIntEnergySoil), meltFreezeEnergy(c.meltFreezeEnergy), meltFreezeEnergySoil(c.meltFreezeEnergySoil),
	ReSolver_dt(-1), windward(c.windward),
	WindScalingFactor(c.WindScalingFactor), TimeCountDeltaHS(c.TimeCountDeltaHS),
	nNodes(c.nNodes), nElems(c.nElems), useCanopyModel(c.useCanopyModel), useSoilLayers(c.useSoilLayers) {}

SnowStation& SnowStation::operator=(const SnowStation& source) {
	if(this != &source) {
		meta = source.meta;
		cos_sl = source.cos_sl;
		sector = source.sector;
		Cdata = source.Cdata;
		pAlbedo = source.pAlbedo;
		Albedo = source.Albedo;
		SoilAlb = source.SoilAlb;
		BareSoil_z0 = source.BareSoil_z0;
		SoilNode = source.SoilNode;
		Ground = source.Ground;
		cH = source.cH;
		mH = source.mH;
		mass_sum = source.mass_sum;
		swe = source.swe;
		lwc_sum = source.lwc_sum;
		hn = source.hn;
		rho_hn = source.rho_hn;
		ErosionLevel = source.ErosionLevel;
		ErosionMass = source.ErosionMass;
		S_class1 = source.S_class1;
		S_class2 = source.S_class2;
		S_d = source.S_d;
		z_S_d = source.z_S_d;
		S_n = source.S_n;
		z_S_n = source.z_S_n;
		S_s = source.S_s;
		z_S_s = source.z_S_s;
		S_4 = source.S_4;
		z_S_4 = source.z_S_4;
		S_5 = source.S_5;
		z_S_5 = source.z_S_5;
		Ndata = source.Ndata;
		Edata = source.Edata;
		Kt = source.Kt;
		tag_low = source.tag_low;
		ColdContent = source.ColdContent;
		ColdContentSoil = source.ColdContentSoil;
		dIntEnergy = source.dIntEnergy;
		dIntEnergySoil = source.dIntEnergySoil;
		meltFreezeEnergy = source.meltFreezeEnergy;
		meltFreezeEnergySoil = source.meltFreezeEnergySoil;
		nNodes = source.nNodes;
		nElems = source.nElems;
		useCanopyModel = source.useCanopyModel;
		useSoilLayers = source.useSoilLayers;
		windward = source.windward;
		WindScalingFactor = source.WindScalingFactor;
		TimeCountDeltaHS = source.TimeCountDeltaHS;
		ReSolver_dt = source.ReSolver_dt;
	}
	return *this;
}

SnowStation::~SnowStation()
{
	SD_MATRIX_DATA* pMat = (SD_MATRIX_DATA*) Kt;

	if (pMat != NULL) {
		if ( pMat->State == ConMatrix ){
			ReleaseConMatrix(&pMat->Mat.Con);
		} else if ( pMat->State == BlockMatrix  ){
			ReleaseBlockMatrix(&pMat->Mat.Block);
		}
		//free(pMat);
	}
}

/**
* @brief Computes the actual total masses of the snowpack (kg m-2)
*/
void SnowStation::compSnowpackMasses()
{
	mass_sum = swe = lwc_sum = 0.;
	for (size_t e = SoilNode; e < nElems; e++) {
		mass_sum += Edata[e].M;
		swe += Edata[e].L * Edata[e].Rho;
		lwc_sum += Edata[e].L * ((Edata[e].theta[WATER] + Edata[e].theta[WATER_PREF]) * Constants::density_water);
	}
}

/**
 * @brief Computes the internal energy change of the snowpack during one computation time step (J m-2)
 */
void SnowStation::compSnowpackInternalEnergyChange(const double& sn_dt)
{
	if (nElems > SoilNode) {
		const double i_meltFreezeEnergy = meltFreezeEnergy;
		meltFreezeEnergy = 0.;
		const double i_cold_content = ColdContent;
		ColdContent = 0.;
		for (size_t e=SoilNode; e<nElems; e++) {
			meltFreezeEnergy -= Edata[e].Qmf * Edata[e].L * sn_dt;
			ColdContent += Edata[e].coldContent();
		}
		dIntEnergy += (ColdContent - i_cold_content) + (meltFreezeEnergy - i_meltFreezeEnergy);
	} else {
                meltFreezeEnergy = 0.;
		ColdContent = 0.;
		dIntEnergy = 0.;
	}
}

/**
 * @brief Computes the internal energy change of the soil during one computation time step (J m-2)
 */
void SnowStation::compSoilInternalEnergyChange(const double& sn_dt)
{
	if (SoilNode > 0) {
		const double i_meltFreezeEnergy = meltFreezeEnergySoil;
		meltFreezeEnergySoil = 0.;
		const double i_cold_content = ColdContentSoil;
		ColdContentSoil = 0.;
		double tmp_sum_QIntmf = 0.;
		for (size_t e=0; e<SoilNode; e++) {
			tmp_sum_QIntmf += Edata[e].QIntmf * Edata[e].L * sn_dt;
			Edata[e].QIntmf=0.;
			meltFreezeEnergySoil -= Edata[e].Qmf * Edata[e].L * sn_dt;
			ColdContentSoil += Edata[e].coldContent();
		}
		dIntEnergySoil += (ColdContentSoil - i_cold_content) + (meltFreezeEnergySoil - i_meltFreezeEnergy) - tmp_sum_QIntmf;
	} else {
                meltFreezeEnergySoil = 0.;
		ColdContentSoil = 0.;
		dIntEnergySoil = 0.;
	}
}

/**
 * @brief Computes the liquid water index defined as the ratio of total liquid water content (in mm w.e.) to calculated snow depth (in mm) divided by 0.03. Unit: (1)
 */
double SnowStation::getLiquidWaterIndex() const
{
	return (cH > Constants::eps) ? lwc_sum / (M_TO_MM(cH) * 0.03) : Constants::undefined;
}

/**
 * @brief Returns modelled internal snow or/and soil temperature (instantaneous value; degC),
 *        at a given position z perpendicular to slope (m) \n
 *        z must be less than computed height (Xdata->cH), otherwise modeled temperature is set to Constants::undefined
 * @version 11.03
 * @param z Sensor position perpendicular to slope (m)
 */
double SnowStation::getModelledTemperature(const double& z) const
{
	if ((z == Constants::undefined) || !((getNumberOfNodes() > 1) && (z < cH))) {
		return Constants::undefined;
	} else {
		const size_t n_up = findUpperNode(z, Ndata, getNumberOfNodes()); // Upper node number
		const double z_low = (Ndata[n_up-1].z + Ndata[n_up-1].u); // Lower node around position z of sensor
		const double z_up = (Ndata[n_up].z + Ndata[n_up].u); // Upper node around position z of sensor
		const double T_low = Ndata[n_up-1].T;
		const double T_up = Ndata[n_up].T;
		const double T = T_low + (T_up-T_low)*(z-z_low)/(z_up-z_low);
		return IOUtils::K_TO_C( T );
	}
}

/**
 * @brief Reallocate element and node data \n
 * Edata and Ndata as well as nElems and nNodes are reallocated or reset, respectively.
 * @param number_of_elements The new number of elements
 */
void SnowStation::resize(const size_t& number_of_elements)
{

	try {
		Edata.resize(number_of_elements);
		Ndata.resize(number_of_elements + 1);
	}catch(const exception& e){
		throw IOException(e.what(), AT); //this will catch all allocation exceptions
	}

	nElems = Edata.size();
	nNodes = Ndata.size();
}

size_t SnowStation::getNumberOfElements() const
{
	return nElems;
}

size_t SnowStation::getNumberOfNodes() const
{
	return nNodes;
}

/**
 * @brief Find element with corresponding tag or return IOUtils::npos if not found
 * @param tag Tag to look for
 * @return Index of tagged element, IOUtils::npos if not found
 */
size_t SnowStation::find_tag(const size_t& tag) const
{
	for (size_t e=0; e<nElems; e++) {
		if (Edata[e].mk/100 == tag) {
			return e;
		}
	}

	return IOUtils::npos;
}

bool SnowStation::hasSoilLayers() const
{
	return useSoilLayers;
}

/**
 * @brief If more than NUMBER_TOP_ELEMENTS snow elements exist, attempt to reduce their number in the FEM mesh,
 * leaving NUMBER_TOP_ELEMENTS surface elements untouched \n
 * Pairs of elements within the snow cover satisfying the conditions of combineCondition() are combined
 * by placing everything in the lower element, setting the density of upper element to Constants::undefined,
 * and getting rid of node in between. \n
 * The elements being very similar and thus the microstructure parameters being approximately equal
 * as defined in combineCondition(), simply average the microstructure properties \n
 * NOTE that the condense element check is placed at the end of a time step, allowing elements do develop on their own.
 * @param i_number_top_elements The number of surface elements to be left untouched
 * @param reduce_n_elements Enable more "aggressive" combining for layers deeper in the snowpack
 */
void SnowStation::combineElements(const size_t& i_number_top_elements, const bool& reduce_n_elements)
{
	if (nElems - SoilNode < i_number_top_elements+1) {
		return;
	}

	size_t nRemove=0;       // Number of elements to be removed
	for (size_t eLower = SoilNode, eUpper = SoilNode+1; eLower < nElems-i_number_top_elements; eLower++, eUpper++) {
		if (combineCondition(Edata[eLower], Edata[eUpper], cH-Ndata[eUpper].z, reduce_n_elements)) {
			mergeElements(Edata[eLower], Edata[eUpper], true, (eUpper==nElems-1));
			nRemove++;
			Edata[eUpper].Rho = Constants::undefined;
			eLower++; eUpper++;
		}
	}
	if (nRemove > 0) {
		const size_t rnE = nElems - nRemove; //Reduced number of elements
		reduceNumberOfElements(rnE);
	}
}

void SnowStation::combineElements(const size_t& i_number_top_elements, const bool& reduce_n_elements, const size_t& cond)
{
	if (nElems - SoilNode < i_number_top_elements+1) {
		return;
	}

	size_t nRemove=0;       // Number of elements to be removed
	bool merge=false;
	for (size_t eLower = SoilNode, eUpper = SoilNode+1; eLower < nElems-i_number_top_elements; eLower++, eUpper++) {
		switch (cond) {
			case 1:	// merging WaterTransport
				merge = (combineCondition(Edata[eLower], Edata[eUpper], cH-Ndata[eUpper].z, reduce_n_elements));
				break;
			case 2:	// aggregate first round
				merge = (Aggregate::joinSimilarLayers(Edata[eUpper], Edata[eLower]));
				break;
			case 3:	// aggregate second round
				merge = (Aggregate::mergeThinLayer(Edata[eUpper], Edata[eLower]));
				break;
			default:
				merge = false;
				break;
		}
		if (merge) {
			mergeElements(Edata[eLower], Edata[eUpper], true, (eUpper==nElems-1));
			nRemove++;
			Edata[eUpper].Rho = Constants::undefined;
			eLower++; eUpper++;
		}
	}
	if (nRemove > 0) {
		const size_t rnE = nElems - nRemove; //Reduced number of elements
		reduceNumberOfElements(rnE);
	}
}

/**
 * @brief Remove the upper "marked" element of two (snow only) \n
 * -# Merging two elements:
 *     -# density is undefined
 *     -# take the uppermost node of both
 * -# Removing melted or thin elements
 *     -# density is undefined AND length negative (*= -1.) as the latter will be used!
 *     -# keep upper node of lowest element
 * @param rnE Reduced number of elements
 */
void SnowStation::reduceNumberOfElements(const size_t& rnE)
{
	size_t eNew = SoilNode; // New element index
	double dL=0.;

	for (size_t e = SoilNode; e < nElems; e++) {
		if (Edata[e].Rho == Constants::undefined) {
			if (Edata[e].L > 0.0) { // Merging elements
				Ndata[eNew] = Ndata[e+1];
				Ndata[eNew].z = Ndata[e+1].z + Ndata[e+1].u + dL;
				Ndata[eNew].u = Ndata[e].udot = 0.;
				Ndata[eNew].ssi = Ndata[e+1].ssi;
				Ndata[eNew].S_s = Ndata[e+1].S_s;
				Ndata[eNew].S_n = Ndata[e+1].S_n;
			} else { // Removing elements for negative length L
				dL += Edata[e].L;
			}
		} else {
			if (eNew < e) {
				Edata[eNew] = Edata[e];
				Ndata[eNew+1] = Ndata[e+1];
			}
			Ndata[eNew+1].z = Ndata[e+1].z + Ndata[e+1].u + dL;
			Ndata[eNew+1].u = Ndata[e+1].udot = 0.;
			Ndata[eNew+1].ssi = Ndata[e+1].ssi;
			Ndata[eNew+1].S_s = Ndata[e+1].S_s;
			Ndata[eNew+1].S_n = Ndata[e+1].S_n;
			eNew++;
		}
	}

	resize(rnE);

	const double cH_old = cH;
	cH = Ndata[nNodes-1].z + Ndata[nNodes-1].u;
	if (mH!=Constants::undefined) mH -= (cH_old - cH);
<<<<<<< HEAD
	ErosionLevel = MAX(SoilNode, MIN(ErosionLevel, rnE-1));
=======
	ErosionLevel = std::max(SoilNode, std::min(ErosionLevel, rnE-1));
>>>>>>> 08cdcce1
}

/**
 * @brief This routine initializes the snow cover structure which contains all information about a station
 * including element, nodal and canopy data \n
 * Because you are working with layers, the first node is a special case; the rest can be generated in a loop ....
 * The bottom temperature at the beginning of the computation is given by the temperature at the top of the
 * lowest soil or snow layer \n
 * IMPORTANT: it is very important for Alpine3D that Cdata.height is initialized even if CANOPY = 0,
 * otherwise SnowInterface will not recognize the canopy grids (David 2007-06-25).
 * @version 10.02
 * @param SSdata
 * @param i_sector defines the exposition sector of the slope (width 360./number_slopes)
 */
void SnowStation::initialize(const SN_SNOWSOIL_DATA& SSdata, const size_t& i_sector)
{
	Albedo = SSdata.Albedo;
	SoilAlb = SSdata.SoilAlb;
	BareSoil_z0 = SSdata.BareSoil_z0;

	WindScalingFactor = SSdata.WindScalingFactor;
	TimeCountDeltaHS = SSdata.TimeCountDeltaHS;

	meta = SSdata.meta;
	cos_sl = cos(meta.getSlopeAngle()*mio::Cst::to_rad);
	sector = i_sector;

	mH = cH = SSdata.Height;

	nNodes = SSdata.nN;
	nElems = SSdata.nN-1;
	resize(nElems);

	SoilNode = 0;
	Ground = 0.0;
	Ndata.front().z = 0.;
	Ndata.front().T = (SSdata.nLayers > 0)? SSdata.Ldata.front().tl : Constants::melting_tk;
	Ndata.front().u = 0.;
	Ndata.front().f = 0.;
	Ndata.front().udot = 0.;
	Ndata.front().hoar = 0.;
	Ndata.front().S_n=6.;   // Interface static natural stability index
	Ndata.front().S_s=6.;   // Interface stability index Sk38 (skier)

	bool real_soil_no_sandwich = true;  // Switch to count real soil layers
	for (size_t ll = 0, n = 1; ll < SSdata.nLayers; ll++) {
		// Update ground heigth and SoilNode number
		if (SSdata.Ldata[ll].phiSoil > 0.0 && real_soil_no_sandwich) {
			Ground += SSdata.Ldata[ll].hl;
			SoilNode += SSdata.Ldata[ll].ne;
		} else {
			real_soil_no_sandwich = false;
		}

		const double dT = (ll>0)? (SSdata.Ldata[ll].tl - SSdata.Ldata[ll-1].tl) / static_cast<double>(SSdata.Ldata[ll].ne) : 0.;

		for (size_t le = 0; le < SSdata.Ldata[ll].ne; le++, n++ ) {
			Ndata[n].z = Ndata[n-1].z + SSdata.Ldata[ll].hl / static_cast<double>(SSdata.Ldata[ll].ne);
			Ndata[n].T = Ndata[n-1].T + dT;
			Ndata[n].u = 0.;
			Ndata[n].f = 0.;
			Ndata[n].udot = 0.;
			Ndata[n].S_n = INIT_STABILITY;   // Static natural stability index
			Ndata[n].S_s = INIT_STABILITY;   // Alternative Stability Index (skier stability)
		}
	}

	if (SoilNode == 0 && useSoilLayers) {
		prn_msg(__FILE__, __LINE__, "err", Date(), "SNP_SOIL set but no soil layers given");
		throw IOException("Snowpack Initialization failed", AT);
	}

	// INITIALIZE THE ELEMENT DATA
	for (size_t ll = 0, e = 0; ll<SSdata.nLayers; ll++) {
		for (size_t le = 0; le < SSdata.Ldata[ll].ne; le++, e++) {
			// Element's JulianQ Date
			Edata[e].depositionDate = Date::rnd(SSdata.Ldata[ll].depositionDate, 1.);
			// Temperature data
			Edata[e].Te = (Ndata[e].T+Ndata[e+1].T) / 2.;
			Edata[e].L0 = Edata[e].L = (Ndata[e+1].z - Ndata[e].z);
			Edata[e].gradT = (Ndata[e+1].T-Ndata[e].T) / Edata[e].L;
			// Creep data
			Edata[e].E = Edata[e].Eps = Edata[e].S = Edata[e].Eps_Dot=0.0;
			Edata[e].Eps_v = Edata[e].Eps_e = Edata[e].Eps_vDot=0.0;
			// Very important to initialize the increments in length and strain
			Edata[e].dEps = 0.0;
			// Volumetric Components
			Edata[e].theta[SOIL]  = SSdata.Ldata[ll].phiSoil;
			Edata[e].theta[AIR]   = SSdata.Ldata[ll].phiVoids;
			Edata[e].theta[ICE]   = SSdata.Ldata[ll].phiIce;
			Edata[e].theta[WATER] = SSdata.Ldata[ll].phiWater;
			Edata[e].theta[WATER_PREF] = 1. - Edata[e].theta[SOIL] - Edata[e].theta[AIR] - Edata[e].theta[ICE] - Edata[e].theta[WATER];
			Edata[e].soil[SOIL_RHO] = SSdata.Ldata[ll].SoilRho;
			Edata[e].soil[SOIL_K]   = SSdata.Ldata[ll].SoilK;
			Edata[e].soil[SOIL_C]   = SSdata.Ldata[ll].SoilC;
			for (size_t ii = 0; ii < SnowStation::number_of_solutes; ii++) {
				Edata[e].conc[SOIL][ii]  = SSdata.Ldata[ll].cSoil[ii];
				Edata[e].conc[ICE][ii]  = SSdata.Ldata[ll].cIce[ii];
				Edata[e].conc[WATER][ii] = SSdata.Ldata[ll].cWater[ii];
				Edata[e].conc[AIR][ii]  = SSdata.Ldata[ll].cVoids[ii];
			}
			Edata[e].Rho = Edata[e].theta[ICE]*Constants::density_ice +
				(Edata[e].theta[WATER]+Edata[e].theta[WATER_PREF])*Constants::density_water + Edata[e].theta[SOIL]*Edata[e].soil[SOIL_RHO];
			assert(Edata[e].Rho >= 0. || Edata[e].Rho==IOUtils::nodata); //we want positive density
			// conductivities, specific heat and moisture content
			Edata[e].k[TEMPERATURE] = Edata[e].k[SEEPAGE] = Edata[e].k[SETTLEMENT] = 0.;
			Edata[e].heatCapacity();
			Edata[e].c[SEEPAGE] = Edata[e].c[SETTLEMENT] = 0.;
			Edata[e].snowResidualWaterContent();
			// Set the initial short wave radiation to zero
			Edata[e].sw_abs = 0.;
			// Phase change variables
			Edata[e].Qmf = 0.;
			Edata[e].QIntmf = 0.;
			Edata[e].dth_w = 0.;
			// Micro-structure data
			Edata[e].dd = SSdata.Ldata[ll].dd;
			Edata[e].sp = SSdata.Ldata[ll].sp;
			Edata[e].rg = SSdata.Ldata[ll].rg;
			Edata[e].opticalEquivalentGrainSize();
			Edata[e].rb = SSdata.Ldata[ll].rb;
			Edata[e].N3 = Metamorphism::getCoordinationNumberN3(Edata[e].Rho);
			Edata[e].mk = SSdata.Ldata[ll].mk;
			Edata[e].snowType();
			Ndata[e+1].hoar = SSdata.Ldata[ll].hr;
			// Memories, memories
			Edata[e].CDot = SSdata.Ldata[ll].CDot;
			Edata[e].metamo = SSdata.Ldata[ll].metamo;
			Edata[e].S_dr = INIT_STABILITY;
			Edata[e].hard = 0.;
			Edata[e].M = Edata[e].Rho * Edata[e].L0;
			assert(Edata[e].M >= (-Constants::eps2)); //mass must be positive
		} // end of element layer for
	} // end of layer for

	ErosionLevel = (SSdata.ErosionLevel > 0)? static_cast<size_t>(SSdata.ErosionLevel) : std::max(SoilNode, nElems-1);

	// Find the real Cauchy stresses
	double SigC = 0.0;
	for(size_t e = nElems; e -->0; ) {
		if (e < nElems-1)
			SigC -= (.5*Edata[e+1].M) * Constants::g * cos_sl;
		SigC -= (.5*Edata[e].M) * Constants::g * cos_sl;

		Edata[e].C = SigC;
		assert(Edata[e].C<0.);
	}

	// Cold content and snowpack masses
	compSnowpackInternalEnergyChange(900.); // Time (900 s) will not matter as Qmf == 0. for all layers
	compSoilInternalEnergyChange(900.); // Time (900 s) will not matter as Qmf == 0. for all layers
	compSnowpackMasses();

	// INITIALIZE CANOPY DATA
	//HACK: do this in Canopy!
	Cdata.height = (SSdata.Canopy_Height > 0.0)? SSdata.Canopy_Height : 0.;
	Cdata.storage = 0.0; // intercepted water (kg m-2 or mm Water Equivalent)
	Cdata.temp = 273.15; // temperature (K)
	Cdata.Ttrunk = 273.15; // trunk temperature (K)
	Cdata.QStrunks = 0.;
	Cdata.SWnet_Trunks = 0.;
	Cdata.LWnet_Trunks = 0.;
	Cdata.CondFluxCanop = 0.;
	Cdata.CondFluxTrunks = 0.;
	Cdata.forestfloor_alb = 0.;
	Cdata.snowfac=0.;
	Cdata.rainfac=0.;
	Cdata.liquidfraction=0.;
	Cdata.canopyalb = Canopy::can_alb_dry; // albedo [-], which is a function of the dry canopy albedo and intercepted snow
	Cdata.wetfraction = 0.0;
	Cdata.intcapacity = 0.0;
	Cdata.ra = 0.0;
	Cdata.rc = 0.0;
	Cdata.rs = 0.0;
	Cdata.rstransp = 0.0;
	Cdata.sigftrunk = 0.;
	Cdata.HMLeaves=3.*4190.; //HACK what is this 4190?
	Cdata.HMTrunks=30.*4190.;
	if (useCanopyModel) {
		Cdata.BasalArea = SSdata.Canopy_BasalArea;
		Cdata.sigf = 1.-exp(-Canopy::krnt_lai * (Cdata.lai)); // 1-radiation transmissivity (-)
		Cdata.ec = 1.0; //longwave emissivity
		Cdata.lai = SSdata.Canopy_LAI;
		Cdata.z0m = Cdata.height*0.1;
		Cdata.z0h = Cdata.z0m*0.1;
		Cdata.zdispl = Cdata.height*0.66;
		Cdata.direct_throughfall = SSdata.Canopy_Direct_Throughfall;
		if (SSdata.Canopy_Direct_Throughfall < 0. || SSdata.Canopy_Direct_Throughfall > 1.) {
			prn_msg(__FILE__, __LINE__, "err", Date(), "Invalid Canopy Throughfall (%lf) given in sno file! It should be between 0 and 1.", SSdata.Canopy_Direct_Throughfall);
			throw IOException("Snowpack Initialization failed", AT);
		}
	} else {
		Cdata.BasalArea = 0.0;
		Cdata.storage = 0.0; // intercepted water (kg m-2 or mm Water Equivalent)
		Cdata.temp = 273.15; // temperature (K)
		Cdata.canopyalb = Canopy::can_alb_dry; // albedo [-], which is a function of the dry canopy albedo and intercepted snow
		Cdata.wetfraction = 0.0;
		Cdata.intcapacity = 0.0;
		Cdata.lai = 0.0;
		Cdata.sigf = 1.0; // radiation transmissivity (-)
		Cdata.ec = 1.0; //longwave emissivity
		Cdata.z0m = 0.0;
		Cdata.z0h = 0.0;
		Cdata.zdispl = 0.0;
		Cdata.direct_throughfall = 1.0;
		Cdata.ra = 0.0;
		Cdata.rc = 0.0;
		Cdata.rs = 0.0;
		Cdata.rstransp = 0.0;
	}

	// Set time step to -1, so we can determine the first time ReSolver1d is called.
	ReSolver_dt = -1.;
}

/**
 * @brief Determine flexible maximum element length for combining two elements
 * - Function required for REDUCE_N_ELEMENTS function for "aggressive" combining for layers deeper in the
 *   snowpack, to reduce the number of elements and thus the computational load.
 * @param depth Distance of the element from the snow surface
 * @return Maximum element length.
 */
double SnowStation::flexibleMaxElemLength(const double& depth)
{
	const double upper_limit_length=1.0;
	const double calc_length = static_cast<double>( int( int(depth * 100.) / 10) + 1) * comb_thresh_l;
	return std::min(calc_length, upper_limit_length);
}

/**
 * @brief Boolean routine to check whether two snow elements can be combined
 * - \b no \b action will be taken if one of the two elements is
 *      - a soil element
 *      - larger than comb_thresh_l
 *      - tagged
 *      - dry surface hoar (mk=3)
 *      - dendritic but not both
 * - \b otherwise we use criteria for dendricity, sphericity, volumetric ice or water content, grain size and marker
 * - Whatever type of thin elements are treated in WaterTransport::mergingElements()
 *
 * @param Edata0 Lower element
 * @param Edata1 Upper element
 * @param depth Distance of the element from the snow surface
 * @param reduce_n_elements Enable more "aggressive" combining for layers deeper in the snowpack, to reduce the number of elements and thus the computational load.
 * @return true if the two elements should be combined, false otherwise
 */
bool SnowStation::combineCondition(const ElementData& Edata0, const ElementData& Edata1, const double& depth, const bool& reduce_n_elements)
{
	// Default max_elem_l
	double max_elem_l = comb_thresh_l;

	// When aggressive combining is activated, override max_elem_l when necessary
	if (reduce_n_elements == true) {
		max_elem_l = flexibleMaxElemLength(depth);
	}

	if ( (Edata0.L > max_elem_l) || (Edata1.L > max_elem_l) )
		return false;

	if ( Edata0.mk%100 != Edata1.mk%100 )
		return false;

	if ( fabs(Edata0.sp - Edata1.sp) > comb_thresh_sp )
		return false;

	if ( Edata0.theta[SOIL] > 0. || Edata1.theta[SOIL] > 0. )
		return false;

	if ( (Edata0.mk >= 100) || (Edata1.mk >= 100) )
		return false;

	if ( (Edata0.mk%100 == 3) || (Edata1.mk%100 == 3) )
		return false;

	if ( (Edata0.dd > comb_thresh_dd || Edata1.dd > comb_thresh_dd) &&
		!(Edata0.dd > comb_thresh_dd && Edata1.dd > comb_thresh_dd) ) {
		return false;
	} else if ( fabs(Edata0.dd - Edata1.dd) > comb_thresh_dd ) {
		return false;
	}

	if ( fabs(Edata0.theta[ICE] - Edata1.theta[ICE]) > comb_thresh_ice )
		return false;

	if ( fabs(Edata0.theta[WATER] - Edata1.theta[WATER]) > comb_thresh_water )
		return false;

	if ( fabs(Edata0.rg - Edata1.rg) > comb_thresh_rg )
		return false;

	return true;
}

/**
 * @brief Split elements when they are near the top of the snowpack, when REDUCE_N_ELEMENTS is used.
 * - This function split elements when they are getting closer to the top of the snowpack. This is required
 *   when using the "aggressive" merging option (REDUCE_N_ELEMENTS). When snow melt brings elements back to the
 *   snow surface, smaller layer spacing is required to accurately describe temperature and moisture gradients.
 */
void SnowStation::splitElements()
{
	//Return when no snow present
	if (nElems == SoilNode) return;

	for (size_t e = SoilNode; e < nElems; e++) {
		double max_elem_l = comb_thresh_l;
		const double depth = cH - Ndata[e].z;
		max_elem_l = flexibleMaxElemLength(depth);
		if(0.5*(Edata[e].L) > max_elem_l) {
			resize(nElems+1);
			if(e!=nElems-1) { // If it is not the top node that needs splitting ...
				// then shift all elements and nodes above upward
				for(size_t ee = nElems-1; ee >= e+2; ee--) {
					Edata[ee]=Edata[ee-1];
					Ndata[ee+1]=Ndata[ee];
					Ndata[ee]=Ndata[ee-1];
				}
			}
			// Fill info of new element
			Edata[e+1]=Edata[e];
			// Half the element
			Edata[e].L*=0.5;
			Edata[e].L0*=0.5;
			Edata[e+1].L*=0.5;
			Edata[e+1].L0*=0.5;
			Edata[e].M*=0.5;
			Edata[e+1].M*=0.5;
			// Fill info of new node
			Ndata[e+2]=Ndata[e+1];
			Ndata[e+1].hoar=0.;
			Ndata[e+1].T=Edata[e].Te;
			// Position the new node correctly in the domain
			Ndata[e+1].z=(Ndata[e+2].z+Ndata[e].z)/2.;
			Ndata[e+2].u*=0.5;
			Ndata[e+1].u*=0.5;
		}
	}
}

/**
 * @brief Merging two elements
 * - Joining:
 * 	- Keep the lower element, that is, the lowest snow element always survives!
 * 	- The properties of the upper and lower elements are (depth) averaged in an appropriate way.
 * 	- The new length is the sum of both
 * 	- Keep the birthday of the upper element
 * 	- Keep the tag of the upper element only if the lower is untagged (mk >= 100)
 * 	- @note Joining two elements may cause the tag (marker >= 100) to "jump" abruptly
 * - Removing:
 * 	- Remaining ice, liquid water, solutes, etc. are added to the lower element
 * 	- The length of the lower element is kept
 * 	- Keep the birthday of the lower element
 * @param EdataLower Properties of lower element
 * @param EdataUpper Properties of upper element
 * @param merge True if upper element is to be joined with lower one, false if upper element is to be removed
 * @param topElement set to true if the upper element is at the very top of the snow pack
 */
void SnowStation::mergeElements(ElementData& EdataLower, const ElementData& EdataUpper, const bool& merge, const bool& topElement)
{
	const double L_lower = EdataLower.L; //Thickness of lower element
	const double L_upper = EdataUpper.L; //Thickness of upper element
	double LNew = L_lower;               //Thickness of "new" element

	if (merge) {
		// Determine new element length under the condition of keeping the density of the lower element constant.
		// This is only in case we are considering the top element, to deal with the common situation where top elements are being removed due to low
		// ice content as a result of melt. We don't want to transfer this low ice content to lower layers.
		if (EdataUpper.Rho != Constants::undefined && EdataLower.Rho != Constants::undefined && topElement==true) {	// Check if densities are defined, which may not be the case if elements are already marked for removal (may happen when removing multiple adjacent elements).
			LNew += (EdataUpper.Rho * L_upper) / EdataLower.Rho;
		} else {
			LNew += L_upper;
		}
		EdataLower.depositionDate = EdataUpper.depositionDate;
		if (EdataLower.theta[ICE] + EdataUpper.theta[ICE] > 0.) {
			EdataLower.dd = ( EdataLower.theta[ICE]*L_lower*EdataLower.dd + EdataUpper.theta[ICE]*L_upper*EdataUpper.dd ) / (EdataLower.theta[ICE]*L_lower + EdataUpper.theta[ICE]*L_upper);
			EdataLower.sp = ( EdataLower.theta[ICE]*L_lower*EdataLower.sp + EdataUpper.theta[ICE]*L_upper*EdataUpper.sp ) / (EdataLower.theta[ICE]*L_lower + EdataUpper.theta[ICE]*L_upper);
			EdataLower.rg = ( EdataLower.theta[ICE]*L_lower*EdataLower.rg + EdataUpper.theta[ICE]*L_upper*EdataUpper.rg ) / (EdataLower.theta[ICE]*L_lower + EdataUpper.theta[ICE]*L_upper);
			EdataLower.rb = ( EdataLower.theta[ICE]*L_lower*EdataLower.rb + EdataUpper.theta[ICE]*L_upper*EdataUpper.rb ) / (EdataLower.theta[ICE]*L_lower + EdataUpper.theta[ICE]*L_upper);
			EdataLower.CDot = ( EdataLower.theta[ICE]*L_lower*EdataLower.CDot + EdataUpper.theta[ICE]*L_upper*EdataUpper.CDot ) / (EdataLower.theta[ICE]*L_lower + EdataUpper.theta[ICE]*L_upper);
		}
		EdataLower.opticalEquivalentGrainSize();
		EdataLower.Eps = EdataLower.Eps_v; //HACK: why?
		EdataLower.Eps_e = 0.0; // TODO (very old) Check whether not simply add the elastic
		                     //                 and viscous strains of the elements and average the stress? E is kept from Lower
	} else {
		EdataLower.E = EdataLower.Eps_e = EdataLower.Eps = EdataLower.Eps_v = EdataLower.dEps = 0.0;
	}

	EdataLower.L0 = EdataLower.L = LNew;
	EdataLower.M += EdataUpper.M;
	EdataLower.theta[ICE] = (L_upper*EdataUpper.theta[ICE] + L_lower*EdataLower.theta[ICE]) / LNew;
	EdataLower.theta[WATER] = (L_upper*EdataUpper.theta[WATER] + L_lower*EdataLower.theta[WATER]) / LNew;
	EdataLower.theta[WATER_PREF] = (L_upper*EdataUpper.theta[WATER_PREF] + L_lower*EdataLower.theta[WATER_PREF]) / LNew;
	EdataLower.theta[AIR] = 1.0 - EdataLower.theta[WATER] - EdataLower.theta[WATER_PREF] - EdataLower.theta[ICE] - EdataLower.theta[SOIL];
	// For snow, check if there is enough space to store all ice if all water would freeze. This also takes care of cases where theta[AIR]<0.
	if ((merge==false && topElement==true) && EdataLower.theta[SOIL]<Constants::eps2 && EdataLower.theta[AIR] < (EdataLower.theta[WATER]+EdataLower.theta[WATER_PREF])*((Constants::density_water/Constants::density_ice)-1.)) {
		// Note: we can only do this for the uppermost snow element, as otherwise it is not possible to adapt the element length.
		// If there is not enough space, adjust element length:
		EdataLower.theta[AIR] = (EdataLower.theta[WATER]+EdataLower.theta[WATER_PREF])*((Constants::density_water/Constants::density_ice)-1.);
		const double tmpsum = EdataLower.theta[AIR]+EdataLower.theta[ICE]+EdataLower.theta[WATER]+EdataLower.theta[WATER_PREF];
		LNew *= tmpsum;
		EdataLower.L0 = EdataLower.L = LNew;
		EdataLower.theta[AIR] /= tmpsum;
		EdataLower.theta[ICE] /= tmpsum;
		EdataLower.theta[WATER] /= tmpsum;
		EdataLower.theta[WATER_PREF] /= tmpsum;
	}
	EdataLower.snowResidualWaterContent();
	EdataLower.Rho = (EdataLower.theta[ICE]*Constants::density_ice) + ((EdataLower.theta[WATER]+EdataLower.theta[WATER_PREF])*Constants::density_water) + (EdataLower.theta[SOIL]*EdataLower.soil[SOIL_RHO]);

	for (size_t ii = 0; ii < SnowStation::number_of_solutes; ii++) {
		for (size_t kk = 0; kk < N_COMPONENTS; kk++) {
			EdataLower.conc(kk,ii) = (L_upper*EdataUpper.conc(kk,ii) + L_lower*EdataLower.conc(kk,ii)) / LNew;
		}
	}
	EdataLower.dth_w = (L_upper*EdataUpper.dth_w + L_lower*EdataLower.dth_w) / LNew;
	EdataLower.Qmf = (EdataUpper.Qmf*L_upper + EdataLower.Qmf*L_lower)/LNew;	//Note: Qmf has units W/m^3, so it needs to be scaled with element lengths.
	EdataLower.sw_abs += EdataUpper.sw_abs;
	if ((EdataUpper.mk >= 100) && (EdataLower.mk < 100)) {
		EdataLower.mk += static_cast<short unsigned int>( (EdataUpper.mk/100)*100 );
	}
}

/**
 * @brief returns if a snow profile can be considered as a glacier.
 * Practically, the hydrological criteria is that if a pixel contains more than 2 m
 * of pure ice anywhere, it is considered to be glaciated. The standard criteria is that
 * if the top 5 layers are made of pure ice, the pixel is glaciated.
 * Therefore, a glacier covered by seasonal snow is glaciated in regard to the hydrological criteria
 * but non-glaciated in regard to the standard criteria.
 * @param hydro if true, use an hydrologist criteria (default: false)
 * @return true if the profile belongs to a glacier
 */
bool SnowStation::isGlacier(const bool& hydro) const
{
	if(hydro) {
		//if more than 2m of pure ice in the whole profile -> hydrologically, glacier melt
		const double ice_depth_glacier = 2.;
		double sum_ice_depth=0.;
		for(size_t layer_index=0; layer_index<nElems; layer_index++) {
			if (Edata[layer_index].type==880 || (Edata[layer_index].mk % 10 == 7) || (Edata[layer_index].mk % 10 == 8))
				sum_ice_depth += Edata[layer_index].L;
		}

		return (sum_ice_depth>=ice_depth_glacier);
	} else {
		bool is_pure_ice=true;
		const size_t check_depth=5;
		const size_t top_index = nElems-1;
		const size_t top_index_toCheck = top_index - check_depth;
		const size_t soil_index = SoilNode-1;
		const size_t end_index = (top_index_toCheck>soil_index)? top_index_toCheck : soil_index;

		if(nElems==0 || top_index==soil_index) return false; //there are only soil layers or none

		for(size_t layer_index=top_index+1; layer_index-- > end_index; ) { //because it is decremented right away when testing...
			if(Edata[layer_index].type!=880 && (Edata[layer_index].mk % 10 != 7) && (Edata[layer_index].mk % 10 != 8)) {
				is_pure_ice=false;
				break;
			}
		}

		return is_pure_ice;
	}

}

std::iostream& operator<<(std::iostream& os, const SnowStation& data)
{
	// HACK: nothing is done for the void* Kt

	os << data.meta;
	os.write(reinterpret_cast<const char*>(&data.cos_sl), sizeof(data.cos_sl));
	os.write(reinterpret_cast<const char*>(&data.sector), sizeof(data.sector));

	os << data.Cdata;
	os.write(reinterpret_cast<const char*>(&data.pAlbedo), sizeof(data.pAlbedo));
	os.write(reinterpret_cast<const char*>(&data.Albedo), sizeof(data.Albedo));
	os.write(reinterpret_cast<const char*>(&data.SoilAlb), sizeof(data.SoilAlb));
	os.write(reinterpret_cast<const char*>(&data.BareSoil_z0), sizeof(data.BareSoil_z0));
	os.write(reinterpret_cast<const char*>(&data.SoilNode), sizeof(data.SoilNode));
	os.write(reinterpret_cast<const char*>(&data.Ground), sizeof(data.Ground));
	os.write(reinterpret_cast<const char*>(&data.cH), sizeof(data.cH));
	os.write(reinterpret_cast<const char*>(&data.mH), sizeof(data.mH));
	os.write(reinterpret_cast<const char*>(&data.mass_sum), sizeof(data.mass_sum));
	os.write(reinterpret_cast<const char*>(&data.swe), sizeof(data.swe));
	os.write(reinterpret_cast<const char*>(&data.lwc_sum), sizeof(data.lwc_sum));
	os.write(reinterpret_cast<const char*>(&data.hn), sizeof(data.hn));
	os.write(reinterpret_cast<const char*>(&data.rho_hn), sizeof(data.rho_hn));
	os.write(reinterpret_cast<const char*>(&data.ErosionLevel), sizeof(data.ErosionLevel));
	os.write(reinterpret_cast<const char*>(&data.ErosionMass), sizeof(data.ErosionMass));
	os.write(reinterpret_cast<const char*>(&data.S_class1), sizeof(data.S_class1));
	os.write(reinterpret_cast<const char*>(&data.S_class2), sizeof(data.S_class2));
	os.write(reinterpret_cast<const char*>(&data.S_d), sizeof(data.S_d));
	os.write(reinterpret_cast<const char*>(&data.z_S_d), sizeof(data.z_S_d));
	os.write(reinterpret_cast<const char*>(&data.S_n), sizeof(data.S_n));
	os.write(reinterpret_cast<const char*>(&data.z_S_n), sizeof(data.z_S_n));
	os.write(reinterpret_cast<const char*>(&data.S_s), sizeof(data.S_s));
	os.write(reinterpret_cast<const char*>(&data.z_S_s), sizeof(data.z_S_s));
	os.write(reinterpret_cast<const char*>(&data.S_4), sizeof(data.S_4));
	os.write(reinterpret_cast<const char*>(&data.z_S_4), sizeof(data.z_S_4));
	os.write(reinterpret_cast<const char*>(&data.S_5), sizeof(data.S_5));
	os.write(reinterpret_cast<const char*>(&data.z_S_5), sizeof(data.z_S_5));

	const size_t s_Ndata = data.Ndata.size();
	os.write(reinterpret_cast<const char*>(&s_Ndata), sizeof(size_t));
	for (size_t ii=0; ii<s_Ndata; ii++) os << data.Ndata[ii];

	const size_t s_Edata = data.Edata.size();
	os.write(reinterpret_cast<const char*>(&s_Edata), sizeof(size_t));
	for (size_t ii=0; ii<s_Edata; ii++) os << data.Edata[ii];

	// void *Kt
	os.write(reinterpret_cast<const char*>(&data.tag_low), sizeof(data.tag_low));
	os.write(reinterpret_cast<const char*>(&data.ColdContent), sizeof(data.ColdContent));
	os.write(reinterpret_cast<const char*>(&data.ColdContentSoil), sizeof(data.ColdContentSoil));
	os.write(reinterpret_cast<const char*>(&data.dIntEnergy), sizeof(data.dIntEnergy));
	os.write(reinterpret_cast<const char*>(&data.dIntEnergySoil), sizeof(data.dIntEnergySoil));
	os.write(reinterpret_cast<const char*>(&data.meltFreezeEnergy), sizeof(data.meltFreezeEnergy));
	os.write(reinterpret_cast<const char*>(&data.meltFreezeEnergySoil), sizeof(data.meltFreezeEnergySoil));
	os.write(reinterpret_cast<const char*>(&data.ReSolver_dt), sizeof(data.ReSolver_dt));
	os.write(reinterpret_cast<const char*>(&data.windward), sizeof(data.windward));
	os.write(reinterpret_cast<const char*>(&data.WindScalingFactor), sizeof(data.WindScalingFactor));
	os.write(reinterpret_cast<const char*>(&data.TimeCountDeltaHS), sizeof(data.TimeCountDeltaHS));

	//static member variables
	/*os.write(reinterpret_cast<const char*>(&data.comb_thresh_l), sizeof(data.comb_thresh_l));
	os.write(reinterpret_cast<const char*>(&data.comb_thresh_ice), sizeof(data.comb_thresh_ice));
	os.write(reinterpret_cast<const char*>(&data.comb_thresh_water), sizeof(data.comb_thresh_water));
	os.write(reinterpret_cast<const char*>(&data.comb_thresh_dd), sizeof(data.comb_thresh_dd));
	os.write(reinterpret_cast<const char*>(&data.comb_thresh_sp), sizeof(data.comb_thresh_sp));
	os.write(reinterpret_cast<const char*>(&data.comb_thresh_rg), sizeof(data.comb_thresh_rg));
	os.write(reinterpret_cast<const char*>(&data.thresh_moist_snow), sizeof(data.thresh_moist_snow));
	os.write(reinterpret_cast<const char*>(&data.thresh_moist_soil), sizeof(data.thresh_moist_soil));
	os.write(reinterpret_cast<const char*>(&data.number_top_elements), sizeof(data.number_top_elements));*/
	os.write(reinterpret_cast<const char*>(&data.number_of_solutes), sizeof(data.number_of_solutes));

	// private member variables:
	os.write(reinterpret_cast<const char*>(&data.nNodes), sizeof(data.nNodes));
	os.write(reinterpret_cast<const char*>(&data.nElems), sizeof(data.nElems));
	os.write(reinterpret_cast<const char*>(&data.useCanopyModel), sizeof(data.useCanopyModel));
	os.write(reinterpret_cast<const char*>(&data.useSoilLayers), sizeof(data.useSoilLayers));
	return os;
}

std::iostream& operator>>(std::iostream& is, SnowStation& data)
{
	// HACK: nothing is done for the void* Kt

	is >> data.meta;
	is.read(reinterpret_cast<char*>(&data.cos_sl), sizeof(data.cos_sl));
	is.read(reinterpret_cast<char*>(&data.sector), sizeof(data.sector));

	is >> data.Cdata;
	is.read(reinterpret_cast<char*>(&data.pAlbedo), sizeof(data.pAlbedo));
	is.read(reinterpret_cast<char*>(&data.Albedo), sizeof(data.Albedo));
	is.read(reinterpret_cast<char*>(&data.SoilAlb), sizeof(data.SoilAlb));
	is.read(reinterpret_cast<char*>(&data.BareSoil_z0), sizeof(data.BareSoil_z0));
	is.read(reinterpret_cast<char*>(&data.SoilNode), sizeof(data.SoilNode));
	is.read(reinterpret_cast<char*>(&data.Ground), sizeof(data.Ground));
	is.read(reinterpret_cast<char*>(&data.cH), sizeof(data.cH));
	is.read(reinterpret_cast<char*>(&data.mH), sizeof(data.mH));
	is.read(reinterpret_cast<char*>(&data.mass_sum), sizeof(data.mass_sum));
	is.read(reinterpret_cast<char*>(&data.swe), sizeof(data.swe));
	is.read(reinterpret_cast<char*>(&data.lwc_sum), sizeof(data.lwc_sum));
	is.read(reinterpret_cast<char*>(&data.hn), sizeof(data.hn));
	is.read(reinterpret_cast<char*>(&data.rho_hn), sizeof(data.rho_hn));
	is.read(reinterpret_cast<char*>(&data.ErosionLevel), sizeof(data.ErosionLevel));
	is.read(reinterpret_cast<char*>(&data.ErosionMass), sizeof(data.ErosionMass));
	is.read(reinterpret_cast<char*>(&data.S_class1), sizeof(data.S_class1));
	is.read(reinterpret_cast<char*>(&data.S_class2), sizeof(data.S_class2));
	is.read(reinterpret_cast<char*>(&data.S_d), sizeof(data.S_d));
	is.read(reinterpret_cast<char*>(&data.z_S_d), sizeof(data.z_S_d));
	is.read(reinterpret_cast<char*>(&data.S_n), sizeof(data.S_n));
	is.read(reinterpret_cast<char*>(&data.z_S_n), sizeof(data.z_S_n));
	is.read(reinterpret_cast<char*>(&data.S_s), sizeof(data.S_s));
	is.read(reinterpret_cast<char*>(&data.z_S_s), sizeof(data.z_S_s));
	is.read(reinterpret_cast<char*>(&data.S_4), sizeof(data.S_4));
	is.read(reinterpret_cast<char*>(&data.z_S_4), sizeof(data.z_S_4));
	is.read(reinterpret_cast<char*>(&data.S_5), sizeof(data.S_5));
	is.read(reinterpret_cast<char*>(&data.z_S_5), sizeof(data.z_S_5));

	size_t s_Ndata;
	is.read(reinterpret_cast<char*>(&s_Ndata), sizeof(size_t));
	data.Ndata.resize(s_Ndata);
	for (size_t ii=0; ii<s_Ndata; ii++) is >> data.Ndata[ii];

	size_t s_Edata;
	is.read(reinterpret_cast<char*>(&s_Edata), sizeof(size_t));
	data.Edata.resize(s_Edata);
	for (size_t ii=0; ii<s_Edata; ii++) is >> data.Edata[ii];

	data.Kt = NULL;

	is.read(reinterpret_cast<char*>(&data.tag_low), sizeof(data.tag_low));
	is.read(reinterpret_cast<char*>(&data.ColdContent), sizeof(data.ColdContent));
	is.read(reinterpret_cast<char*>(&data.ColdContentSoil), sizeof(data.ColdContentSoil));
	is.read(reinterpret_cast<char*>(&data.dIntEnergy), sizeof(data.dIntEnergy));
	is.read(reinterpret_cast<char*>(&data.dIntEnergySoil), sizeof(data.dIntEnergySoil));
	is.read(reinterpret_cast<char*>(&data.meltFreezeEnergy), sizeof(data.meltFreezeEnergy));
	is.read(reinterpret_cast<char*>(&data.meltFreezeEnergySoil), sizeof(data.meltFreezeEnergySoil));
	is.read(reinterpret_cast<char*>(&data.ReSolver_dt), sizeof(data.ReSolver_dt));
	is.read(reinterpret_cast<char*>(&data.windward), sizeof(data.windward));
	is.read(reinterpret_cast<char*>(&data.WindScalingFactor), sizeof(data.WindScalingFactor));
	is.read(reinterpret_cast<char*>(&data.TimeCountDeltaHS), sizeof(data.TimeCountDeltaHS));

	//static member variables
	/*is.read(reinterpret_cast<char*>(&data.comb_thresh_l), sizeof(data.comb_thresh_l));
	is.read(reinterpret_cast<char*>(&data.comb_thresh_ice), sizeof(data.comb_thresh_ice));
	is.read(reinterpret_cast<char*>(&data.comb_thresh_water), sizeof(data.comb_thresh_water));
	is.read(reinterpret_cast<char*>(&data.comb_thresh_dd), sizeof(data.comb_thresh_dd));
	is.read(reinterpret_cast<char*>(&data.comb_thresh_sp), sizeof(data.comb_thresh_sp));
	is.read(reinterpret_cast<char*>(&data.comb_thresh_rg), sizeof(data.comb_thresh_rg));
	is.read(reinterpret_cast<char*>(&data.thresh_moist_snow), sizeof(data.thresh_moist_snow));
	is.read(reinterpret_cast<char*>(&data.thresh_moist_soil), sizeof(data.thresh_moist_soil));
	is.read(reinterpret_cast<char*>(&data.number_top_elements), sizeof(data.number_top_elements));*/
	is.read(reinterpret_cast<char*>(&data.number_of_solutes), sizeof(data.number_of_solutes));

	// private member variables:
	is.read(reinterpret_cast<char*>(&data.nNodes), sizeof(data.nNodes));
	is.read(reinterpret_cast<char*>(&data.nElems), sizeof(data.nElems));
	is.read(reinterpret_cast<char*>(&data.useCanopyModel), sizeof(data.useCanopyModel));
	is.read(reinterpret_cast<char*>(&data.useSoilLayers), sizeof(data.useSoilLayers));
	return is;
}

const std::string SnowStation::toString() const
{
	std::stringstream os;
	os << "<SnowStation>" << "\n";
	os << meta.toString();
	os << setprecision(4);
	//os << fixed;
	os << nElems << " element(s) and " << nNodes << " node(s).";
	if(useSoilLayers)
		os << " Soil=true";
	else
		os << " Soil=false";
	if(useCanopyModel)
		os << " canopy=true";
	else
		os << " canopy=false";
	os << "\n";

	os << "Soil:\tSoilNode=" << SoilNode  << " depth=" << Ground << " BareSoil_z0=" << BareSoil_z0 << " SoilAlb=" << SoilAlb << "\n";
	os << "Snow:\tMeasured HS=" << mH << " Calculated HS=" << cH << " SWE=" << swe << " LWCtot" << lwc_sum << " New snow=" << hn << " of density=" << rho_hn << "\n";
	os << "Snow Albedo:\tAlbedo=" << Albedo << " parametrized Albedo=" << pAlbedo << "\n";
	os << "Energy:\tColdContent=" << ColdContent << " dIntEnergy=" << dIntEnergy;
	os << "Snowdrift:\tsector=" << sector << " windward=" << windward << " ErosionLevel=" << ErosionLevel << " ErosionMass=" << ErosionMass << "\n";
	os << "WindScalingFactor:          " << WindScalingFactor << "\n";
	os << "TimeCountDeltaHS:           " << TimeCountDeltaHS << "\n";
	os << "Stability:\tS_d(" << z_S_d << ")=" << S_d << " S_n(" << z_S_n << ")=" << S_n << " S_s(" << z_S_s << ")=" << S_s;
	os << " S_1=" << S_class1 << " S_2=" << S_class2 << " S_4(" << z_S_4 << ")=" << S_4 << " S_5(" << z_S_5 << ")=" << S_5 << "\n";

	if(Kt==NULL)
		os << "Kt= NULL\n";
	else
		os << "Kt= " << hex << Kt << dec << "\n";
	/*for (unsigned int ii=1; ii<Ndata.size(); ii++) {
		os << Ndata[ii];
	}
	for (unsigned int ii=1; ii<Edata.size(); ii++) {
		os << Edata[ii];
	}*/
	//os << "Canopy=" << Cdata;

	os << "</SnowStation>\n";
	return os.str();
}

CurrentMeteo::CurrentMeteo()
        : date(), ta(0.), rh(0.), rh_avg(0.), vw(0.), vw_avg(0.), vw_max(0.), dw(0.),
          vw_drift(0.), dw_drift(0.), ustar(0.), z0(0.), psi_s(0.),
          iswr(0.), rswr(0.), mAlbedo(0.), diff(0.), dir_h(0.), elev(0.), ea(0.), tss(0.), tss_a12h(0.), tss_a24h(0.), ts0(0.),
          psum(0.), psum_ph(IOUtils::nodata), hs(0.), hs_a3h(0.), hs_rate(0.), adv_heat(IOUtils::nodata),
          ts(), zv_ts(), conc(SnowStation::number_of_solutes, 0.), rho_hn(0.),
          fixedPositions(), minDepthSubsurf(), maxNumberMeasTemperatures(),
          numberMeasTemperatures(mio::IOUtils::unodata), numberFixedRates()
{}


CurrentMeteo::CurrentMeteo(const SnowpackConfig& cfg)
        : date(), ta(0.), rh(0.), rh_avg(0.), vw(0.), vw_avg(0.), vw_max(0.), dw(0.),
          vw_drift(0.), dw_drift(0.), ustar(0.), z0(0.), psi_s(0.),
          iswr(0.), rswr(0.), mAlbedo(0.), diff(0.), dir_h(0.), elev(0.), ea(0.), tss(0.), tss_a12h(0.), tss_a24h(0.), ts0(0.),
          psum(0.), psum_ph(IOUtils::nodata), hs(0.), hs_a3h(0.), hs_rate(0.), adv_heat(IOUtils::nodata),
          ts(), zv_ts(), conc(SnowStation::number_of_solutes, 0.), rho_hn(0.),
          fixedPositions(), minDepthSubsurf(), maxNumberMeasTemperatures(),
          numberMeasTemperatures(mio::IOUtils::unodata), numberFixedRates()
{
	maxNumberMeasTemperatures = cfg.get("MAX_NUMBER_MEAS_TEMPERATURES", "SnowpackAdvanced", IOUtils::nothrow);
	fixedPositions = cfg.get("FIXED_POSITIONS", "SnowpackAdvanced", IOUtils::nothrow);
	minDepthSubsurf = cfg.get("MIN_DEPTH_SUBSURF", "SnowpackAdvanced", IOUtils::nothrow);
	numberFixedRates = cfg.get("NUMBER_FIXED_RATES", "SnowpackAdvanced", IOUtils::nothrow);
}

void CurrentMeteo::reset(const SnowpackConfig& i_cfg)
{
	*this = CurrentMeteo(i_cfg);
}

/* Description:
* - Measured and/or modelled temperatures can be monitored at fixed positions (m).
* - At most MAX_NUMBER_MEAS_TEMPERATURES can be monitored (by default 5). Measured temperatures
*     are read in from the input file. If you use the smet format, do not forget to properly
*     label the columns: TS1, TS2, TS3, etc.
* - User defined positions (m) should be provided in the advanced section, for example,
*     FIXED_POSITIONS = "0.25 0.50 -0.10":
* 	- positive values refer to heigths measured from the ground surface (snow only)
* 	- negative values refer to depths measured from either the ground surface or the snow surface in case no soil
*      layers are present
* 	- There may be be more FIXED_POSITIONS than measured temperatures. In that case, the first positions are
*      associated with measured values of TS1, TS2, etc. and the following will be associated with modelled
*      temperatures only
* @note:
* 	- A sensor must at least be covered by MIN_DEPTH_SUBSURF (m) snow for its temperature to be output
*/
void CurrentMeteo::setMeasTempParameters(const mio::MeteoData& md)
{
	for (size_t jj = maxNumberMeasTemperatures; jj-- > 0; ) {
		stringstream ss;
		ss << "HTS" << jj+1;
		if (md.param_exists(ss.str()) && (md(ss.str()) != Constants::undefined)) {
			fixedPositions.insert(fixedPositions.begin(), md(ss.str()));
		}
	}
	if (numberMeasTemperatures == IOUtils::unodata) {
		numberMeasTemperatures = getNumberMeasTemperatures(md);
	}
	if (numberMeasTemperatures > maxNumberMeasTemperatures) {
		prn_msg(__FILE__, __LINE__, "wrn", Date(),
		        "Too many measured temperatures (%u). Only the first %u will be used. Check input file!",
		        numberMeasTemperatures, maxNumberMeasTemperatures);
		numberMeasTemperatures = maxNumberMeasTemperatures;
	}
	if ((numberMeasTemperatures > 0) && (fixedPositions.empty())) {
		prn_msg(__FILE__, __LINE__, "wrn", Date(),
		        "%u measured temperatures available but no positions. Check FIXED_POSITIONS in SnowpackAdvanced section!",
		        numberMeasTemperatures);
	}
	if (fixedPositions.size() > maxNumberMeasTemperatures) {
		fixedPositions.resize(maxNumberMeasTemperatures);
		prn_msg(__FILE__, __LINE__, "wrn", Date(),
		        "Vector of positions resized to MAX_NUMBER_MEAS_TEMPERATURES (%u). Check FIXED_POSITIONS in SnowpackAdvanced section!",
		        maxNumberMeasTemperatures);
	}

	const size_t number_ts = std::max(numberMeasTemperatures, fixedPositions.size());
	ts.resize(number_ts, mio::IOUtils::nodata);
	zv_ts.resize(number_ts, mio::IOUtils::nodata);
}

/**
* @brief Returns the number of measured snow/soil temperatures stored in MeteoData
*/
size_t CurrentMeteo::getNumberMeasTemperatures() const
{
	return numberMeasTemperatures;
}

size_t CurrentMeteo::getNumberMeasTemperatures(const mio::MeteoData& md)
{
	size_t nrMeasTemperatures = 0;
	const size_t numberParams = md.getNrOfParameters();
	for (size_t ii=0; ii<numberParams; ii++) {
		stringstream ss;
		ss << "TS" << nrMeasTemperatures+1;
		if (md.getNameForParameter(ii) == ss.str()) {
			nrMeasTemperatures++;
		}
	}
	return nrMeasTemperatures;
}

void CurrentMeteo::getFixedPositions(std::vector<double>& positions) const
{
	positions = fixedPositions;
}

size_t CurrentMeteo::getNumberFixedPositions() const
{
	return fixedPositions.size();
}

size_t CurrentMeteo::getNumberFixedRates() const
{
	return numberFixedRates;
}

size_t CurrentMeteo::getMaxNumberMeasTemperatures() const
{
	return maxNumberMeasTemperatures;
}

void CurrentMeteo::copySnowTemperatures(const mio::MeteoData& md, const unsigned int& current_slope)
{
	std::vector<double> positions;
	getFixedPositions(positions);
	for (size_t jj=0; jj < positions.size(); jj++) {
		zv_ts[jj] = positions[jj];
		ts[jj] = mio::IOUtils::nodata;
		if (current_slope == 0) {
			stringstream ss;
			ss << "TS" << jj+1;
			if (md.param_exists(ss.str()) && (md(ss.str()) != mio::IOUtils::nodata)) {
				ts[jj] = md(ss.str());
			}
		}
	}
}

void CurrentMeteo::copySolutes(const mio::MeteoData& md, const size_t& i_number_of_solutes)
{
	if (i_number_of_solutes > 0) {
		for (size_t jj=0; jj < i_number_of_solutes; jj++) {
			conc[jj] = mio::IOUtils::nodata;
			stringstream ss;
			ss << "CONC" << jj;
			conc[jj] = md(ss.str());
		}
	} else {
		return;
	}
}

std::iostream& operator<<(std::iostream& os, const CurrentMeteo& data)
{
	os << data.date;
	os.write(reinterpret_cast<const char*>(&data.ta), sizeof(data.ta));
	os.write(reinterpret_cast<const char*>(&data.rh), sizeof(data.rh));
	os.write(reinterpret_cast<const char*>(&data.rh_avg), sizeof(data.rh_avg));
	os.write(reinterpret_cast<const char*>(&data.vw), sizeof(data.vw));
	os.write(reinterpret_cast<const char*>(&data.vw_avg), sizeof(data.vw_avg));
	os.write(reinterpret_cast<const char*>(&data.vw_max), sizeof(data.vw_max));
	os.write(reinterpret_cast<const char*>(&data.dw), sizeof(data.dw));
	os.write(reinterpret_cast<const char*>(&data.vw_drift), sizeof(data.vw_drift));
	os.write(reinterpret_cast<const char*>(&data.dw_drift), sizeof(data.dw_drift));
	os.write(reinterpret_cast<const char*>(&data.ustar), sizeof(data.ustar));
	os.write(reinterpret_cast<const char*>(&data.z0), sizeof(data.z0));
	os.write(reinterpret_cast<const char*>(&data.psi_s), sizeof(data.psi_s));
	os.write(reinterpret_cast<const char*>(&data.iswr), sizeof(data.iswr));
	os.write(reinterpret_cast<const char*>(&data.rswr), sizeof(data.rswr));
	os.write(reinterpret_cast<const char*>(&data.mAlbedo), sizeof(data.mAlbedo));
	os.write(reinterpret_cast<const char*>(&data.diff), sizeof(data.diff));
	os.write(reinterpret_cast<const char*>(&data.dir_h), sizeof(data.dir_h));
	os.write(reinterpret_cast<const char*>(&data.elev), sizeof(data.elev));
	os.write(reinterpret_cast<const char*>(&data.ea), sizeof(data.ea));
	os.write(reinterpret_cast<const char*>(&data.tss), sizeof(data.tss));
	os.write(reinterpret_cast<const char*>(&data.tss_a12h), sizeof(data.tss_a12h));
	os.write(reinterpret_cast<const char*>(&data.tss_a24h), sizeof(data.tss_a24h));
	os.write(reinterpret_cast<const char*>(&data.ts0), sizeof(data.ts0));
	os.write(reinterpret_cast<const char*>(&data.psum), sizeof(data.psum));
	os.write(reinterpret_cast<const char*>(&data.psum_ph), sizeof(data.psum_ph));
	os.write(reinterpret_cast<const char*>(&data.hs), sizeof(data.hs));
	os.write(reinterpret_cast<const char*>(&data.hs_a3h), sizeof(data.hs_a3h));
	os.write(reinterpret_cast<const char*>(&data.hs_rate), sizeof(data.hs_rate));
	os.write(reinterpret_cast<const char*>(&data.adv_heat), sizeof(data.adv_heat));

	const size_t s_ts = data.ts.size();
	os.write(reinterpret_cast<const char*>(&s_ts), sizeof(size_t));
	for (size_t ii=0; ii<s_ts; ii++) os << data.ts[ii];

	const size_t s_zv_ts = data.zv_ts.size();
	os.write(reinterpret_cast<const char*>(&s_zv_ts), sizeof(size_t));
	for (size_t ii=0; ii<s_zv_ts; ii++) os << data.zv_ts[ii];

	const size_t s_conc = data.conc.size();
	os.write(reinterpret_cast<const char*>(&s_conc), sizeof(size_t));
	for (size_t ii=0; ii<s_conc; ii++) os << data.conc[ii];

	os.write(reinterpret_cast<const char*>(&data.rho_hn), sizeof(data.rho_hn));

	const size_t s_fixedPositions = data.fixedPositions.size();
	os.write(reinterpret_cast<const char*>(&s_fixedPositions), sizeof(size_t));
	for (size_t ii=0; ii<s_fixedPositions; ii++) os << data.fixedPositions[ii];

	os.write(reinterpret_cast<const char*>(&data.minDepthSubsurf), sizeof(data.minDepthSubsurf));
	os.write(reinterpret_cast<const char*>(&data.maxNumberMeasTemperatures), sizeof(data.maxNumberMeasTemperatures));
	os.write(reinterpret_cast<const char*>(&data.numberMeasTemperatures), sizeof(data.numberMeasTemperatures));
	os.write(reinterpret_cast<const char*>(&data.numberFixedRates), sizeof(data.numberFixedRates));
	return os;
}

std::iostream& operator>>(std::iostream& is, CurrentMeteo& data)
{
	is >> data.date;
	is.read(reinterpret_cast<char*>(&data.ta), sizeof(data.ta));
	is.read(reinterpret_cast<char*>(&data.rh), sizeof(data.rh));
	is.read(reinterpret_cast<char*>(&data.rh_avg), sizeof(data.rh_avg));
	is.read(reinterpret_cast<char*>(&data.vw), sizeof(data.vw));
	is.read(reinterpret_cast<char*>(&data.vw_avg), sizeof(data.vw_avg));
	is.read(reinterpret_cast<char*>(&data.vw_max), sizeof(data.vw_max));
	is.read(reinterpret_cast<char*>(&data.dw), sizeof(data.dw));
	is.read(reinterpret_cast<char*>(&data.vw_drift), sizeof(data.vw_drift));
	is.read(reinterpret_cast<char*>(&data.dw_drift), sizeof(data.dw_drift));
	is.read(reinterpret_cast<char*>(&data.ustar), sizeof(data.ustar));
	is.read(reinterpret_cast<char*>(&data.z0), sizeof(data.z0));
	is.read(reinterpret_cast<char*>(&data.psi_s), sizeof(data.psi_s));
	is.read(reinterpret_cast<char*>(&data.iswr), sizeof(data.iswr));
	is.read(reinterpret_cast<char*>(&data.rswr), sizeof(data.rswr));
	is.read(reinterpret_cast<char*>(&data.mAlbedo), sizeof(data.mAlbedo));
	is.read(reinterpret_cast<char*>(&data.diff), sizeof(data.diff));
	is.read(reinterpret_cast<char*>(&data.dir_h), sizeof(data.dir_h));
	is.read(reinterpret_cast<char*>(&data.elev), sizeof(data.elev));
	is.read(reinterpret_cast<char*>(&data.ea), sizeof(data.ea));
	is.read(reinterpret_cast<char*>(&data.tss), sizeof(data.tss));
	is.read(reinterpret_cast<char*>(&data.tss_a12h), sizeof(data.tss_a12h));
	is.read(reinterpret_cast<char*>(&data.tss_a24h), sizeof(data.tss_a24h));
	is.read(reinterpret_cast<char*>(&data.ts0), sizeof(data.ts0));
	is.read(reinterpret_cast<char*>(&data.psum), sizeof(data.psum));
	is.read(reinterpret_cast<char*>(&data.psum_ph), sizeof(data.psum_ph));
	is.read(reinterpret_cast<char*>(&data.hs), sizeof(data.hs));
	is.read(reinterpret_cast<char*>(&data.hs_a3h), sizeof(data.hs_a3h));
	is.read(reinterpret_cast<char*>(&data.hs_rate), sizeof(data.hs_rate));
	is.read(reinterpret_cast<char*>(&data.adv_heat), sizeof(data.adv_heat));

	size_t s_ts;
	is.read(reinterpret_cast<char*>(&s_ts), sizeof(size_t));
	data.ts.resize(s_ts);
	for (size_t ii=0; ii<s_ts; ii++) is >> data.ts[ii];

	size_t s_zv_ts;
	is.read(reinterpret_cast<char*>(&s_zv_ts), sizeof(size_t));
	data.zv_ts.resize(s_zv_ts);
	for (size_t ii=0; ii<s_zv_ts; ii++) is >> data.zv_ts[ii];

	size_t s_conc;
	is.read(reinterpret_cast<char*>(&s_conc), sizeof(size_t));
	data.conc.resize(s_conc);
	for (size_t ii=0; ii<s_conc; ii++) is >> data.conc[ii];

	is.read(reinterpret_cast<char*>(&data.rho_hn), sizeof(data.rho_hn));

	size_t s_fixedPositions;
	is.read(reinterpret_cast<char*>(&s_fixedPositions), sizeof(size_t));
	data.fixedPositions.resize(s_fixedPositions);
	for (size_t ii=0; ii<s_fixedPositions; ii++) is >> data.fixedPositions[ii];

	is.read(reinterpret_cast<char*>(&data.minDepthSubsurf), sizeof(data.minDepthSubsurf));
	is.read(reinterpret_cast<char*>(&data.maxNumberMeasTemperatures), sizeof(data.maxNumberMeasTemperatures));
	is.read(reinterpret_cast<char*>(&data.numberMeasTemperatures), sizeof(data.numberMeasTemperatures));
	is.read(reinterpret_cast<char*>(&data.numberFixedRates), sizeof(data.numberFixedRates));
	return is;
}

const std::string CurrentMeteo::toString() const
{
	std::stringstream os;
	const double to_deg = 180. / mio::Cst::PI;
	os << "<CurrentMeteo>" << "\n";
	os << date.toString(Date::ISO) << "\n";

	os << setw(8) << "TA=" << ta << " TSS=" << tss << " TSG=" << ts0 << "\n";
	os << setw(8) << "RH=" << rh << " rh_avg=" << rh_avg << "\n";
	os << setw(8) << "ISWR=" << iswr << " RSWR=" << rswr << " mAlbedo=" << mAlbedo << "\n";
	os << setw(8) << "diff=" << diff << " dir_h=" << dir_h << " Sun_elev=" << elev*to_deg << "° EA=" << ea << "\n";
	os << setw(8) << "PSUM=" << psum << " PSUM_PH=" << psum_ph << " HS=" << hs << " rho_hn=" << rho_hn << "\n";
	os << setw(8) << "VW=" << vw << " vw_avg=" << vw_avg << " vw_max=" << vw_max << " vw_drift=" << vw_drift << "\n";
	os << setw(8) << "DW=" << dw << "\n";
	os << setw(8) << "U*=" << ustar << " z0=" << z0 << " psi_s=" << psi_s << "\n";

	//os << std::setprecision(10);
	if(!ts.empty()) os << "     ";
	for (unsigned int ii=0; ii<ts.size(); ii++) {
		os << "ts(" << zv_ts[ii] << ")=" << ts[ii] << " ";
	}
	if(!ts.empty()) os << "\n";
	if(conc.size()>0) os << "     ";
	for (unsigned int ii=0; ii<conc.size(); ii++) {
		os << "conc[" << ii << "]=" << conc[ii] << " ";
	}
	if(!conc.empty()) os << "\n";

	os << "</CurrentMeteo>\n";
	return os.str();
}

std::iostream& operator<<(std::iostream& os, const SN_SNOWSOIL_DATA& data)
{
	os << data.meta;
	os << data.profileDate;
	os.write(reinterpret_cast<const char*>(&data.nN), sizeof(data.nN));
	os.write(reinterpret_cast<const char*>(&data.Height), sizeof(data.Height));
	os.write(reinterpret_cast<const char*>(&data.nLayers), sizeof(data.nLayers));

	const size_t s_Ldata = data.Ldata.size();
	os.write(reinterpret_cast<const char*>(&s_Ldata), sizeof(size_t));
	for (size_t ii=0; ii<s_Ldata; ii++) os << data.Ldata[ii];

	os.write(reinterpret_cast<const char*>(&data.HS_last), sizeof(data.HS_last));
	os.write(reinterpret_cast<const char*>(&data.Albedo), sizeof(data.Albedo));
	os.write(reinterpret_cast<const char*>(&data.SoilAlb), sizeof(data.SoilAlb));
	os.write(reinterpret_cast<const char*>(&data.BareSoil_z0), sizeof(data.BareSoil_z0));
	os.write(reinterpret_cast<const char*>(&data.Canopy_Height), sizeof(data.Canopy_Height));
	os.write(reinterpret_cast<const char*>(&data.Canopy_LAI), sizeof(data.Canopy_LAI));
	os.write(reinterpret_cast<const char*>(&data.Canopy_BasalArea), sizeof(data.Canopy_BasalArea));
	os.write(reinterpret_cast<const char*>(&data.Canopy_Direct_Throughfall), sizeof(data.Canopy_Direct_Throughfall));
	os.write(reinterpret_cast<const char*>(&data.WindScalingFactor), sizeof(data.WindScalingFactor));
	os.write(reinterpret_cast<const char*>(&data.ErosionLevel), sizeof(data.ErosionLevel));
	os.write(reinterpret_cast<const char*>(&data.TimeCountDeltaHS), sizeof(data.TimeCountDeltaHS));
	return os;
}

std::iostream& operator>>(std::iostream& is, SN_SNOWSOIL_DATA& data)
{
	is >> data.meta;
	is >> data.profileDate;
	is.read(reinterpret_cast<char*>(&data.nN), sizeof(data.nN));
	is.read(reinterpret_cast<char*>(&data.Height), sizeof(data.Height));
	is.read(reinterpret_cast<char*>(&data.nLayers), sizeof(data.nLayers));

	size_t s_Ldata;
	is.read(reinterpret_cast<char*>(&s_Ldata), sizeof(size_t));
	data.Ldata.resize(s_Ldata);
	for (size_t ii=0; ii<s_Ldata; ii++) is >> data.Ldata[ii];

	is.read(reinterpret_cast<char*>(&data.HS_last), sizeof(data.HS_last));
	is.read(reinterpret_cast<char*>(&data.Albedo), sizeof(data.Albedo));
	is.read(reinterpret_cast<char*>(&data.SoilAlb), sizeof(data.SoilAlb));
	is.read(reinterpret_cast<char*>(&data.BareSoil_z0), sizeof(data.BareSoil_z0));
	is.read(reinterpret_cast<char*>(&data.Canopy_Height), sizeof(data.Canopy_Height));
	is.read(reinterpret_cast<char*>(&data.Canopy_LAI), sizeof(data.Canopy_LAI));
	is.read(reinterpret_cast<char*>(&data.Canopy_BasalArea), sizeof(data.Canopy_BasalArea));
	is.read(reinterpret_cast<char*>(&data.Canopy_Direct_Throughfall), sizeof(data.Canopy_Direct_Throughfall));
	is.read(reinterpret_cast<char*>(&data.WindScalingFactor), sizeof(data.WindScalingFactor));
	is.read(reinterpret_cast<char*>(&data.ErosionLevel), sizeof(data.ErosionLevel));
	is.read(reinterpret_cast<char*>(&data.TimeCountDeltaHS), sizeof(data.TimeCountDeltaHS));
	return is;
}

const std::string SN_SNOWSOIL_DATA::toString() const
{
	std::stringstream os;
	os << "<SN_SNOWSOIL_DATA>\n";
	os << meta.toString()   << "\n";
	os << "profileDate:                " << profileDate.toString(Date::ISO) << "\n";
	os << "nN:                         " << nN << "\n";
	os << "Height:                     " << Height << "\n";
	os << "nLayers:                    " << nLayers << "\n";

	for(size_t ii=0; ii<nLayers; ii++)
		os << Ldata[ii].toString();

	os << "HS_last:                    " << HS_last << "\n";
	os << "Albedo:                     " << Albedo << "\n";
	os << "SoilAlb:                    " << SoilAlb << "\n";
	os << "BareSoil_z0:                " << BareSoil_z0 << "\n";
	os << "Canopy_Height:              " << Canopy_Height << "\n";
	os << "Canopy_LAI:                 " << Canopy_LAI << "\n";
	os << "Canopy_BasalArea:           " << Canopy_BasalArea << "\n";
	os << "Canopy_Direct_Throughfall:  " << Canopy_Direct_Throughfall << "\n";
	os << "WindScalingFactor:          " << WindScalingFactor << "\n";
	os << "ErosionLevel:               " << ErosionLevel << "\n";
	os << "TimeCountDeltaHS:           " << TimeCountDeltaHS << "\n";

	os << "</SN_SNOWSOIL_DATA>\n";
	return os.str();
}

const std::string SurfaceFluxes::toString() const
{
	std::stringstream os;
	os << "<SurfaceFluxes>" << "\n";
	os << std::setprecision(10);
	os << "Long wave: lw_in=" << lw_in << " lw_out=" << lw_out << " lw_net=" << lw_net << "\n";
	os << "Short wave: sw_in=" << sw_in << " sw_out=" << sw_out << " qw=" << qw << "\n";
	os << "Short wave: sw_hor=" << sw_hor << " sw_dir=" << sw_dir << " sw_diff=" << sw_diff << "\n";
	os << "Albedo: mAlbedo=" << mAlbedo << " pAlbedo=" << pAlbedo << "\n";
	os << "Energy: qs=" << qs << " ql=" << ql << " qw=" << qw << " qr=" << qr << " qg=" << qg << " qg0=" << qg0 << "\n";
	os << "Energy: dIntEnergy=" << dIntEnergy << "\n";
	os << "Mass change: hoar=" << hoar << " drift=" << drift << " snow_depth_correction=" << dhs_corr << "\n";
	os << "Snow: mRho_hn=" << mRho_hn << " cRho_hn=" << cRho_hn << "\n";

	os << mass.size() << " mass fluxes: ";
	for (unsigned int ii=1; ii<mass.size(); ii++) {
		os << mass[ii] << " ";
	}
	os << "\n";
	os << load.size() << " solutes fluxes: ";
	for (unsigned int ii=1; ii<load.size(); ii++) {
		os << load[ii] << " ";
	}
	os << "\n";
	os << "</SurfaceFluxes>\n";

	return os.str();
}

LayerData::LayerData() : depositionDate(), hl(0.), ne(0), tl(0.),
                     phiSoil(0.), phiIce(0.), phiWater(0.), phiVoids(0.),
                     cSoil(SnowStation::number_of_solutes), cIce(SnowStation::number_of_solutes), cWater(SnowStation::number_of_solutes), cVoids(SnowStation::number_of_solutes),
                     SoilRho(0.), SoilK(0.), SoilC(0.),
                     rg(0.), sp(0.), dd(0.), rb(0.), mk(0), hr(0.), CDot(0.), metamo(0.)
{
}

std::iostream& operator<<(std::iostream& os, const LayerData& data)
{
	os << data.depositionDate;
	os.write(reinterpret_cast<const char*>(&data.hl), sizeof(data.hl));
	os.write(reinterpret_cast<const char*>(&data.ne), sizeof(data.ne));
	os.write(reinterpret_cast<const char*>(&data.tl), sizeof(data.tl));
	os.write(reinterpret_cast<const char*>(&data.phiSoil), sizeof(data.phiSoil));
	os.write(reinterpret_cast<const char*>(&data.phiIce), sizeof(data.phiIce));
	os.write(reinterpret_cast<const char*>(&data.phiWater), sizeof(data.phiWater));
	os.write(reinterpret_cast<const char*>(&data.phiVoids), sizeof(data.phiVoids));

	const size_t s_csoil = data.cSoil.size();
	os.write(reinterpret_cast<const char*>(&s_csoil), sizeof(size_t));
	os.write(reinterpret_cast<const char*>(&data.cSoil[0]), static_cast<streamsize>(s_csoil*sizeof(data.cSoil[0])));

	const size_t s_cice = data.cIce.size();
	os.write(reinterpret_cast<const char*>(&s_cice), sizeof(size_t));
	os.write(reinterpret_cast<const char*>(&data.cIce[0]), static_cast<streamsize>(s_cice*sizeof(data.cIce[0])));

	const size_t s_cwater = data.cWater.size();
	os.write(reinterpret_cast<const char*>(&s_cwater), sizeof(size_t));
	os.write(reinterpret_cast<const char*>(&data.cWater[0]), static_cast<streamsize>(s_cwater*sizeof(data.cWater[0])));

	const size_t s_cvoids = data.cVoids.size();
	os.write(reinterpret_cast<const char*>(&s_cvoids), sizeof(size_t));
	os.write(reinterpret_cast<const char*>(&data.cVoids[0]), static_cast<streamsize>(s_cvoids*sizeof(data.cVoids[0])));

	os.write(reinterpret_cast<const char*>(&data.SoilRho), sizeof(data.SoilRho));
	os.write(reinterpret_cast<const char*>(&data.SoilK), sizeof(data.SoilK));
	os.write(reinterpret_cast<const char*>(&data.SoilC), sizeof(data.SoilC));
	os.write(reinterpret_cast<const char*>(&data.rg), sizeof(data.rg));
	os.write(reinterpret_cast<const char*>(&data.sp), sizeof(data.sp));
	os.write(reinterpret_cast<const char*>(&data.dd), sizeof(data.dd));
	os.write(reinterpret_cast<const char*>(&data.rb), sizeof(data.rb));
	os.write(reinterpret_cast<const char*>(&data.mk), sizeof(data.mk));

	os.write(reinterpret_cast<const char*>(&data.hr), sizeof(data.hr));
	os.write(reinterpret_cast<const char*>(&data.CDot), sizeof(data.CDot));
	os.write(reinterpret_cast<const char*>(&data.metamo), sizeof(data.metamo));
	return os;
}

std::iostream& operator>>(std::iostream& is, LayerData& data)
{
	is >> data.depositionDate;
	is.read(reinterpret_cast<char*>(&data.hl), sizeof(data.hl));
	is.read(reinterpret_cast<char*>(&data.ne), sizeof(data.ne));
	is.read(reinterpret_cast<char*>(&data.tl), sizeof(data.tl));
	is.read(reinterpret_cast<char*>(&data.phiSoil), sizeof(data.phiSoil));
	is.read(reinterpret_cast<char*>(&data.phiIce), sizeof(data.phiIce));
	is.read(reinterpret_cast<char*>(&data.phiWater), sizeof(data.phiWater));
	is.read(reinterpret_cast<char*>(&data.phiVoids), sizeof(data.phiVoids));

	size_t s_csoil;
	is.read(reinterpret_cast<char*>(&s_csoil), sizeof(size_t));
	data.cSoil.resize(s_csoil);
	is.read(reinterpret_cast<char*>(&data.cSoil[0]), static_cast<streamsize>(s_csoil*sizeof(data.cSoil[0])));

	size_t s_cice;
	is.read(reinterpret_cast<char*>(&s_cice), sizeof(size_t));
	data.cIce.resize(s_cice);
	is.read(reinterpret_cast<char*>(&data.cIce[0]), static_cast<streamsize>(s_cice*sizeof(data.cIce[0])));

	size_t s_cwater;
	is.read(reinterpret_cast<char*>(&s_cwater), sizeof(size_t));
	data.cWater.resize(s_cwater);
	is.read(reinterpret_cast<char*>(&data.cWater[0]), static_cast<streamsize>(s_cwater*sizeof(data.cWater[0])));

	size_t s_cvoids;
	is.read(reinterpret_cast<char*>(&s_cvoids), sizeof(size_t));
	data.cVoids.resize(s_cvoids);
	is.read(reinterpret_cast<char*>(&data.cVoids[0]), static_cast<streamsize>(s_cvoids*sizeof(data.cVoids[0])));

	is.read(reinterpret_cast<char*>(&data.SoilRho), sizeof(data.SoilRho));
	is.read(reinterpret_cast<char*>(&data.SoilK), sizeof(data.SoilK));
	is.read(reinterpret_cast<char*>(&data.SoilC), sizeof(data.SoilC));
	is.read(reinterpret_cast<char*>(&data.rg), sizeof(data.rg));
	is.read(reinterpret_cast<char*>(&data.sp), sizeof(data.sp));
	is.read(reinterpret_cast<char*>(&data.dd), sizeof(data.dd));
	is.read(reinterpret_cast<char*>(&data.rb), sizeof(data.rb));
	is.read(reinterpret_cast<char*>(&data.mk), sizeof(data.mk));

	is.read(reinterpret_cast<char*>(&data.hr), sizeof(data.hr));
	is.read(reinterpret_cast<char*>(&data.CDot), sizeof(data.CDot));
	is.read(reinterpret_cast<char*>(&data.metamo), sizeof(data.metamo));
	return is;
}

const std::string LayerData::toString() const
{
	std::stringstream os;
	os << "<LayerData>\n";

	os << depositionDate.toString(mio::Date::ISO) << "\n";
	os << "\theight:" << hl << " (" << ne << "elements) at " << tl << "K\n";
	os << "\tvolumetric contents: " << phiIce << " ice, " << phiWater << " water, " << phiVoids << " voids, ";
	os << phiSoil << " soil, total = " << phiIce+phiWater+phiVoids+phiSoil << "%\n";
	os << "\tSoil properties: " << SoilRho << " kg/m^3, " << SoilK << " W/(m*K), " << SoilC << " J/K\n";
	os << "\tSoil microstructure: rg=" << rg << " sp=" << sp << " dd=" << dd << " rb=" << rb << " mk=" << mk << "\n";
	os << "\tStability: surface hoar=" << hr << " kg/m^2, stress rate=" << CDot << " Pa/s, metamo=" << metamo << "\n";
	os << "\tNumber of solutes: " << cSoil.size() << " in soil, " << cIce.size() << " in ice, " << cWater.size() << " in water, " << cVoids.size() << " in voids\n";

	os << "</LayerData>\n";
	return os.str();
}

/// @brief To be set while using the explicit metamorphism model to output ML2L and lp on tagged elements
const bool Tag::metamo_expl = false;

Tag::Tag()
     : label(), date(), elem(static_cast<size_t>(-1)), previous_depth(IOUtils::nodata),
       etaNS(IOUtils::nodata), etaMSU(IOUtils::nodata), ML2L(IOUtils::nodata), lp(IOUtils::nodata)
{}

/**
 * @brief Compute tag properties
 * @author Charles Fierz
 * @version 10.05
 * @param Edata
 */
void Tag::compute_properties(const ElementData& Edata)
{
	etaNS  = SnLaws::NewSnowViscosityLehning(Edata);
	etaMSU = SnLaws::SnowViscosityMSU(Edata);

	// set ML2L and lp to NODATA if not using the explicit metamorphism model
	if (!Tag::metamo_expl) {
		ML2L = lp = IOUtils::nodata;
	}
}

/**
 * @brief Reposition tag
 * @author Charles Fierz
 * @version 10.03
 * @bug Don't  be surprised ...
 * @param useSoilLayers
 * @param z Position of corresponding sensor perpendicular to slope (m)
 * @param Xdata
 */
void Tag::reposition_tag(const bool&, const double& z, SnowStation& Xdata)
{
	//HACK: double z_pos = getPerpSensorPosition(useSoilLayers, z, Xdata.cH, Xdata.Ground, Xdata.meta.getSlopeAngle());

	//INITIAL_HS = Xdata.cH; //HACK: why set this value here?
	Xdata.Edata[elem].mk %= 100;

	const size_t n_up = findUpperNode(z, Xdata.Ndata, Xdata.getNumberOfNodes()); // Upper node number

	elem = n_up - 1;
	compute_properties(Xdata.Edata.at(n_up-1));
}

TaggingData::TaggingData(const double& i_calculation_step_length)
            : useSoilLayers(false), surface_write(false),
              calculation_step_length(i_calculation_step_length),
              tag_low(1), tag_top(99), repos_low(1), repos_top(99), tags(), number_tags(0)
{}

void TaggingData::resize(size_t i_size)
{
	if ((i_size != IOUtils::npos) && (i_size > 0)) {
		tags.resize(i_size);
		number_tags = i_size - 1;
	} else {
		//throw exception
	}
}

/**
 * @brief Update tags
 * -# Event driven tagging according to TAG_EVENT
 * -# Tagging of surface element on given date
 * @author Charles Fierz
 * @version 10.04
 * @param Mdata
 * @param Xdata
 */
void TaggingData::update_tags(const CurrentMeteo&  Mdata, SnowStation& Xdata)
{
	const bool TAG_EVENT = false;

	if ( (tags.back().date == Date()) && TAG_EVENT ) {
		tags.back().date = Mdata.date;
	}

	for(size_t tag = 1; tag <= number_tags; tag++) { //HACK: check indices
		const size_t e = Xdata.find_tag(tag);
		if (e != IOUtils::npos) {
			tags[tag-1].elem = e;
			tags[tag-1].compute_properties(Xdata.Edata[e]);

		} else if ((Xdata.Edata.back().mk < 100) && (Mdata.date >= tags[tag-1].date)
				 && (Mdata.date < (tags[tag-1].date + M_TO_D(calculation_step_length))) ) {
			Xdata.Edata.back().mk += tag*100;
			tags[tag-1].compute_properties(Xdata.Edata.back());
		} else {
			//???
			continue;
		}

		if ((tag >= repos_low) && (tag <= repos_top)) {
			const size_t depth = Mdata.getNumberFixedPositions() + tag - 1;

			if ((Mdata.zv_ts[depth] > tags[tag-1].previous_depth)) {
				tags[tag-1].reposition_tag(useSoilLayers, Mdata.zv_ts[depth], Xdata);
			}
			tags[tag-1].previous_depth = Mdata.zv_ts[depth];
		}
	}

	for (size_t tag = repos_low; tag <= repos_top; tag++) { // TODO make sure that no marker has been overwritten
		if ( Xdata.Edata[tags[tag-1].elem].mk < 100 ) {
			Xdata.Edata[tags[tag-1].elem].mk += tag*100;
		}
	}

	if ( surface_write ) { // There ARE NUMBER_TAGS tags structures!!!
		tags[number_tags].compute_properties(Xdata.Edata.back());
	}

}<|MERGE_RESOLUTION|>--- conflicted
+++ resolved
@@ -209,7 +209,7 @@
 	const size_t nL = surf_hoar? (nE+1 - Xdata.SoilNode) : (nE - Xdata.SoilNode);
 	std::vector<SnowProfileLayer> Pdata(nL);
 
-	for(size_t ll=0, e=0; ll<nL; ll++, e++) { // We dump only snow layers
+	for(size_t ll=0, e=Xdata.SoilNode; ll<nL; ll++, e++) { // We dump only snow layers
 		// Write profile meta data
 		Pdata[ll].profileDate = dateOfProfile;
 		Pdata[ll].stationname = mystation;
@@ -760,11 +760,7 @@
                              type(0), metamo(0.), dth_w(0.), res_wat_cont(0.), Qmf(0.), QIntmf(0.),
                              dEps(0.), Eps(0.), Eps_e(0.), Eps_v(0.), Eps_Dot(0.), Eps_vDot(0.), E(0.),
                              S(0.), C(0.), CDot(0.), ps2rb(0.),
-<<<<<<< HEAD
                              s_strength(0.), hard(0.), S_dr(0.), crit_cut_length(Constants::undefined), theta_r(0.), lwc_source(0.), PrefFlowArea(0.), dhf(0.) {}
-=======
-                             s_strength(0.), hard(0.), S_dr(0.), crit_cut_length(Constants::undefined), theta_r(0.), lwc_source(0.), dhf(0.) {}
->>>>>>> 08cdcce1
 
 std::iostream& operator<<(std::iostream& os, const ElementData& data)
 {
@@ -1084,11 +1080,7 @@
 			}
 		}
 	}
-<<<<<<< HEAD
-	return MIN(1. - theta[SOIL], fc);		// Ensure that the field capacity does not exceed the pore space.
-=======
 	return std::min(1. - theta[SOIL], fc);		// Ensure that the field capacity does not exceed the pore space.
->>>>>>> 08cdcce1
 }
 
 /**
@@ -1735,11 +1727,7 @@
 	const double cH_old = cH;
 	cH = Ndata[nNodes-1].z + Ndata[nNodes-1].u;
 	if (mH!=Constants::undefined) mH -= (cH_old - cH);
-<<<<<<< HEAD
-	ErosionLevel = MAX(SoilNode, MIN(ErosionLevel, rnE-1));
-=======
 	ErosionLevel = std::max(SoilNode, std::min(ErosionLevel, rnE-1));
->>>>>>> 08cdcce1
 }
 
 /**
@@ -2399,10 +2387,10 @@
 	else
 		os << "Kt= " << hex << Kt << dec << "\n";
 	/*for (unsigned int ii=1; ii<Ndata.size(); ii++) {
-		os << Ndata[ii];
+		os << Ndata[ii].toString();
 	}
 	for (unsigned int ii=1; ii<Edata.size(); ii++) {
-		os << Edata[ii];
+		os << Edata[ii].toString();
 	}*/
 	//os << "Canopy=" << Cdata;
 
