/*
 *  SNOWPACK stand-alone
 *
 *  Copyright WSL Institute for Snow and Avalanche Research SLF, DAVOS, SWITZERLAND
*/
/*  This file is part of Snowpack.
    Snowpack is free software: you can redistribute it and/or modify
    it under the terms of the GNU General Public License as published by
    the Free Software Foundation, either version 3 of the License, or
    (at your option) any later version.

    Snowpack is distributed in the hope that it will be useful,
    but WITHOUT ANY WARRANTY; without even the implied warranty of
    MERCHANTABILITY or FITNESS FOR A PARTICULAR PURPOSE.  See the
    GNU General Public License for more details.

    You should have received a copy of the GNU General Public License
    along with Snowpack.  If not, see <http://www.gnu.org/licenses/>.
*/
/**
 * @file Snowpack.cc
 * @version 11.06
 * @bug     -
 * @brief This module contains the driving routines for the 1d snowpack model
 */

#include <snowpack/snowpackCore/Snowpack.h>
#include <snowpack/snowpackCore/Solver.h>
#include <snowpack/Meteo.h>
#include <snowpack/Constants.h>
#include <snowpack/Utils.h>
#include <snowpack/Laws_sn.h>
#include <snowpack/snowpackCore/WaterTransport.h>
#include <snowpack/snowpackCore/VapourTransport.h>
#include <snowpack/TechnicalSnow.h>
#include <snowpack/snowpackCore/Metamorphism.h>
#include <snowpack/snowpackCore/PhaseChange.h>

#include <assert.h>
#include <sstream>
#include <errno.h>

using namespace mio;
using namespace std;

/************************************************************
 * static section                                           *
 ************************************************************/
//Minimum allowed snowpack time step for solving the heat equation (automatic time stepping is applied when equation does not converge)
const double Snowpack::min_allowed_sn_dt = 0.01;

//Uses an empirically determined size of deposited hydrometeors as new snow grain size (mm)
const bool Snowpack::hydrometeor = false;

//Warning is issued if depth of snowfall is larger than this amount (m)
const double Snowpack::snowfall_warning = 0.5;

const unsigned int Snowpack::new_snow_marker = 0;

/// Min volumetric ice content allowed
const double Snowpack::min_ice_content = SnLaws::min_hn_density / Constants::density_ice;

/// @brief Define the assembly macro
void Snowpack::EL_INCID(const int &e, int Ie[]) {
	Ie[0] = e;
	Ie[1] = e+1;
}

/// @brief Define the node to element temperature macro
void Snowpack::EL_TEMP( const int Ie[], double Te0[], double Tei[], const std::vector<NodeData> &T0, const double Ti[] ) {
	Te0[ 0 ] = T0[ Ie[ 0 ] ].T;
	Te0[ 1 ] = T0[ Ie[ 1 ] ].T;
	Tei[ 0 ] = Ti[ Ie[ 0 ] ];
	Tei[ 1 ] = Ti[ Ie[ 1 ] ];
}

/// @brief Element right-hand side macro
void Snowpack::EL_RGT_ASSEM(double F[], const int Ie[], const double Fe[]) {
	F[Ie[0]] += Fe[0];
	F[Ie[1]] += Fe[1];
}

/************************************************************
 * non-static section                                       *
 ************************************************************/

Snowpack::Snowpack(const SnowpackConfig& i_cfg)
          : surfaceCode(), cfg(i_cfg), techsnow(i_cfg),
            variant(), viscosity_model(), watertransportmodel_snow("BUCKET"), watertransportmodel_soil("BUCKET"),
            hn_density(), hn_density_parameterization(), sw_mode(), snow_albedo(), albedo_parameterization(), albedo_average_schmucki(), sw_absorption_scheme(),
            atm_stability_model(), albedo_NIED_av(0.75), albedo_fixedValue(Constants::glacier_albedo), hn_density_fixedValue(SnLaws::min_hn_density),
            meteo_step_length(0.), thresh_change_bc(-1.0), geo_heat(Constants::undefined), height_of_meteo_values(0.),
            height_new_elem(0.), sn_dt(0.), t_crazy_min(0.), t_crazy_max(0.), thresh_rh(0.), thresh_dtempAirSnow(0.),
            new_snow_dd(0.), new_snow_sp(0.), new_snow_dd_wind(0.), new_snow_sp_wind(0.), rh_lowlim(0.), bond_factor_rh(0.),
            new_snow_grain_size(0.), new_snow_bond_size(0.), hoar_density_buried(0.), hoar_density_surf(0.), hoar_min_size_buried(0.),
            minimum_l_element(0.), comb_thresh_l(IOUtils::nodata), t_surf(0.),
            allow_adaptive_timestepping(false), research_mode(false), useCanopyModel(false), enforce_measured_snow_heights(false), detect_grass(false),
            soil_flux(false), useSoilLayers(false), coupled_phase_changes(false), combine_elements(false), reduce_n_elements(false),
            change_bc(false), meas_tss(false), vw_dendricity(false),
            enhanced_wind_slab(false), alpine3d(false), ageAlbedo(true), adjust_height_of_meteo_values(true),
            adjust_height_of_wind_value(false), advective_heat(false), heat_begin(0.), heat_end(0.),
            temp_index_degree_day(0.), temp_index_swr_factor(0.), forestfloor_alb(false), rime_index(false), newsnow_lwc(false), read_dsm(false), soil_evaporation(), soil_thermal_conductivity()
{
	cfg.getValue("ALPINE3D", "SnowpackAdvanced", alpine3d);
	cfg.getValue("VARIANT", "SnowpackAdvanced", variant);
	cfg.getValue("COUPLEDPHASECHANGES", "SnowpackAdvanced", coupled_phase_changes);
	if (variant=="SEAICE") coupled_phase_changes = true;	// to better deal with variable freezing point due to salinity

	//Define keys for new snow density computation
	cfg.getValue("HN_DENSITY", "SnowpackAdvanced", hn_density);
	cfg.getValue("TEMP_INDEX_DEGREE_DAY", "SnowpackAdvanced", temp_index_degree_day, IOUtils::nothrow);
	cfg.getValue("TEMP_INDEX_SWR_FACTOR", "SnowpackAdvanced", temp_index_swr_factor, IOUtils::nothrow);
	cfg.getValue("HN_DENSITY_PARAMETERIZATION", "SnowpackAdvanced", hn_density_parameterization);
	cfg.getValue("HN_DENSITY_FIXEDVALUE", "SnowpackAdvanced", hn_density_fixedValue);

	//Define keys for new snow information
	cfg.getValue("RIME_INDEX", "SnowpackAdvanced", rime_index);
	cfg.getValue("NEWSNOW_LWC", "SnowpackAdvanced", newsnow_lwc);
	cfg.getValue("READ_DSM", "SnowpackAdvanced", read_dsm);

	//Define keys for snow albedo computation
	cfg.getValue("SNOW_ALBEDO", "SnowpackAdvanced", snow_albedo);
	cfg.getValue("ALBEDO_PARAMETERIZATION", "SnowpackAdvanced", albedo_parameterization);
	cfg.getValue("ALBEDO_AVERAGE_SCHMUCKI", "SnowpackAdvanced", albedo_average_schmucki);
	if (albedo_parameterization=="NIED")
		cfg.getValue("ALBEDO_NIED_AV", "SnowpackAdvanced", albedo_NIED_av);
	else
		albedo_NIED_av=Constants::undefined;
	cfg.getValue("ALBEDO_FIXEDVALUE", "SnowpackAdvanced", albedo_fixedValue);
	cfg.getValue("ALBEDO_AGING", "SnowpackAdvanced", ageAlbedo);

	//Defines whether a multiband model is used for short wave radiation absorption
	cfg.getValue("SW_ABSORPTION_SCHEME", "SnowpackAdvanced", sw_absorption_scheme);

	// Defines whether soil layers are used
	cfg.getValue("SNP_SOIL", "Snowpack", useSoilLayers);
	/* Defines the management of the bottom boundary conditions with soil layers
	 * - 0 ==> Dirichlet, i.e fixed Temperature
	 * - 1 ==> Neumann, fixed geothermal heat flux GEO_HEAT */
	cfg.getValue("SOIL_FLUX", "Snowpack", soil_flux, IOUtils::nothrow);
	if ((useSoilLayers && soil_flux) || variant == "SEAICE") {
		// For sea ice, geo_heat is ocean heat flux
		cfg.getValue("GEO_HEAT", "Snowpack", geo_heat); //Constant geothermal heat flux at (great) depth (W m-2)
	} else {
		geo_heat = Constants::undefined;
	}

	/* Defines the management of the surface boundary conditions
	 * - 0: Neumann boundary conditions throughout
	 * - 1: Dirichlet if Tss < THRESH_CHANGE_BC, Neumann else */
	cfg.getValue("CHANGE_BC", "Snowpack", change_bc);
	if (change_bc)
		cfg.getValue("THRESH_CHANGE_BC", "Snowpack", thresh_change_bc);

	//Should be NODATA for data-sets which do not provide measured surface temperatures
	cfg.getValue("MEAS_TSS", "Snowpack", meas_tss);

	/*
	 * Defines how the height of snow is going to be handled
	 * - 0: Depth of snowfall is determined from the water equivalent of snowfall (PSUM)
	 * - 1: The measured height of snow is used to determine whether new snow has been deposited.
	 *      This setting MUST be chosen in operational mode. \n
	 *      This procedure has the disadvantage that if the snowpack settles too strongly
	 *      extra mass is added to the snowpack. \n
	 * New snow density is needed in both cases, either parameterized, measured, or fixed.
	 * Also check whether growing grass should be detected
	 */
	cfg.getValue("ENFORCE_MEASURED_SNOW_HEIGHTS", "Snowpack", enforce_measured_snow_heights);
	cfg.getValue("DETECT_GRASS", "SnowpackAdvanced", detect_grass);

	/* Defines whether the canopy model is used
	 * NOTE: OUT_CANOPY must also be set to dump canopy parameters to file; see Constants_local.h
	 */
	cfg.getValue("CANOPY", "Snowpack", useCanopyModel);

	/* Define the heights of the meteo measurements above ground (m)
	 * Required for surface energy exchange computation and for drifting and blowing snow.
	 */
	cfg.getValue("HEIGHT_OF_METEO_VALUES", "Snowpack", height_of_meteo_values);

	/* Defines what shortwave radiation flux(es) to use
	 * - "INCOMING" (downwelling) SW radiation is used
	 * - "REFLECTED" SW radiation is used
	 * - "BOTH" downward and reflected SW radiation is used
	 * @note { If SW_MODE == "BOTH", the input must hold both fluxes! } */
	cfg.getValue("SW_MODE", "Snowpack", sw_mode);

	// Defines used atmospheric stability, used for determining if dynamic time steps may be required
	const std::string atm_stability_string = cfg.get("ATMOSPHERIC_STABILITY", "Snowpack");
	atm_stability_model = Meteo::getStability(atm_stability_string);

	// Allow dynamic time stepping in case of unstable atmospheric stratification
	cfg.getValue("ALLOW_ADAPTIVE_TIMESTEPPING", "SnowpackAdvanced", allow_adaptive_timestepping);

	/* Height of new snow element (m) [NOT read from CONSTANTS_User.INI] \n
	 * Controls the addition of new snow layers. Set in qr_ReadParameters() \n
	 * The value depends on ENFORCE_MEASURED_SNOW_HEIGHTS:
	 * - 0: 2.0*MINIMUM_L_ELEMENT (value depends on VARIANT)
	 * - 1: 0.02 */
	cfg.getValue("HEIGHT_NEW_ELEM", "SnowpackAdvanced", height_new_elem);
	cfg.getValue("MINIMUM_L_ELEMENT", "SnowpackAdvanced", minimum_l_element);
	if(minimum_l_element<=0.) throw IOException("MINIMUM_L_ELEMENT must be >0! Please fix your ini file.", AT);

	cfg.getValue("RESEARCH", "SnowpackAdvanced", research_mode);

	cfg.getValue("VISCOSITY_MODEL", "SnowpackAdvanced", viscosity_model);

	/* Precipitation only for humidity above and temperature difference within threshold (1)
	 * - thresh rh (default): 0.50
	 * 	- 2007-12-01: set THRESH_RH to 0.70 to be consistent with data range of ZWART new snow density model
	 * 	- 2008-01-21: set back THRESH_RH to 0.50 (IMIS sensor problem in operational mode)
	 * 	- Antarctica: 0.70
	 * - thresh dtempAirSnow: 3.0 */
	cfg.getValue("THRESH_RH", "SnowpackAdvanced", thresh_rh);
	cfg.getValue("THRESH_DTEMP_AIR_SNOW", "SnowpackAdvanced", thresh_dtempAirSnow);

	//Calculation time step in seconds as derived from CALCULATION_STEP_LENGTH
	const double calculation_step_length = cfg.get("CALCULATION_STEP_LENGTH", "Snowpack");
	sn_dt = M_TO_S(calculation_step_length);
	meteo_step_length = cfg.get("METEO_STEP_LENGTH", "Snowpack");

	//Defines whether joining elements will be considered at all
	cfg.getValue("COMBINE_ELEMENTS", "SnowpackAdvanced", combine_elements);
	//Activates algorithm to reduce the number of elements deeper in the snowpack AND to split elements again when they come back to the surface
	//Only works when COMBINE_ELEMENTS == TRUE.
	cfg.getValue("REDUCE_N_ELEMENTS", "SnowpackAdvanced", reduce_n_elements);
	cfg.getValue("COMB_THRESH_L", "SnowpackAdvanced", comb_thresh_l, IOUtils::nothrow);
	if(comb_thresh_l == IOUtils::nodata) comb_thresh_l = SnowStation::comb_thresh_l_ratio * height_new_elem;	// If no comb_thresh_l specified, use the default one (i.e., a fixed ratio from height_new_elem)

	//Warning is issued if snow tempeartures are out of bonds, that is, crazy
	cfg.getValue("T_CRAZY_MIN", "SnowpackAdvanced", t_crazy_min);
	cfg.getValue("T_CRAZY_MAX", "SnowpackAdvanced", t_crazy_max);
	cfg.getValue("FORESTFLOOR_ALB", "SnowpackAdvanced", forestfloor_alb);


	/* Initial new snow parameters, see computeSnowFall()
	* - that rg and rb are equal to 0.5*gsz and 0.5*bsz, respectively. Both given in millimetres
	* - If VW_DENDRICITY is set, new snow dendricity is f(vw)
	* - BOND_FACTOR_RH new snow bonds get stronger for average winds >= SnLaws::event_wind_lowlim and
	*   mean relative humidity >= rh_lowlim */
	if (variant == "ANTARCTICA" || variant == "POLAR") {
		new_snow_dd = 0.5;
		new_snow_sp = 0.75;
		new_snow_dd_wind = 0.15;
		new_snow_sp_wind = 1.0;
		vw_dendricity = false;
		rh_lowlim = 0.7;
		bond_factor_rh = 3.0;
		enhanced_wind_slab = true;
		ageAlbedo = false;
	} else {
		new_snow_dd = 1.0;
		new_snow_sp = 0.5;
		new_snow_dd_wind = 0.5;
		new_snow_sp_wind = 0.75;
		vw_dendricity = true;
		rh_lowlim = 1.0;
		bond_factor_rh = 1.0;
		enhanced_wind_slab = false; //true; //
	}

	cfg.getValue("NEW_SNOW_GRAIN_SIZE", "SnowpackAdvanced", new_snow_grain_size);
	new_snow_bond_size = 0.25 * new_snow_grain_size;

	/* Thresholds for surface hoar formation and burial
	 * NOTE that the value of the parameter ROUGHNESS_LENGTH in CONSTANTS_User.INI is critical for surface hoar formation,
	 * particularly for Dirichlet boundary conditions. Value should be < 1 mm. Other considerations favor larger values.
	 * - 0.0007 m : original calibration with the 98/99 data set
	 * - 0.002  m : favored operational value with Dirichlet bc */
	//Density of BURIED surface hoar (kg m-3), default: 125./ Antarctica: 200.
	cfg.getValue("HOAR_DENSITY_BURIED", "SnowpackAdvanced", hoar_density_buried);
	//Density of surface hoar (-> hoar index of surface node) (kg m-3)
	cfg.getValue("HOAR_DENSITY_SURF", "SnowpackAdvanced", hoar_density_surf);

	//Minimum surface hoar size to be buried (mm). Increased by 50% for Dirichlet bc.
	cfg.getValue("HOAR_MIN_SIZE_BURIED", "SnowpackAdvanced", hoar_min_size_buried);

	//Watertransport models
	cfg.getValue("WATERTRANSPORTMODEL_SNOW", "SnowpackAdvanced", watertransportmodel_snow);
	cfg.getValue("WATERTRANSPORTMODEL_SOIL", "SnowpackAdvanced", watertransportmodel_soil);
	if (variant!="SEAICE" && coupled_phase_changes && watertransportmodel_soil=="RICHARDSEQUATION")
		throw IOException("COUPLEDPHASECHANGES cannot be set to true when WATERTRANSPORTMODEL_SOIL == RICHARDSEQUATION! Please correct your ini file.", AT);

	//Indicate if the meteo values can be considered at constant height above the snow surface (e.g., Col de Porte measurement method)
	cfg.getValue("ADJUST_HEIGHT_OF_METEO_VALUES", "SnowpackAdvanced", adjust_height_of_meteo_values);
	cfg.getValue("ADJUST_HEIGHT_OF_WIND_VALUE", "SnowpackAdvanced", adjust_height_of_wind_value);

	// Allow for the effect of a known advective heat flux
	cfg.getValue("ADVECTIVE_HEAT", "SnowpackAdvanced", advective_heat, IOUtils::nothrow);
	cfg.getValue("HEAT_BEGIN", "SnowpackAdvanced", heat_begin, IOUtils::nothrow);
	cfg.getValue("HEAT_END", "SnowpackAdvanced", heat_end, IOUtils::nothrow);

	/* Get the soil evaporation model to be used
	*  - EVAP_RESISTANCE: Resistance Approach, see Laws_sn.c␊
	*  - RELATIVE_HUMIDITY: Relative Humidity Approach, see Snowpack.cc
	*  - NONE: none, assume saturation pressure and no extra resistance */
	cfg.getValue("SOIL_EVAP_MODEL", "SnowpackAdvanced", soil_evaporation);
	/* Get the soil thermal conductivity model to be used
	*  - FITTED: Use fit values for soil thermal conductivity, see snLaws::compSoilThermalConductivity()
	*  - RAW: Use simply Edata.soil[SOIL_K] + Edata.theta[WATER] * SnLaws::conductivity_water(Edata.Te)
	                    + Edata.theta[ICE] * SnLaws::conductivity_ice(Edata.Te) */
	cfg.getValue("SOIL_THERMAL_CONDUCTIVITY", "SnowpackAdvanced", soil_thermal_conductivity);

}

void Snowpack::setUseSoilLayers(const bool& value) { //NOTE is this really needed?
	useSoilLayers = value;
}

/**
 * @brief Snow creep
 * -# The Thing ain't settling any more in case of ice, soil or water only
 * -# Enhanced densification for wind slabs of Metamorphism::wind_slab_depth (m); see also mm_Metamorphism()
 *    dry snow AND strong wind AND near the surface => enhance densification \n
 * -# Normal densification
 * -# Empirism for surface hoar. Two different rates are used for either large or small SH.
 *    Implemented by Sascha Bellaire on 28.11.2006.
 * @todo name parameters for the computation of CDot
 * @param Xdata
 * @param Mdata
 */
void Snowpack::compSnowCreep(const CurrentMeteo& Mdata, SnowStation& Xdata)
{
	const bool prn_WRN = false;
	const size_t nN = Xdata.getNumberOfNodes();
	if (nN == (Xdata.SoilNode + 1))
		return;

	vector<NodeData>& NDS = Xdata.Ndata;
	vector<ElementData>& EMS = Xdata.Edata;
	const size_t nE = Xdata.getNumberOfElements();
	double SigC = 0.; // Cauchy stress
	const double SigC_fac = Constants::g * Xdata.cos_sl;
	for(size_t e = nE; e --> 0; ) {
		const double oldStress = EMS[e].C;
		const double age = std::max(0., Mdata.date.getJulian() - EMS[e].depositionDate.getJulian());
		if (e < nE-1)
			SigC -= (EMS[e+1].M / 2.) * SigC_fac;
		SigC -= (EMS[e].M / 2.) * SigC_fac;
		EMS[e].C = SigC;
		assert(EMS[e].C<0.);
		if (EMS[e].CDot / SigC > 0.05) {
			EMS[e].CDot *= exp(-0.037 * S_TO_D(sn_dt));
		} else {
			EMS[e].CDot = 0.;
		}
		if ((e < nE-1) && (age > Constants::eps)) {
			if ((SigC - oldStress) < 0.)
				EMS[e].CDot += (SigC - oldStress);
		}
	}

	for (size_t e = Xdata.SoilNode; e < nE; e++) {
		double eta = SnLaws::smallest_viscosity; // snow viscosity
		if (EMS[e].Rho > 910. ||  EMS[e].theta[SOIL] > 0. || EMS[e].theta[ICE] < Constants::eps) {
			EMS[e].k[SETTLEMENT] = eta = 1.0e99;
		} else {
			EMS[e].k[SETTLEMENT] = eta = SnLaws::compSnowViscosity(variant, viscosity_model, watertransportmodel_snow, EMS[e], Mdata.date);
			if (!(eta > 0.01 * SnLaws::smallest_viscosity && eta <= 1.e11 * SnLaws::smallest_viscosity)
			        && (EMS[e].theta[ICE] > 2. * Snowpack::min_ice_content) && (EMS[e].theta[ICE] < 0.6)) {
				prn_msg(__FILE__, __LINE__, "wrn", Mdata.date,
				          "Viscosity=%e out of range! e=%d nE=%d rg=%lf rb=%lf dd=%lf sp=%lf theta_i=%lf theta_w=%lf",
				            eta, e, nE, EMS[e].rg, EMS[e].rb, EMS[e].dd, EMS[e].sp,
				              EMS[e].theta[ICE], EMS[e].theta[WATER]);
			}
			if (eta < SnLaws::smallest_viscosity) {
				if (prn_WRN) //HACK
					prn_msg(__FILE__, __LINE__, "wrn", Mdata.date,
					        "Viscosity=%e reset to SMALLEST_VISCOSITY! e=%d nE=%d", eta, e, nE);
				EMS[e].k[SETTLEMENT] = eta = SnLaws::smallest_viscosity;
			}
		}
		const double Sig0 = SnLaws::compLoadingRateStress(viscosity_model, EMS[e], Mdata.date); // "Sintering" stress
		const double L0 = EMS[e].L;
		double dL;

		if (EMS[e].mk%100 != 3) { //ALL except SH
			double wind_slab=1.;
			const double dz = NDS[nE].z - NDS[e].z;
			const double dv = Mdata.vw - Metamorphism::wind_slab_vw;
			if ((EMS[e].theta[WATER] < SnowStation::thresh_moist_snow)
			      && (Mdata.vw > Metamorphism::wind_slab_vw)
			        && ((dz < Metamorphism::wind_slab_depth) || (e == nE-1))) {
				if (Snowpack::enhanced_wind_slab) { //NOTE tested with Antarctic variant: effects heavily low density snow
					// fits original parameterization at Metamorphism::wind_slab_vw + 0.6 m/s
					wind_slab += 2.7 * Metamorphism::wind_slab_enhance
					                 * Optim::pow3(dv) * (1. - dz / (1.25 * Metamorphism::wind_slab_depth));
				} else {
					// original parameterization by Lehning
					wind_slab += Metamorphism::wind_slab_enhance * dv;
				}
			}
			EMS[e].Eps_vDot = wind_slab * (EMS[e].C + Sig0) / eta;
			dL = L0 * sn_dt * EMS[e].Eps_vDot;

			// Make sure settling is not larger than the space that is available (basically settling can at most reduce theta[AIR] to 0).
			// We also leave some room in case all liquid water freezes and thereby expands.
			const double MaxSettlingFactor = (watertransportmodel_snow=="RICHARDSEQUATION") ? (0.9) : (1. - Constants::eps); // An additional maximum settling factor, between 0 and 1. 1: allow maximize possible settling, 0: no settling allowed.
			dL = std::max(dL, std::min(0., -1.*MaxSettlingFactor*L0*(EMS[e].theta[AIR]-((Constants::density_water/Constants::density_ice)-1.)*(EMS[e].theta[WATER]+EMS[e].theta[WATER_PREF]))));

			// Limit dL when the element length drops below minimum_l_element. This element will be merged in WaterTransport::mergingElements later on.
			if ((L0 + dL) < (1.-Constants::eps)*minimum_l_element)
				dL = std::min(0., (1.-Constants::eps)*minimum_l_element - L0);	// Make sure the element length gets smaller than minimum_l_element.
		} else { //SH
			if (NDS[e+1].hoar > 0.006) { // TODO Large initial size, i.e., deposited hoar mass/HOAR_DENSITY_BURIED ??
				if ((Mdata.date.getJulian() - EMS[e].depositionDate.getJulian()) < 21.)
					dL = MM_TO_M(-0.391 * S_TO_D(sn_dt));
				else
					dL = MM_TO_M(-0.0807 * S_TO_D(sn_dt));
			} else {
				dL = MM_TO_M(-0.1107 * S_TO_D(sn_dt));
			}
			EMS[e].Eps_vDot = dL / (L0 * sn_dt);
			if ((L0 + dL) < 0. )
				dL = 0.;
		}

		if (variant == "CALIBRATION") {
			NDS[e].f = (Sig0 - EMS[e].Eps_Dot) / eta; // sigMetamo
			EMS[e].Eps_Dot /= eta;                    // sigReac
			NDS[e].udot = EMS[e].C / eta;          // Deformation due to load alone
			EMS[e].S = EMS[e].CDot / EMS[e].C;     // ratio loadrate to load addLoad to load
		}

		EMS[e].theta[WATER] *= L0 / (L0 + dL);
		EMS[e].theta[WATER_PREF] *= L0 / (L0 + dL);
		EMS[e].theta[ICE]   *= L0 / (L0 + dL);
		EMS[e].theta_i_reservoir   *= L0 / (L0 + dL);
		EMS[e].theta_i_reservoir_cumul   *= L0 / (L0 + dL);
		EMS[e].L0 = EMS[e].L = (L0 + dL);
		NDS[e+1].z = NDS[e].z + EMS[e].L;
		EMS[e].theta[AIR] = 1.0 - EMS[e].theta[WATER] - EMS[e].theta[WATER_PREF] - EMS[e].theta[ICE] - EMS[e].theta[SOIL];
		EMS[e].theta[AIR] = std::max(0., EMS[e].theta[AIR]);
		EMS[e].updDensity();
		if (EMS[e].Rho <= Constants::eps || (EMS[e].theta[WATER] + EMS[e].theta[WATER_PREF] + EMS[e].theta[ICE] + EMS[e].theta[SOIL] + EMS[e].theta[AIR] - 1) > 1.e-12 ) {
			prn_msg(__FILE__, __LINE__, "err", Date(),
			          "Volume contents: e=%d nE=%d rho=%lf ice=%lf wat=%lf wat_pref=%lf air=%le",
			            e, nE, EMS[e].Rho, EMS[e].theta[ICE], EMS[e].theta[WATER], EMS[e].theta[WATER_PREF], EMS[e].theta[AIR]);
			throw IOException("Runtime Error in compSnowCreep()", AT);
		}
	}
	// Update computed snow depth
	Xdata.cH = NDS[nN-1].z + NDS[nN-1].u;
}

/**
 * @brief Computes the element stiffness matrix and right hand side vector for a fully implicit time integration scheme \n
 * The matrices that must be evaluated are : \n
 * - [Se] = [Ce]/dt + [Ke] :  [Ce] is the element heat capacity matrix and [Ke] is the
 *                            element conductivity matrix.
 * - {Fe} = {Q} - [Ke]*{T0} : {Fe} is the element right-hand side vector containing the element heat flux. \n
 *                            {Q} arises from shortwave radiation -- the other heat fluxes are treated separately
 *                            when determining the meteo parameters.
 * @param Edata
 * @param dt Calculation time step length (s)
 * @param dvdz Wind pumping velocity gradient (s-1)
 * @param T0 Initial nodal temperatures (K)
 * @param Se Element heat capacitity (stiffness) matrix
 * @param Fe Element right hand side vector
 * @param VaporEnhance Vapor transport enhancement factor
 * @return false on error, true if no error occurred
 */
bool Snowpack::sn_ElementKtMatrix(ElementData &Edata, double dt, const double dvdz, double T0[ N_OF_INCIDENCES ], double Se[ N_OF_INCIDENCES ][ N_OF_INCIDENCES ], double Fe[ N_OF_INCIDENCES ], const double VaporEnhance)
{
	if (Edata.L < 0.0) {
		prn_msg(__FILE__, __LINE__, "err", Date(), "Negative length L=%e", Edata.L);
		return false;
	}

	//reset Fe_0 and Fe_1
	Fe[0] = Fe[1] = 0.0;

	// Find the conductivity of the element TODO: check thresholds
	double Keff;    // the effective thermal conductivity
	if (Edata.theta[SOIL] > 0.0) {
		Keff = SnLaws::compSoilThermalConductivity(Edata, dvdz,soil_thermal_conductivity);
	} else if (Edata.theta[ICE] > 0.55 || Edata.theta[ICE] < min_ice_content) {
		Keff = Edata.theta[AIR] * Constants::conductivity_air + Edata.theta[ICE] * Constants::conductivity_ice +
		           (Edata.theta[WATER]+Edata.theta[WATER_PREF]) * Constants::conductivity_water + Edata.theta[SOIL] * Edata.soil[SOIL_K];
	} else {
		Keff = SnLaws::compSnowThermalConductivity(Edata, dvdz, !alpine3d); //do not show the warning for Alpine3D
	}

	// mimics effect of vapour transport if liquid water present in snowpack
	Keff *= VaporEnhance;
	Edata.k[TEMPERATURE] = Keff;
	const double k = Keff/Edata.L;   //Conductivity. Divide by the length to save from doing it during the matrix operations

	// Evaluate the stiffness matrix
	Se[0][0] = Se[1][1] = k;
	Se[0][1] = Se[1][0] = -k;
	// Heat the element via short-wave radiation
	if (Edata.sw_abs < 0.0 && !advective_heat) {
		prn_msg(__FILE__, __LINE__, "err", Date(), "NEGATIVE Shortwave Radiation %e", Edata.sw_abs);
		return false;
	}
	Fe[1] += Edata.sw_abs;

	// Add the implicit time integration term to the right hand side
	Fe[0] -= (Se[0][0] * T0[0] + Se[0][1] * T0[1]);
	Fe[1] -= (Se[1][0] * T0[0] + Se[1][1] * T0[1]);

	// Now add the heat capacitity matrix
	Edata.heatCapacity();
	const double c = Edata.c[TEMPERATURE] * Edata.L * Edata.Rho / (6. * dt); //heat capacity
	Se[0][0] += 2. * c;
	Se[1][1] += 2. * c;
	Se[0][1] += c;
	Se[1][0] += c;

	// Add the source/sink term resulting from phase changes
	Fe[1] += Edata.Qph_up * 0.5 * Edata.L;
	Fe[0] += Edata.Qph_down * 0.5 * Edata.L;
	
	// Add the source/sink term resulting from phase changes (due to water vapor transport)
	Fe[1] += Edata.Qmm * 1.0 * Edata.L;
	Fe[0] += Edata.Qmm * 1.0 * Edata.L;
	
	//Se[1][1] += Edata.Qmm*Edata.L/Edata.Te;
	//Fe[1] += Edata.Qmm*Edata.L;

	return true;
}

/**
* @brief Update all boundary energy fluxes but solar irradiance \n
* The fluxes are first updated before entering compTemperatureProfile
* and used to impose Neumann boundary conditions when required.
* That way we ensure that these initial fluxes are used for each iteration in the
* semi-explicit solution while they are not altered by the implicit solution.
*
* - qs = alpha*(Tair - Tss) : Sensible heat transfer \n
* 	- alpha is a coefficient based on the famous Monin - Obukhov theory.
*     It is strongly dependent on the wind speed. Ta and Tss are
*     air and surface temperatures (K), respectively
* - ql : Latent heat transfer \n
* 	- eA and eS are the vapor pressures of air and snow, respectively.
*     Includes consideration of soil (one active element).
* - qr = gamma*(Tair - Tss) :  Energy convected by rain \n
* - lw_net = ES*SB*(e*Tair^4 - Tss^4) : Long wave radiation heat transfer \n
* 	- For the implicit solution,this will be treated as a convective
*     boundary condition, similar to the sensible heat exchange.
*     ES = emissivity_snow, SB = stefan-boltzmann constant.
* - qg : geothermal heat flux or heat flux at lower boundary \n
*
* The fluxes are then updated after compTemperatureProfile to be able to compute a correct energy balance
* @param Mdata
* @param Xdata
*/
void Snowpack::updateBoundHeatFluxes(BoundCond& Bdata, SnowStation& Xdata, const CurrentMeteo& Mdata)
{
	// Determine actual height of meteo values above Xdata.SoilNode:
	double actual_height_of_meteo_values;	// Height with reference Xdata.SoilNode
	if(!adjust_height_of_meteo_values) {
		// Case of fixed height above snow surface (e.g., weather model)
		actual_height_of_meteo_values = height_of_meteo_values + Xdata.cH - Xdata.Ground + ( (Xdata.findMarkedReferenceLayer() == Constants::undefined) ? (0.) : (Xdata.findMarkedReferenceLayer())  - Xdata.Ground);
	} else {
		// Case of fixed height above ground surface (e.g., weather station)
		actual_height_of_meteo_values = height_of_meteo_values;
	}

	const double alpha = SnLaws::compSensibleHeatCoefficient(Mdata, Xdata, actual_height_of_meteo_values) * Constants::density_air * Constants::specific_heat_air;
	const double Tair = Mdata.ta;
	const double Tss = Xdata.Ndata[Xdata.getNumberOfNodes()-1].T;

	assert(Tair>=t_crazy_min && Tair<=t_crazy_max);
	assert(Tss>=t_crazy_min && Tss<=t_crazy_max);

	Bdata.qs = alpha * (Tair - Tss);

	Bdata.ql = SnLaws::compLatentHeat_Rh(soil_evaporation, Mdata, Xdata, actual_height_of_meteo_values);

	if (Xdata.getNumberOfElements() > 0) {
	  	// Limit fluxes in case of explicit treatment of boundary conditions
		const double theta_r = ((watertransportmodel_snow=="RICHARDSEQUATION" && Xdata.getNumberOfElements()>Xdata.SoilNode) || (watertransportmodel_soil=="RICHARDSEQUATION" && Xdata.getNumberOfElements()==Xdata.SoilNode)) ? (PhaseChange::RE_theta_threshold) : (PhaseChange::theta_r);
		const double max_ice = ((watertransportmodel_snow=="RICHARDSEQUATION" && Xdata.getNumberOfElements()>Xdata.SoilNode) || (watertransportmodel_soil=="RICHARDSEQUATION" && Xdata.getNumberOfElements()==Xdata.SoilNode)) ? (ReSolver1d::max_theta_ice * (1. - Constants::eps)) : (1.);
		if (Xdata.Edata[Xdata.getNumberOfElements()-1].theta[WATER] > theta_r + Constants::eps		// Water and ice ...
		    && Xdata.Edata[Xdata.getNumberOfElements()-1].theta[ICE] > Constants::eps			// ... coexisting
		    && Xdata.Edata[Xdata.getNumberOfElements()-1].theta[ICE] < max_ice) {
			Bdata.qs = std::min(350., std::max(-350., Bdata.qs));
			Bdata.ql = std::min(250., std::max(-250., Bdata.ql));
		}
	}

	if (Mdata.psum>0. && Mdata.psum_ph>0.) { //there is some rain
		const double gamma = ((Mdata.psum * Mdata.psum_ph) / sn_dt) * Constants::specific_heat_water;
		Bdata.qr = gamma * (Tair - Tss);
	} else {
		Bdata.qr = 0.;
	}

	const double emmisivity = (Xdata.getNumberOfElements() > Xdata.SoilNode) ? Constants::emissivity_snow : Xdata.SoilEmissivity;

	const double lw_in  = emmisivity * Atmosphere::blkBody_Radiation(Mdata.ea, Tair);
	Bdata.lw_out = emmisivity * Constants::stefan_boltzmann * Optim::pow4(Tss);
	if (Mdata.lw_net == IOUtils::nodata) {
		// Default
		Bdata.lw_net = lw_in - Bdata.lw_out;
	} else {
		// NET_LW provided
		Bdata.lw_net = Mdata.lw_net;
	}

	if (Mdata.geo_heat != IOUtils::nodata) {
		// If geo_heat is provided in CurrentMeteo,  use it.
		Bdata.qg = Mdata.geo_heat;
	} else if (geo_heat != Constants::undefined) {
		// Otherwise check if geo_heat is defined
		Bdata.qg = geo_heat;
	} else {
		Bdata.qg = 0.;
	}
}

/**
 * @brief Imposes Neumann boundary conditions at the surface. \n
 * The fluxes are first updated in updateBoundHeatFluxes. \n
 * This splitting ensures that these initial fluxes are used for each iteration in the
 * semi-explicit solution while they are not altered by the implicit solution.
 * Note that long wave radiation heat transfer is treated as a convection boundary condition
 * for the implicit solution, similar to the sensible heat exchange: \n
 *            lw_net = delta*(e*Ta - T_iter) \n
 * where delta is a function of both Ta and T_iter and is computed by SnLaws::compLWRadCoefficient
 * @param Mdata
 * @param Bdata
 * @param Xdata
 * @param T_snow Initial (snow) surface temperature (K)
 * @param T_iter Iterated (snow) surface temperature (K)
 * @param Se Element stiffness matrix
 * @param Fe Element right hand side vector
 */
void Snowpack::neumannBoundaryConditions(const CurrentMeteo& Mdata, BoundCond& Bdata, const SnowStation& Xdata,
                                         const double& T_snow, const double& T_iter,
                                         double Se[ N_OF_INCIDENCES ][ N_OF_INCIDENCES ],
                                         double Fe[ N_OF_INCIDENCES ])
{
	// Determine actual height of meteo values above Xdata.SoilNode:
	double actual_height_of_meteo_values;	// Height with reference Xdata.SoilNode
	if(!adjust_height_of_meteo_values) {
		// Case of fixed height above snow surface (e.g., weather model)
		actual_height_of_meteo_values = height_of_meteo_values + Xdata.cH - Xdata.Ground;
	} else {
		// Case of fixed height above ground surface (e.g., weather station)
		actual_height_of_meteo_values = height_of_meteo_values;
	}

	const double T_air = Mdata.ta;
	const size_t nE = Xdata.getNumberOfElements();
	const double T_s = Xdata.Edata[nE-1].Te;

	// First zero out the interiour node contribution
	Se[0][0] = Se[0][1] = Se[1][0] = Se[1][1] = Fe[0] = Fe[1] = 0.0;

	// Now branch between phase change cases (semi-explicit treatment) and
	// dry snowpack dynamics/ice-free soil dynamics (implicit treatment)
	const double theta_r = ((watertransportmodel_snow=="RICHARDSEQUATION" && Xdata.getNumberOfElements()>Xdata.SoilNode) || (watertransportmodel_soil=="RICHARDSEQUATION" && Xdata.getNumberOfElements()==Xdata.SoilNode)) ? (PhaseChange::RE_theta_threshold) : (PhaseChange::theta_r);
	const double max_ice = ((watertransportmodel_snow=="RICHARDSEQUATION" && Xdata.getNumberOfElements()>Xdata.SoilNode) || (watertransportmodel_soil=="RICHARDSEQUATION" && Xdata.getNumberOfElements()==Xdata.SoilNode)) ? (ReSolver1d::max_theta_ice * (1. - Constants::eps)) : (1.);

	if ((Xdata.Edata[nE-1].theta[WATER] > theta_r + Constants::eps		// Water and ice ...
	     && Xdata.Edata[nE-1].theta[ICE] > Constants::eps			// ... coexisting
	     && Xdata.Edata[nE-1].theta[ICE] < max_ice)
	     && variant != "SEAICE"
	     && (T_iter != T_snow)) {
		// Explicit
		// Now allow a temperature index method if desired by the user
		if ( (temp_index_degree_day > 0.) && (T_air > T_s)) {
			Fe[1] += temp_index_degree_day*(T_air - T_s) + temp_index_swr_factor*(1. - Xdata.Albedo)*Mdata.iswr;
		} else {
			Fe[1] += Bdata.ql + Bdata.lw_net + Bdata.qs + Bdata.qr;
		}
	} else { // Implicit
		// Sensible heat transfer: linear dependence on snow surface temperature
		const double alpha = SnLaws::compSensibleHeatCoefficient(Mdata, Xdata, actual_height_of_meteo_values) * Constants::density_air * Constants::specific_heat_air;
		Se[1][1] += alpha;
		Fe[1] += alpha * T_air;
		// Latent heat transfer: NON-linear dependence on snow surface temperature
		//NOTE: should it not be linearized then?
		Fe[1] += Bdata.ql;
		// Advected rain energy: linear dependence on snow surface temperature
		if (Mdata.psum > 0. && Mdata.psum_ph>0.) { //there is some rain
			const double gamma = ((Mdata.psum * Mdata.psum_ph) / sn_dt) * Constants::specific_heat_water;
			Se[1][1] += gamma;
			Fe[1] += gamma * T_air;
		}

		// Net longwave radiation: NON-linear dependence on snow surface temperature
		const double delta = SnLaws::compLWRadCoefficient( T_iter, T_air, Mdata.ea);
		Se[1][1] += delta;
		Fe[1] += delta * pow( Mdata.ea, 0.25 ) * T_air;

		// Because of the implicit time integration, must subtract this term from the flux ....
		Fe[1] -= Se[1][1] * T_snow;
	} // end else
}

/**
 * @brief Imposes the Neumann boundary conditions at the bottom node. \n
 * Note that this can only be used if you have a deep enough soil,
 * because the heat flux is currently constant. For Ethan, we have had already a
 * version with upper and lower heat flux on a small snow sample and that worked perfectly.
 * @param flux Ground heat flux (W m-2)
 * @param T_snow Initial upper node temperature of bottom element (K)
 * @param Se Element stiffness matrix
 * @param Fe Element right hand side vector
 */
void Snowpack::neumannBoundaryConditionsSoil(const double& flux, const double& T_snow,
                                             double Se[ N_OF_INCIDENCES ][ N_OF_INCIDENCES ],
                                             double Fe[ N_OF_INCIDENCES ])
{
	// First zero out the interiour node contribution
	Se[0][0] = Se[0][1] = Se[1][0] = Se[1][1] = Fe[0] = Fe[1] = 0.0;

	// Use the numerical trick of an assumed temperature difference of 1 K over the boundary
	const double T_pseudo = T_snow - 1.;

	// For the implicit solution, we need to define a pseudo-exchange coefficient
	const double alpha = flux / (T_pseudo - T_snow); // The heat exchange coefficients
	Se[1][1] += alpha;
	Fe[1] += alpha * T_pseudo;

	// Because of the implicit time integration, must subtract this term from the flux ....
	Fe[1] -= Se[1][1] * T_snow;
}

double Snowpack::getParameterizedAlbedo(const SnowStation& Xdata, const CurrentMeteo& Mdata) const
{
	//please keep in mind that the radiation might have been tweaked in Meteo::compRadiation()
	const vector<NodeData>& NDS = Xdata.Ndata;
	const vector<ElementData>& EMS = Xdata.Edata;
	const size_t nN = Xdata.getNumberOfNodes();
	const size_t nE = Xdata.getNumberOfElements();

	double Albedo = Xdata.SoilAlb; //pure soil profile will remain with soil albedo

	// Parameterized albedo (statistical model) including correct treatment of PLASTIC and WATER_LAYER
	if (nE > Xdata.SoilNode) { //there are some non-soil layers
		size_t eAlbedo = nE-1;
		size_t marker = EMS[eAlbedo].mk % 10;

		while ((marker==8 || marker==9) && eAlbedo > Xdata.SoilNode && !Xdata.isGlacier(false)){ //If Water or ice layer (but not glacier), go one layer down
			eAlbedo--;
			marker = EMS[eAlbedo].mk % 10;
		}

		if (eAlbedo > Xdata.SoilNode && (EMS[eAlbedo].theta[SOIL] < Constants::eps2)) { // Snow, or glacier ice
			Albedo = SnLaws::parameterizedSnowAlbedo(snow_albedo, albedo_parameterization, albedo_average_schmucki, albedo_NIED_av, albedo_fixedValue, EMS[eAlbedo], NDS[eAlbedo+1].T, Mdata, ageAlbedo);
			if (useCanopyModel && (Xdata.Cdata.height > 3.5)) { //forest floor albedo
				const double age = (forestfloor_alb) ? std::max(0., Mdata.date.getJulian() - Xdata.Edata[eAlbedo].depositionDate.getJulian()) : 0.; // day
				Albedo = (Albedo -.3)* exp(-age/7.) + 0.3;
			}
		} else { // PLASTIC, or soil
			Albedo = Xdata.SoilAlb;
		}
	}

	//enforce albedo range
	if (useCanopyModel && (Xdata.Cdata.height > 3.5)) { //forest floor albedo
		Albedo = std::max(0.05, std::min(0.95, Albedo));
	} else {
		if (research_mode) { // Treatment of "No Snow" on the ground in research mode
			const bool use_hs_meas = enforce_measured_snow_heights && (Xdata.meta.getSlopeAngle() <= Constants::min_slope_angle);
			const double hs = (use_hs_meas)? Xdata.mH - Xdata.Ground : Xdata.cH - Xdata.Ground;
			const bool snow_free_ground = (hs < 0.02) || (NDS[nN-1].T > IOUtils::C_TO_K(3.5)) || ((hs < 0.05) && (NDS[nN-1].T > IOUtils::C_TO_K(1.7)));
			if (snow_free_ground)
				Albedo = Xdata.SoilAlb;
		}

		if (!alpine3d) //for Alpine3D, the radiation has been differently computed
			Albedo = std::max(Albedo, Mdata.rswr / Constants::solcon);

		if (nE > Xdata.SoilNode) {
			// For snow
			Albedo = std::max(Constants::min_albedo, std::min(Constants::max_albedo, Albedo));
		} else {
			// For soil
			Albedo = std::max(0.05, std::min(0.95, Albedo));
		}
	}

	return Albedo;
}

double Snowpack::getModelAlbedo(const SnowStation& Xdata, CurrentMeteo& Mdata) const
{
	//please keep in mind that the radiation might have been tweaked in Meteo::compRadiation()
	const double pAlbedo = Xdata.pAlbedo;

	// Assign iswr and rswr correct values according to switch value
	if (sw_mode == "INCOMING") { // use incoming SW flux only
		Mdata.rswr = Mdata.iswr * pAlbedo;
	} else if (sw_mode == "REFLECTED") {// use reflected SW flux only
		Mdata.iswr = Mdata.rswr / pAlbedo;
	} else if (sw_mode == "BOTH") { // use measured albedo ...
		// ... while the ground is still snow covered according to HS measurements
		if (Mdata.mAlbedo != Constants::undefined) {
			if ( (!( (Mdata.mAlbedo < 2.*Xdata.SoilAlb) && ((Xdata.cH - Xdata.Ground) > 0.05)) ) && Mdata.mAlbedo <= 0.95)
				return Mdata.mAlbedo; //we have a measured albedo
			else
				Mdata.rswr = Mdata.iswr * pAlbedo;
		} else {
			// When mAlbedo is undefined, either rswr or iswr is undefined. Then, use parameterization of albedo. Note: in Main.cc, the rswr and iswr are brought in agreement when either one is missing. This is crucial!
			Mdata.rswr = Mdata.iswr * pAlbedo;
		}
	} else {
		prn_msg(__FILE__, __LINE__, "err", Mdata.date, "sw_mode = %s not implemented yet!", sw_mode.c_str());
		exit(EXIT_FAILURE);
	}

	return pAlbedo; //we do not have a measured albedo -> use parametrized
}

/**
 * @brief Computes the snow temperatures which are given by the following formula: \n
 * @par
 *             dT            d^2T
 *   rho*c(T)*----  -  k(T)*------   =  Q
 *             dt            dz^2
 * \n
 * with initial and Dirichlet and/or Neumann boundary conditions.
 *
 * T(z,t) = temperature (K);
 * rho = snow density (kg m-3); c = specific heat capacity (J K-1 kg-1); k = heat conductivity (W K-1 m-1); t = time (s);
 * \n
 * Note:  The equations are solved with a fully implicit time-integration scheme and the
 * system of finite element matrices are solved using a sparse matrix solver.
 * @param Xdata Snow profile data
 * @param[in] Mdata Meteorological forcing
 * @param Bdata Boundary conditions
 * @param[in] ThrowAtNoConvergence	If true, throw exception when temperature equation does not converge; if false, function will return false after non convergence and true otherwise.
 * @return true when temperature equation converged, false if it did not.
 */
bool Snowpack::compTemperatureProfile(const CurrentMeteo& Mdata, SnowStation& Xdata, BoundCond& Bdata, const bool& ThrowAtNoConvergence)
{
	int Ie[N_OF_INCIDENCES];                     // Element incidences
	double T0[N_OF_INCIDENCES];                  // Element nodal temperatures at t0
	double TN[N_OF_INCIDENCES];                  // Iterated element nodal temperatures
	double Se[N_OF_INCIDENCES][N_OF_INCIDENCES]; // Element stiffnes matrix
	double Fe[N_OF_INCIDENCES];                  // Element right hand side vector

	double *U=NULL, *dU=NULL, *ddU=NULL;         // Solution vectors

	// Dereference the pointers
	void *Kt = Xdata.Kt;
	vector<NodeData>& NDS = Xdata.Ndata;
	vector<ElementData>& EMS = Xdata.Edata;

	const size_t nN = Xdata.getNumberOfNodes();
	const size_t nE = Xdata.getNumberOfElements();

	double I0 = Mdata.iswr - Mdata.rswr; // Net irradiance perpendicular to slope

	const double theta_r = ((watertransportmodel_snow=="RICHARDSEQUATION" && Xdata.getNumberOfElements()>Xdata.SoilNode) || (watertransportmodel_soil=="RICHARDSEQUATION" && Xdata.getNumberOfElements()==Xdata.SoilNode)) ? (PhaseChange::RE_theta_threshold) : (PhaseChange::theta_r);
	if ( (temp_index_degree_day > 0.) && (nE > 0) && (EMS[nE-1].theta[WATER] > theta_r + Constants::eps)		// Water and ice ...
	   && (EMS[nE-1].theta[ICE] > Constants::eps) && (Mdata.ta > EMS[nE-1].Te))
		I0 = 0.;
	if (I0 < 0.) {
		prn_msg(__FILE__, __LINE__, "err", Mdata.date, " iswr:%lf  rswr:%lf  Albedo:%lf", Mdata.iswr, Mdata.rswr, Xdata.Albedo);
		exit(EXIT_FAILURE);
	}

	// ABSORPTION OF SOLAR RADIATION WITHIN THE SNOWPACK
	// Simple treatment of radiation absorption in snow: Beer-Lambert extinction (single or multiband).
	try {
		SnLaws::compShortWaveAbsorption(sw_absorption_scheme, Xdata, I0);
	} catch(const exception&){
		prn_msg(__FILE__, __LINE__, "err", Mdata.date, "Runtime error in compTemperatureProfile");
		throw;
	}

	// TREAT AN ASSUMED ADVECTIVE HEAT SOURCE
	// Simple treatment of constant heating rate between two depths.
	if(advective_heat) {
		SnLaws::compAdvectiveHeat(Xdata, Mdata.adv_heat, heat_begin, heat_end);
	}

	// Take care of uppermost soil element
	if ((nE > Xdata.SoilNode+1) && (EMS[Xdata.SoilNode].sw_abs > EMS[Xdata.SoilNode+1].sw_abs)) {
		EMS[nE-1].sw_abs += (EMS[Xdata.SoilNode].sw_abs - EMS[Xdata.SoilNode+1].sw_abs);
		EMS[Xdata.SoilNode].sw_abs = EMS[Xdata.SoilNode+1].sw_abs;
	}

	// Set bare ground surface temperature with no soil and return
	if (nN == 1) {
		if ((Mdata.ts0 > Constants::meltfreeze_tk) && ((Mdata.ts0 - Mdata.ta) > 10.))
			NDS[0].T = (Mdata.ts0 + Mdata.ta) / 2.;
		else
			NDS[0].T = (Mdata.ts0 == IOUtils::nodata) ? (Mdata.ta) : (Mdata.ts0);
		return true;
	}

	if (Kt != NULL)
		ds_Solve(ReleaseMatrixData, (SD_MATRIX_DATA*)Kt, 0);
	ds_Initialize(static_cast<int>(nN), (SD_MATRIX_DATA**)&Kt);
	/*
	 * Define the structure of the matrix, i.e. its connectivity. For each element
	 * we compute the element incidences and pass the incidences to the solver.
	 * The solver assumes that the element incidences build a crique, i.e. the
	 * equations specified by the incidence set are all connected to each other.
	 * Initialize element data.
	*/
	for (int e = 0; e < static_cast<int>(nE); e++) {
		int Nodes[2] = {e, e+1};
		ds_DefineConnectivity( (SD_MATRIX_DATA*)Kt, 2, Nodes , 1, 0 );
	}

	/*
	 * Perform the symbolic factorization. By specifying the element incidences, we
	 * have simply declared which coefficients of the global matrix are not zero.
	 * However, when we factorize the matrix in a LU form there is some fill-in.
	 * Coefficients that were zero prior to start the factorization process will
	 * have a value different from zero thereafter. At this step the solver compute
	 * exactly how many memory is required to solve the problem and allocate this
	 * memory in order to store the numerical matrix. Then reallocate all the
	 * solution vectors.
	*/
	ds_Solve(SymbolicFactorize, (SD_MATRIX_DATA*)Kt, 0);

	// Make sure that these vectors are always available for use ....
	errno=0;
	U=(double *) realloc(U, nN*sizeof(double));
	if (errno != 0 || U==NULL) {
		free(U);
		prn_msg(__FILE__, __LINE__, "err", Date(), "%s (allocating  solution vector U)", strerror(errno));
		throw IOException("Runtime error in compTemperatureProfile", AT);
	}
	dU=(double *) realloc(dU, nN*sizeof(double));
	if (errno != 0 || dU==NULL) {
		free(U); free(dU);
		prn_msg(__FILE__, __LINE__, "err", Date(), "%s (allocating  solution vector dU)", strerror(errno));
		throw IOException("Runtime error in compTemperatureProfile", AT);
	}
	ddU=(double *) realloc(ddU, nN*sizeof(double));
	if (errno != 0 || ddU==NULL) {
		free(U); free(dU); free(ddU);
		prn_msg(__FILE__, __LINE__, "err", Date(), "%s (allocating  solution vector ddU)", strerror(errno));
		throw IOException("Runtime error in compTemperatureProfile", AT);
	}

	// Make sure that the global data structures know where the pointers are for the next integration step after the reallocation ....
	Xdata.Kt = Kt;

	// Set the temperature at the snowpack base to the prescribed value.
	// This only in case the soil_flux is not used.
	if (!(useSoilLayers && soil_flux)) {
		if ((EMS[0].theta[ICE] >= min_ice_content)) {
			// NOTE if there is water and ice in the base element, then the base temperature MUST be meltfreeze_tk
			if ((EMS[0].theta[WATER] > SnowStation::thresh_moist_snow)) {
				NDS[0].T = EMS[0].meltfreeze_tk;
			} else if (!useSoilLayers) {
				// To avoid temperatures above freezing while snow covered
				NDS[0].T = std::min(Mdata.ts0, EMS[0].meltfreeze_tk);
			} else {
				NDS[0].T = Mdata.ts0;
			}
		} else {
			NDS[0].T = Mdata.ts0;
		}
	}
	// Now treat sea ice variant, in which ocean heat flux is used already at this point to build or destroy sea ice based on the net energy balance, so just set the temperature of the lowest node to melting.
	if (variant == "SEAICE") {
		NDS[0].T = SeaIce::calculateMeltingTemperature(SeaIce::OceanSalinity);
	}

	// Copy Temperature at time0 into First Iteration
	for (size_t n = 0; n < nN; n++) {
		if(n==nN-1 && coupled_phase_changes && surfaceCode != DIRICHLET_BC) {
			//Correct the upper node, as it may have been forced to melting temperature for assessing the energy balance
			U[n] = NDS[n].T = 2. * Xdata.Edata[n-1].Te - NDS[n-1].T;
		} else {
			U[n] = NDS[n].T;
		}

		dU[n] = 0.0;
		ddU[n] = 0.0;
		if (!(U[n] > t_crazy_min && U[n] < t_crazy_max)) {
			if (alpine3d) {
				const double Tnode_orig = U[n];
				const double T_mean_down = (n>=1)? 0.5*(NDS[n].T+NDS[n-1].T) : IOUtils::nodata;
				const double T_mean_up = (n<(nN-1))? 0.5*(NDS[n].T+NDS[n+1].T) : IOUtils::nodata;
				if (T_mean_down>t_crazy_min && T_mean_down<t_crazy_max) U[n] = T_mean_down;
				else if (T_mean_up>t_crazy_min && T_mean_up<t_crazy_max) U[n] = T_mean_up;
				if (U[n] <= t_crazy_min) U[n] = .5*( IOUtils::C_TO_K(0.) + t_crazy_min); //too cold -> reset to avg(Tmin, 0C)
				if (U[n] >= t_crazy_max) U[n] = .5*( IOUtils::C_TO_K(0.) + t_crazy_max); //too hot -> reset to avg(Tmax, 0C)

				prn_msg(__FILE__, __LINE__, "err", Mdata.date, "Temperature out of bound at beginning of iteration for node %d / %d (soil node=%d)! Reset from %.2lf to %.2lf", n, nN, Xdata.SoilNode, Tnode_orig, U[n]);
				for(size_t ii=0; ii<nE; ++ii) {
					std::cout << "   " << ii << "\t" << U[ii] << " " << EMS[ii].Te << " " << U[ii+1] << " " << " " << EMS[ii].L << " " << EMS[ii].Rho << "\n";
					if (ii==Xdata.SoilNode)
						std::cout << "---- end soil ----\n";
				}
			} else {
				prn_msg(__FILE__, __LINE__, "err", Mdata.date, "Temperature out of bound at beginning of iteration!");
				prn_msg(__FILE__, __LINE__, "msg", Date(), "At node n=%d (nN=%d, SoilNode=%d): T=%.2lf", n, nN, Xdata.SoilNode, U[n]);

				free(U); free(dU); free(ddU);
				throw IOException("Runtime error in compTemperatureProfile", AT);
			}
		}
	}

	// Set the iteration counters, as well as the phase change boolean values
	unsigned int iteration = 0;   // iteration counter (not really required)
	bool NotConverged = true;     // true if iteration did not converge
	// Set the default solution routine convergence parameters
	unsigned int MaxItnTemp = 40; // maximum 40 iterations for temperature field
	double ControlTemp = 0.01;    // solution convergence to within 0.01 degC
	// Determine the displacement depth d_pump and the wind pumping speed at the surface
	const double d_pump = SnLaws::compWindPumpingDisplacement(Xdata);
	double v_pump = (nE > Xdata.SoilNode || SnLaws::wind_pump_soil)? SnLaws::compWindPumpingVelocity(Mdata, d_pump) : 0.0;

	// The temperature equation was found to show slow convergence with only 1 or 2 elements left.
	// Likely, the reason is that the LW-radiation is only approximated as linear, but in reality it is not. When only 1 or 2 elements
	// are left, their temperature gets very sensitive to energy input and during the iterations, the temperature gets out of the
	// validity range for the linearization. Therefore, we increase the MaxItnTemp for these cases:
	if (nN==3) MaxItnTemp = 200;
	if (nN==2) MaxItnTemp = 400;
	if (nN==1 || coupled_phase_changes) MaxItnTemp = 2000;

	for(size_t e = nE; e -->0; ) Xdata.Edata[e].Qph_up = Xdata.Edata[e].Qph_down = 0.;	// Reset the energy flux to the adjecent nodes due to phase changes in the element
	std::vector<double> dth_i_up(nE, 0.);							// Initialize theta[ICE] change due to phase changes at the upper adjacent node
	std::vector<double> dth_i_down(nE, 0.);							// Initialize theta[ICE] change due to phase changes at the lower adjacent node

	// IMPLICIT INTEGRATION LOOP
	bool TempEqConverged = true;	// Return value of this function compTemperatureProfile(...)
	do {
		iteration++;
		// Reset the matrix data and zero out all the increment vectors
		ds_Solve(ResetMatrixData, (SD_MATRIX_DATA*)Kt, 0);
		for (size_t n = 0; n < nN; n++) {
			ddU[n] = dU[n];
			dU[n] = 0.;
		}

		// Assemble matrix
		const double theta_rn = ((watertransportmodel_snow=="RICHARDSEQUATION" && Xdata.getNumberOfElements()>Xdata.SoilNode) || (watertransportmodel_soil=="RICHARDSEQUATION" && Xdata.getNumberOfElements()==Xdata.SoilNode)) ? (PhaseChange::RE_theta_r) : (PhaseChange::theta_r);
		double maxd = 0.;		// Tracks max. change in ice contents in domain (convergence criterion)
		for(size_t e = nE; e -->0; ) {
			if(coupled_phase_changes) {
				// Initialize the change in ice contents due to phase changes based on the energy source/sink terms at the adjacent nodes
				dth_i_up[e] = Xdata.Edata[e].Qph_up / ((Constants::density_ice * Constants::lh_fusion) / sn_dt);
				dth_i_down[e] = Xdata.Edata[e].Qph_down / ((Constants::density_ice * Constants::lh_fusion) / sn_dt);
				Xdata.Edata[e].Qph_up = Xdata.Edata[e].Qph_down = 0.;

				// Calculate the melting/freezing associated with the current temperature state
				const double max_ice = ReSolver1d::max_theta_ice;
				const double A = (Xdata.Edata[e].c[TEMPERATURE] * Xdata.Edata[e].Rho) / ( Constants::density_ice * Constants::lh_fusion );
				const double dth_i_up_in = dth_i_up[e];
				const double dth_i_down_in = dth_i_down[e];

				if (Xdata.Seaice != NULL) {
					// For sea ice, balance the meltfreeze_tk with assuming thermal equilibrium with the brine:
					// (1): Xdata.Edata[e].meltfreeze_tk = Xdata.Edata[e].meltfreeze_tk = -SeaIce::mu * BrineSal_new + Constants::meltfreeze_tk;
					// (2): BrineSal_new = (Xdata.Edata[e].salinity /  (Xdata.Edata[e].theta[WATER] + deltaTheta));
					// (3): deltaTheta = A * (0.5 * (U[e+1] + U[e]) - Xdata.Edata[e].meltfreeze_tk) * (Constants::density_water / Constants::density_ice);
					// Balancing equations (1), (2) and (3) derived using wxmaxima:
					// T=-m*s/(th+(A*(u-T)))+c
					// solve(%i1,T);
					// With:
					// T = Xdata.Edata[e].meltfreeze_tk
					// m = SeaIce::mu
					// s = Xdata.Edata[e].salinity
					// th = tmp_Theta
					// A = A * f
					// u = tmp_T
					// c = Constants::meltfreeze_tk
					const double f = Constants::density_ice / Constants::density_water;
					const double tmp_T = 0.5 * (U[e+1] + U[e]);
					const double tmp_Theta = Xdata.Edata[e].theta[WATER] - 0.5 * (dth_i_up[e] + dth_i_down[e]) * f;
					Xdata.Edata[e].meltfreeze_tk = -1. * (sqrt(A * f * A * f * tmp_T * tmp_T + (2. * A * f * tmp_Theta - 2. * A * f * A * f * Constants::meltfreeze_tk) * tmp_T + tmp_Theta * tmp_Theta - 2. * A * f * Constants::meltfreeze_tk * tmp_Theta + 4. * A * f * SeaIce::mu * Xdata.Edata[e].salinity + A * f * A * f * Constants::meltfreeze_tk * Constants::meltfreeze_tk) - A * f * tmp_T - tmp_Theta - A * f * Constants::meltfreeze_tk) / (2. * A * f);
				}

				dth_i_up[e] += A * (Xdata.Edata[e].meltfreeze_tk - U[e+1]);	// change in volumetric ice content in upper half of element
				dth_i_down[e] += A * (Xdata.Edata[e].meltfreeze_tk - U[e]);	// change in volumetric ice content in lower half of element

				// This approach is not stable, may introduce oscillations such that the temperature equation doesn't converge
				const double dth_i_sum = 0.5 * (dth_i_up[e] + dth_i_down[e]);	// Net phase change effect on ice content in element
				if(dth_i_sum != 0.) {	// Element has phase changes
					double dth_i_lim = dth_i_sum;
					if(dth_i_lim < 0.) {
						// Melt: Only available ice can melt
						dth_i_lim = std::max(-Xdata.Edata[e].theta[ICE], dth_i_lim);
					} else {
						// Freeze: Only available liquid water can freeze, and not more than max_ice
						dth_i_lim = std::min(std::max(0., std::min(max_ice - Xdata.Edata[e].theta[ICE], (Xdata.Edata[e].theta[WATER] - theta_rn) * (Constants::density_water / Constants::density_ice))), dth_i_lim);
					}
					// Correct volumetric changes in upper and lower half of element proportional to limits
					dth_i_down[e] = dth_i_up[e] = dth_i_lim;
				}

				// Track max. abs. change in ice contents
				maxd = std::max(maxd, fabs(dth_i_up[e] - dth_i_up_in));
				maxd = std::max(maxd, fabs(dth_i_down[e] - dth_i_down_in));

				// Recalculate phase change energy
				Xdata.Edata[e].Qph_up = (dth_i_up[e] * Constants::density_ice * Constants::lh_fusion) / sn_dt;
				Xdata.Edata[e].Qph_down = (dth_i_down[e] * Constants::density_ice * Constants::lh_fusion) / sn_dt;

				if (Xdata.Seaice != NULL) {
					// Adjust melting/freezing point assuming thermal quilibrium in the brine pockets
					const double ThetaWater_new = (Xdata.Edata[e].theta[WATER] - 0.5 * (dth_i_up[e] + dth_i_down[e]) * (Constants::density_ice / Constants::density_water));
					const double BrineSal_new = (ThetaWater_new == 0.) ? (0.) : (Xdata.Edata[e].salinity / ThetaWater_new);
					Xdata.Edata[e].meltfreeze_tk = -SeaIce::mu * BrineSal_new + Constants::meltfreeze_tk;
				}
			}
			EL_INCID( static_cast<int>(e), Ie );
			EL_TEMP( Ie, T0, TN, NDS, U );
			// Update the wind pumping velocity gradient
			const double dvdz = SnLaws::compWindGradientSnow(EMS[e], v_pump);
			// Update the water vapor transport enhancement factor
			const double VaporEnhance = std::max(1., SnLaws::compEnhanceWaterVaporTransportSnow(Xdata, e));
			// Now fill the matrix
			if (!sn_ElementKtMatrix(EMS[e], sn_dt, dvdz, T0, Se, Fe, VaporEnhance)) {
				prn_msg(__FILE__, __LINE__, "msg+", Mdata.date, "Error in sn_ElementKtMatrix @ element %d:", e);
				for (size_t n = 0; n < nN; n++)
					fprintf(stdout, "U[%u]=%g K\n", (unsigned int)n, U[n]);
				free(U); free(dU); free(ddU);
				throw IOException("Runtime error in compTemperatureProfile", AT);
			}
			ds_AssembleMatrix( (SD_MATRIX_DATA*)Kt, 2, Ie, 2,  (double*) Se );
			EL_RGT_ASSEM( dU, Ie, Fe );
		}

		/*
		 * The top element is special in that it handles the entire meteo conditions
		 * Several terms must be added to the global stiffness matrix Kt and flux
		 * right-hand side vector dU. Note:  Shortwave radiation --- since it is a body
		 * or volumetric force --- is computed in sn_ElementKtMatrix().
		 */

		if (surfaceCode == NEUMANN_BC) {
			EL_INCID(static_cast<int>(nE-1), Ie);
			EL_TEMP(Ie, T0, TN, NDS, U);
			neumannBoundaryConditions(Mdata, Bdata, Xdata, T0[1], TN[1], Se, Fe);
			ds_AssembleMatrix( (SD_MATRIX_DATA*)Kt, 2, Ie, 2,  (double*) Se );
			EL_RGT_ASSEM( dU, Ie, Fe );
		}

		double Big = Constants::big;	// big number for DIRICHLET boundary conditions)
		if (surfaceCode == DIRICHLET_BC) {
			// Dirichlet BC at surface: prescribed temperature value
			// NOTE Insert Big at this location to hold the temperature constant at the prescribed value.
			Ie[0] = static_cast<int>(nE);
			ds_AssembleMatrix((SD_MATRIX_DATA*) Kt, 1, Ie, 1, &Big);
		}
		// Bottom node
		if ((Xdata.SoilNode > 0) && soil_flux && variant != "SEAICE") {
			// Neumann BC at bottom: The lower boundary is now a heat flux -- put the heat flux in dU[0]
			EL_INCID(0, Ie);
			EL_TEMP(Ie, T0, TN, NDS, U);
			neumannBoundaryConditionsSoil(Bdata.qg, T0[1], Se, Fe);
			ds_AssembleMatrix((SD_MATRIX_DATA*)Kt, 2, Ie, 2, (double*) Se);
			EL_RGT_ASSEM(dU, Ie, Fe);
		} else if ((Xdata.getNumberOfElements() < 3) && (Xdata.Edata[0].theta[WATER] >= 0.9 * Xdata.Edata[0].res_wat_cont)) {
			dU[0] = 0.;
		} else {
			// Dirichlet BC at bottom: prescribed temperature value
			// NOTE Insert Big at this location to hold the temperature constant at the prescribed value.
			Ie[0] = 0;
			ds_AssembleMatrix((SD_MATRIX_DATA*) Kt, 1, Ie, 1, &Big);
		}

		/*
		 * Solve the linear system of equation. The te_F vector is used first as right-
		 * hand-side vector for the linear system. The solver stores in this vector
		 * the solution of the system of equations, the new temperature.
		 * It will throw an exception whenever the linear solver failed
		 */
		if (!ds_Solve(ComputeSolution, (SD_MATRIX_DATA*) Kt, dU)) {
			  prn_msg(__FILE__, __LINE__, "err", Mdata.date,
			  "Linear solver failed to solve for dU on the %d-th iteration.",
			  iteration);
			  throw IOException("Runtime error in compTemperatureProfile", AT);
		}
		// Update the solution vectors and check for convergence
		for (size_t n = 0; n < nN; n++)
			ddU[n] = dU[n] - ddU[n];
		double MaxTDiff = fabs(ddU[0]);  // maximum temperature difference for convergence
		for (size_t n = 1; n < nN; n++) {
			const double TDiff = fabs(ddU[n]); // temperature difference for convergence check
			if (TDiff > MaxTDiff)
				MaxTDiff = TDiff;
		}
		/*
		 * This is to increase the number of iterations for a phase changing uppermost element.
		 * Otherwise we would violate energy conservation because the implicit scheme
		 * leads to an adaptation of surface fluxes to the iterated surface temperature.
		 * In reality, the surface temperature will not change and therefore the fluxes
		 * must be constant. This means that the fluxes must be treated explicitely
		 * (see neumannBoundaryConditions)
		 */
		if (U[nE] + ddU[nE] > EMS[nE-1].meltfreeze_tk || EMS[nE-1].theta[WATER] > 0.) {
			ControlTemp = (variant == "SEAICE") ? (0.0001) : (0.007);
			MaxItnTemp = std::max(MaxItnTemp, (unsigned)200); // NOTE originally 100;
		}
		if(coupled_phase_changes) {
			// With new phase change, we want at least one iteration extra, to account for possible phase changes,
			// and we want an additional constraint of maximum change in phase change amount
			NotConverged = (MaxTDiff > ControlTemp || iteration == 1 || maxd > ((variant == "SEAICE") ? (1.E-5) : (0.0001)));
		} else {
			NotConverged = (MaxTDiff > ControlTemp);
		}
		if (iteration > MaxItnTemp) {
			if (ThrowAtNoConvergence) {
				prn_msg(__FILE__, __LINE__, "err", Mdata.date,
				        "Temperature did not converge (azi=%.0lf, slope=%.0lf)!",
				        Xdata.meta.getAzimuth(), Xdata.meta.getSlopeAngle());
				prn_msg(__FILE__, __LINE__, "msg", Date(),
				        "%d iterations > MaxItnTemp=%d; ControlTemp=%.4lf; nN=%d; sn_dt=%f",
				        iteration, MaxItnTemp, ControlTemp, nN, sn_dt);
				for (size_t n = 0; n < nN; n++) {
					if (n > 0)
						prn_msg(__FILE__, __LINE__, "msg-", Date(),
						        "U[%03d]:%6.1lf K, ddU:%8.4lf K;  NDS.T(t-1)=%6.1lf K; EMS[n-1].th_w(t-1)=%.5lf",
						        n, U[n], ddU[n], NDS[n].T, EMS[n-1].theta[WATER]);
					else
						prn_msg(__FILE__, __LINE__, "msg-", Date(),
						        "U[%03d]:%6.1lf K, ddU:%8.4lf K;  NDS.T(t-1)=%6.1lf K;",
						        n, U[n], ddU[n], NDS[n].T);
				}
				prn_msg(__FILE__, __LINE__, "msg", Date(),
				        "Latent: %lf  Sensible: %lf  Rain: %lf  NetLong:%lf  NetShort: %lf",
				        Bdata.ql, Bdata.qs, Bdata.qr, Bdata.lw_net, I0);
				free(U); free(dU); free(ddU);
				throw IOException("Runtime error in compTemperatureProfile", AT);
			} else {
				TempEqConverged = false;	// Set return value of function
				NotConverged = false;		// Ensure we leave the do...while loop
			}
		}
		for (size_t n = 0; n < nN; n++) {
			U[n] += ddU[ n ];
			// If the solver converged, but we are seeing crazy nodes, and the function is not requested to throw at no convergence
			// we set the flag TempEqConverged to false, such that the solver can try with a smaller time step
			if ( ! ((U[n] > t_crazy_min) && (U[n] < t_crazy_max)) ) {
				if ( !NotConverged && !ThrowAtNoConvergence ) TempEqConverged = false;
			}
		}
	} while ( NotConverged ); // end Convergence Loop

	if (TempEqConverged) {
		size_t crazy = 0;
		bool prn_date = true;
		for (size_t n = 0; n < nN; n++) {
			if ((U[n] > t_crazy_min) && (U[n] < t_crazy_max)) {
				NDS[n].T = U[n];
			} else { // Correct for - hopefully transient - crazy temperatures!
				NDS[n].T = 0.5*(U[n] + NDS[n].T);
				if (!alpine3d) { //reduce number of warnings for Alpine3D
					if (!crazy && (nN > Xdata.SoilNode + 3)) {
						prn_msg(__FILE__, __LINE__, "wrn", Mdata.date, "Crazy temperature(s)!");
						prn_msg(__FILE__, __LINE__, "msg-", Date(),
						        "T <= %5.1lf OR T >= %5.1lf; nN=%d; cH=%6.3lf m; azi=%.0lf, slope=%.0lf",
						        t_crazy_min, t_crazy_max, nN, Xdata.cH,
						        Xdata.meta.getAzimuth(), Xdata.meta.getSlopeAngle());
						prn_date = false;
					}
					if (n < Xdata.SoilNode) {
						if (n == 0) {
							prn_msg(__FILE__, __LINE__, "msg-", Mdata.date,
							        "Bottom SOIL node %3d: U(t)=%6.1lf  NDS.T(t-1)=%6.1lf K", n, U[n], NDS[n].T);
							prn_date = false;
						} else {
							prn_msg(__FILE__, __LINE__, "msg-", Date(),
							        "SOIL node %3d: U(t)=%6.1lf  NDS.T(t-1)=%6.1lf K; EMS[n-1].th_w(t-1)=%.5lf",
							        n, U[n], NDS[n].T, EMS[n-1].theta[WATER]);
						}
					} else if (Xdata.SoilNode > 0) {
							prn_msg(__FILE__, __LINE__, "msg-", Date(),
							        "GROUND surface node %3d: U(t)=%6.1lf  NDS.T(t-1)=%6.1lf", n, U[n], NDS[n].T);
					} else if (nN > Xdata.SoilNode + 3) {
						if (n == 0) {
							prn_msg(__FILE__, __LINE__, "msg-", Mdata.date,
							        "Bottom SNOW node %3d: U(t)=%6.1lf  NDS.T(t-1)=%6.1lf", n, U[n], NDS[n].T);
							prn_date = false;
						} else {
							prn_msg(__FILE__, __LINE__, "msg-", Date(),
							        "SNOW node %3d: U(t)=%6.1lf  NDS.T(t-1)=%6.1lf EMS[n-1].th_w(t-1)=%.5lf",
							        n, U[n], NDS[n].T, EMS[n-1].theta[WATER]);
						}
					}
				}
				crazy++;
			}
		}
		if (crazy > Xdata.SoilNode + 3) {
			if (prn_date)
				prn_msg(__FILE__, __LINE__, "wrn", Mdata.date,
				        "%d crazy node(s) from total %d! azi=%.0lf, slope=%.0lf",
				        crazy, nN, Xdata.meta.getAzimuth(), Xdata.meta.getSlopeAngle());
			else
				prn_msg(__FILE__, __LINE__, "msg-", Date(),
				        "%d crazy node(s) from total %d! azi=%.0lf, slope=%.0lf",
				        crazy, nN, Xdata.meta.getAzimuth(), Xdata.meta.getSlopeAngle());
			prn_msg(__FILE__, __LINE__, "msg-", Date(),
			        "Latent: %lf  Sensible: %lf  Rain: %lf  NetLong:%lf  NetShort: %lf",
			        Bdata.ql, Bdata.qs, Bdata.qr, Bdata.lw_net, I0);
		}

		for (size_t e = 0; e < nE; e++) {
			EMS[e].Te = (NDS[e].T + NDS[e+1].T) / 2.0;
			EMS[e].heatCapacity();
			EMS[e].gradT = (NDS[e+1].T - NDS[e].T) / EMS[e].L;
		}
	}
	free(U); free(dU); free(ddU);
	if (coupled_phase_changes) {
		// Ensure that when top element consists of ice, its upper node does not exceed melting temperature
		// This is to have consistent surface energy balance calculation and for having good looking output
		if (nE > 0 && Xdata.Edata[nE-1].theta[ICE] > Constants::eps) NDS[nE].T=std::min(Xdata.Edata[nE-1].meltfreeze_tk, NDS[nE].T);
	}

	return TempEqConverged;
}

/**
 * @brief Set the microstructure parameters for the current element according to the type of precipitation meteor.
 * @param Mdata Meteorological data
 * @param is_surface_hoar is this layer a layer of surface hoar?
 * @param EMS Element to set
 */
void Snowpack::setHydrometeorMicrostructure(const CurrentMeteo& Mdata, const bool& is_surface_hoar, ElementData &elem)
{
	const double TA = IOUtils::K_TO_C(Mdata.ta);
	const double RH = Mdata.rh*100.;
	const double logit = 49.6 + 0.857*Mdata.vw - 0.547*RH;
	const double value = exp(logit)/(1.+exp(logit));

	// Distinguish between Graupel and New Snow
	if (value > 1.0) { // Graupel
		elem.mk = 4;
		elem.dd = 0.;
		elem.sp = 1.;
		elem.rg = 0.6;
		elem.rb = 0.2;
		// Because density and volumetric contents are already defined, redo it here
		elem.Rho = 110.;
		elem.theta[ICE] = elem.Rho / Constants::density_ice;  // ice content
		elem.theta_i_reservoir = 0.0;
		elem.theta_i_reservoir_cumul = 0.0;
		elem.theta[AIR] = 1. - elem.theta[ICE];  // void content
	} else { // no Graupel
		elem.mk = Snowpack::new_snow_marker;
		if (SnLaws::jordy_new_snow && (Mdata.vw > 2.9)
			&& ((hn_density_parameterization == "LEHNING_NEW") || (hn_density_parameterization == "LEHNING_OLD"))) {
			elem.dd = std::max(0.5, std::min(1.0, Optim::pow2(1.87 - 0.04*Mdata.vw)) );
			elem.sp = new_snow_sp;
			static const double alpha = 0.9, beta = 0.015, gamma = -0.0062;
			static const double delta = -0.117, eta=0.0011, phi=-0.0034;
			elem.rg = std::min(0.5*new_snow_grain_size, std::max(0.15*new_snow_grain_size,
				alpha + beta*TA + gamma*RH + delta*Mdata.vw
				+ eta*RH*Mdata.vw + phi*TA*Mdata.vw));
			elem.rb = 0.4*elem.rg;
		} else {
			elem.dd = new_snow_dd;
			elem.sp = new_snow_sp;
			// Adapt dd and sp for blowing snow
			if ((Mdata.vw > 5.) && ((variant == "ANTARCTICA" || variant == "POLAR")
			|| (!SnLaws::jordy_new_snow && ((hn_density_parameterization == "BELLAIRE")
			|| (hn_density_parameterization == "LEHNING_NEW"))))) {
				elem.dd = new_snow_dd_wind;
				elem.sp = new_snow_sp_wind;
			} else if (vw_dendricity && ((hn_density_parameterization == "BELLAIRE")
				|| (hn_density_parameterization == "ZWART"))) {
				const double vw = std::max(0.05, Mdata.vw);
				elem.dd = (1. - pow(vw/10., 1.57));
				elem.dd = std::max(0.2, elem.dd);
			}
			if (Snowpack::hydrometeor) { // empirical
				static const double alpha=1.4, beta=-0.08, gamma=-0.15;
				static const double delta=-0.02;
				elem.rg = 0.5*(alpha + beta*TA + gamma*Mdata.vw + delta*TA*Mdata.vw);
				elem.rb = 0.25*elem.rg;
			} else {
				elem.rg = new_snow_grain_size/2.;
				elem.rb = new_snow_bond_size/2.;
				if (((Mdata.vw_avg >= SnLaws::event_wind_lowlim) && (Mdata.rh_avg >= rh_lowlim))) {
					elem.rb = std::min(bond_factor_rh*elem.rb, Metamorphism::max_grain_bond_ratio*elem.rg);
				}
			}
		}
	} // end no Graupel

	if(is_surface_hoar) { //surface hoar
		elem.mk = 3;
		elem.dd = 0.;
		elem.sp = 0.;
		elem.rg = std::max(new_snow_grain_size/2., 0.5*M_TO_MM(elem.L0)); //Note: L0 > hoar_min_size_buried/hoar_density_buried
		elem.rb = elem.rg/3.;
	}

	elem.opticalEquivalentGrainSize();
	elem.metamo = 0.;
}

void Snowpack::fillNewSnowElement(const CurrentMeteo& Mdata, const double& length, const double& density,
                                  const bool& is_surface_hoar, const unsigned short& number_of_solutes, ElementData &elem)
{
	//basic parameters
	elem.depositionDate = Mdata.date;
	elem.Te = t_surf;
	elem.L0 = elem.L = length;
	elem.Rho = density;
	assert(elem.Rho>=0. || elem.Rho==IOUtils::nodata); //we want positive density
	elem.M = elem.L0*elem.Rho; // Mass
	assert(elem.M>=0.); //mass must be positive

	// Volumetric components
	elem.theta[SOIL]  = 0.0;
	elem.theta[ICE]   = elem.Rho/Constants::density_ice;
	elem.theta_i_reservoir = 0.0;
	elem.theta_i_reservoir_cumul = 0.0;
	elem.theta[WATER] = 0.0;
	elem.theta[WATER_PREF] = 0.0;
	elem.theta[AIR]   = 1. - elem.theta[ICE];
	for (unsigned short ii = 0; ii < number_of_solutes; ii++) {
		elem.conc[ICE][ii]   = Mdata.conc[ii]*Constants::density_ice/Constants::density_water;
		elem.conc[WATER][ii] = Mdata.conc[ii];
		elem.conc[AIR][ii]   = 0.0;
		elem.conc[SOIL][ii]  = 0.0;
	}

	// Coordination number based on Bob's empirical function
	elem.N3 = Metamorphism::getCoordinationNumberN3(elem.Rho);

	// Constitutive Parameters
	elem.k[TEMPERATURE] = elem.k[SEEPAGE] = elem.k[SETTLEMENT]= 0.0;
	elem.heatCapacity();
	elem.c[SEEPAGE] = elem.c[SETTLEMENT]= 0.0;
	elem.soil[SOIL_RHO] = elem.soil[SOIL_K] = elem.soil[SOIL_C] = 0.0;
	elem.snowResidualWaterContent();

	// Phase change variables:
	elem.sw_abs = 0.0; //initial short wave radiation
	elem.dth_w=0.0; // change of water content
	elem.Qmf=0.0;   // change of energy due to phase changes
	// Total element strain (GREEN'S strains -- TOTAL LAGRANGIAN FORMULATION.
	elem.E = elem.dEps = elem.Eps = elem.Eps_e = elem.Eps_v = 0.0;
	elem.Eps_Dot = elem.Eps_vDot=0.0; // Total Strain Rate (Simply E/sn_dt)
	elem.S=0.0; // Total Element Stress
	elem.CDot = 0.; // loadRate

	//new snow micro-structure
	setHydrometeorMicrostructure(Mdata, is_surface_hoar, elem);
	elem.snowType(); // Snow classification

	//Initialise the Stability Index for ml_st_CheckStability routine
	elem.S_dr = INIT_STABILITY;
	elem.hard = IOUtils::nodata;

	elem.h = Constants::undefined;	//Pressure head not initialized yet

	//Initial snow salinity
	if (variant == "SEAICE" ) {
		elem.salinity = SeaIce::InitSnowSalinity;
		const double BrineSal_new = (elem.theta[WATER] == 0.) ? (0.) : (elem.salinity / elem.theta[WATER]);
		elem.meltfreeze_tk = -SeaIce::mu * BrineSal_new + Constants::meltfreeze_tk;
	} else {
		elem.meltfreeze_tk = Constants::meltfreeze_tk;
	}

	double p_vapor = Atmosphere::vaporSaturationPressure(elem.Te);
	elem.rhov = Atmosphere::waterVaporDensity(elem.Te, p_vapor);
}

/**
 * @brief Introduce new snow elements as technical snow
 * @details When there is natural snow as well as man-made snow,
 * the whole snow fall will have the properties of man-made snow.
 * @param Mdata Meteorological data
 * @param Xdata Snow cover data
 * @param cumu_precip cumulated amount of precipitation (kg m-2)
 */
void Snowpack::compTechnicalSnow(const CurrentMeteo& Mdata, SnowStation& Xdata, double& cumu_precip)
{
	const size_t nOldN = Xdata.getNumberOfNodes(); //Old number of nodes
	const size_t nOldE = Xdata.getNumberOfElements(); //Old number of elements
	const double cos_sl = Xdata.cos_sl; //slope cosinus

 	double Tw, rho_hn, delta_cH, theta_w;
	TechSnow::productionPpt(Mdata, cumu_precip, Tw, rho_hn, delta_cH, theta_w);

	// Now determine whether the increase in snow depth is large enough.
	double hn = 0.; //new snow amount
	if ( (delta_cH >= height_new_elem * cos_sl) ) {
		cumu_precip = 0.0; // we use the mass through delta_cH
		hn = delta_cH;
	}
	if (hn > Snowpack::snowfall_warning)
				prn_msg(__FILE__, __LINE__, "wrn", Mdata.date,
				          "Large snowfall! hn=%.3f cm (azi=%.0f, slope=%.0f)",
				            M_TO_CM(hn), Xdata.meta.getAzimuth(), Xdata.meta.getSlopeAngle());

	const size_t nAddE = (size_t)(hn / (height_new_elem*cos_sl));

	if (nAddE < 1) return;

	Xdata.Albedo = Constants::max_albedo;

	const size_t nNewN = nOldN + nAddE;
	const size_t nNewE = nOldE + nAddE;
	Xdata.resize(nNewE);
	vector<NodeData>& NDS = Xdata.Ndata;
	vector<ElementData>& EMS = Xdata.Edata;

	// Fill the nodal data
	if (!useSoilLayers && (nOldN-1 == Xdata.SoilNode)) // New snow on bare ground w/o soil
		NDS[nOldN-1].T = Tw;	// 0.5*(t_surf + Mdata.ta);
	const double Ln = (hn / (double)nAddE);               // New snow element length
	double z0 = NDS[nOldN-1].z + NDS[nOldN-1].u + Ln; // Position of lowest new node
	for (size_t n = nOldN; n < nNewN; n++) { //loop over the nodes
			NDS[n].T = Tw;                  // t_surf Temperature of the new node
			NDS[n].z = z0;                      // New nodal position
			NDS[n].u = 0.0;                     // Initial displacement is 0
			NDS[n].hoar = 0.0;                  // The new snow surface hoar is set to zero
			NDS[n].udot = 0.0;                  // Settlement rate is also 0
			NDS[n].f = 0.0;                     // Unbalanced forces are 0
			NDS[n].S_n = INIT_STABILITY;
			NDS[n].S_s = INIT_STABILITY;
			z0 += Ln;
	}

	// Fill the element data
	for (size_t e = nOldE; e < nNewE; e++) { //loop over the elements
				const double length = (NDS[e+1].z + NDS[e+1].u) - (NDS[e].z + NDS[e].u);
				fillNewSnowElement(Mdata, length, rho_hn, false, Xdata.number_of_solutes, EMS[e]);

				// Now give specific properties for technical snow, consider liquid water
				// Assume that the user does not specify unreasonably high liquid water contents.
				// This depends also on the density of the solid fraction - print a warning if it looks bad
				EMS[e].theta[WATER] += theta_w;

				if ( (EMS[e].theta[WATER] + EMS[e].theta[ICE]) > 0.7)
					prn_msg(__FILE__, __LINE__, "wrn", Mdata.date,
				          "Too much liquid water specified or density too high! Dry density =%.3f kg m-3  Water Content = %.3f %", rho_hn, theta_w);

				EMS[e].theta[AIR] = 1.0 - EMS[e].theta[WATER] - EMS[e].theta[WATER_PREF] - EMS[e].theta[ICE] - EMS[e].theta[SOIL];

				if (EMS[e].theta[AIR] < 0.) {
					prn_msg(__FILE__, __LINE__, "err", Mdata.date, "Error in technical snow input - no void fraction left");
					throw IOException("Runtime error in runSnowpackModel", AT);
					}

				// To satisfy the energy balance, we should trigger an explicit treatment of the top boundary condition of the energy equation
				// when new snow falls on top of wet snow or melting soil. This can be done by putting a tiny amount of liquid water in the new snow layers.
				// Note that we use the same branching condition as in the function Snowpack::neumannBoundaryConditions(...)
				const double theta_r = ((watertransportmodel_snow=="RICHARDSEQUATION" && Xdata.getNumberOfElements()>Xdata.SoilNode) || (watertransportmodel_soil=="RICHARDSEQUATION" && Xdata.getNumberOfElements()==Xdata.SoilNode)) ? (PhaseChange::RE_theta_threshold) : (PhaseChange::theta_r);
				if(nOldE > 0 && EMS[nOldE-1].theta[WATER] > theta_r + Constants::eps && EMS[nOldE-1].theta[ICE] > Constants::eps) {
					EMS[e].theta[WATER]+=(2.*Constants::eps);
					EMS[e].theta[ICE]-=(2.*Constants::eps)*(Constants::density_water/Constants::density_ice);
					EMS[e].theta[AIR]+=((Constants::density_water/Constants::density_ice)-1.)*(2.*Constants::eps);
				}

				Xdata.ColdContent += EMS[e].coldContent(); //update cold content

				// Now adjust default new element values to technical snow (mk = 6)
				EMS[e].mk = 6;
				EMS[e].dd = 0.;
				EMS[e].sp = 1.;
				EMS[e].rg = 0.2; // Have to adapt after some tests
				EMS[e].rb = EMS[e].rg/3.;

			}   // End elements

	// Finally, update the computed snowpack height
	Xdata.cH = NDS[nNewN-1].z + NDS[nNewN-1].u;
	Xdata.ErosionLevel = nNewE-1;

}

/**
 * @brief Determines whether new snow elements are added on top of the snowpack
 * - If enforce_measured_snow_heights=0 (research mode), the new snow height corresponding to the cumulated
 *   new snow water equivalent cumu_precip must be greater than HEIGHT_NEW_ELEM to allow adding elements.
 * - In case of virtual slopes, uses new snow depth and density from either flat field or luv slope
 * - The first thing is to compute the height of each element in the snow layer. For now,
 *   instead of trying to find an optimal number of elements, we will define the number of new
 *   elements as a constant nNnew. The constant is related to HEIGHT_NEW_ELEM, which is set in
 *   qr_ReadParameter(). The smaller HEIGHT_NEW_ELEM, the more elements we will use.
 * @param Mdata Meteorological data
 * @param Xdata Snow cover data
 * @param cumu_precip cumulated amount of precipitation (kg m-2)
 */
void Snowpack::compSnowFall(const CurrentMeteo& Mdata, SnowStation& Xdata, double& cumu_precip,
                            SurfaceFluxes& Sdata)
{
	if (Mdata.psum_tech!=Constants::undefined && Mdata.psum_tech > 0.) {
		compTechnicalSnow(Mdata, Xdata, cumu_precip);
		return;
	}

	bool add_element = false;
	double delta_cH = 0.; // Actual enforced snow depth
	double hn = 0.; //new snow amount

	//Threshold for detection of the first snow fall on soil/canopy (grass/snow detection)
	static const double TSS_threshold24=-1.5;			//deg Celcius of 24 hour average TSS
	static const double TSS_threshold12_smallHSincrease=-0.5;	//deg Celcius of 12 hour average TSS in case of low rate of change of HS
	static const double TSS_threshold12_largeHSincrease=3.0;	//deg Celcius of 12 hour average TSS in case of high rate of change of HS
	static const double HS_threshold_smallincrease=0.005;		//low rate of change of HS (m/hour)
	static const double HS_threshold_largeincrease=0.010;		//high rate of change of HS (m/hour)
	static const double HS_threshold_verylargeincrease=0.015;	//very high rate of change of HS (m/hour)
	static const double ThresholdSmallCanopy=1.;			//Set the threshold for the canopy height. Below this threshold, the canopy is considered to be small and snow will fall on top (like grass, or small bushes). Above this threshold, snow will fall through (like in forests). When the canopy is small, the measured snow height will be assigned to the canopy height in case of no snow pack on the ground.

	const size_t nOldN = Xdata.getNumberOfNodes(); //Old number of nodes
	const size_t nOldE = Xdata.getNumberOfElements(); //Old number of elements
	const double cos_sl = Xdata.cos_sl; //slope cosinus

	double rho_hn = SnLaws::compNewSnowDensity(hn_density, hn_density_parameterization, hn_density_fixedValue,
                                               Mdata, Xdata, t_surf, variant);

	if ((Sdata.cRho_hn < 0.) && (rho_hn != Constants::undefined))
		Sdata.cRho_hn = -rho_hn;

	if (!enforce_measured_snow_heights) { // PSUM driven
		if (Mdata.psum>0. && Mdata.psum_ph<1.) { //there is some snow
			const double precip_snow = Mdata.psum * (1. -  Mdata.psum_ph);
			const double precip_rain = Mdata.psum * Mdata.psum_ph;
			if ((cumu_precip > 0.) && (rho_hn != Constants::undefined)) {
				// This is now very important to make sure that the rain fraction will not accumulate
				// Note that cumu_precip will always be considered snowfall, as we substract all rainfall amounts
				cumu_precip -= precip_rain;
				if ((hn_density == "MEASURED") || ((hn_density == "FIXED") && (rho_hn > SnLaws::max_hn_density))) {
					// Make sure that a new element is timely added in the above cases
					// TODO check whether needed in both cases
					if (((meteo_step_length / sn_dt) * (precip_snow)) <= cumu_precip) {
						delta_cH = (cumu_precip / rho_hn);
						add_element = true;
					}
				} else if ((cumu_precip / rho_hn) > height_new_elem*cos_sl) {
					delta_cH = (cumu_precip / rho_hn);
					if (hn_density == "EVENT") { // TODO check whether needed
						add_element = true;
					}
				}
			} else
				return;
		} else {
			// This is now very important to make sure that rain will not accumulate
			cumu_precip -= Mdata.psum; //if there is no precip, this does nothing
			return;
		}
	} else { // HS driven, correct for a possible offset in measured snow height provided by a marked reference layer
		delta_cH = Xdata.mH - Xdata.cH + ( (Xdata.findMarkedReferenceLayer() == Constants::undefined) ? (0.) : (Xdata.findMarkedReferenceLayer() - Xdata.Ground) );
	}
	if (rho_hn == Constants::undefined)
		return;

	// Let's check for the solid precipitation thresholds:
	// -> check relative humidity as well as difference between air and snow surface temperatures,
	//    that is, no new snow during cloud free conditions!
	const double meltfreeze_tk = (nOldE>0)? Xdata.Edata[nOldE-1].meltfreeze_tk : Constants::meltfreeze_tk;
	const double dtempAirSnow = (change_bc && !meas_tss)? Mdata.ta - meltfreeze_tk : Mdata.ta - t_surf; //we use t_surf only if meas_tss & change_bc

	const bool snow_fall = (((Mdata.rh > thresh_rh) && (Mdata.psum_ph<1.) && (dtempAirSnow < thresh_dtempAirSnow))
                               || !enforce_measured_snow_heights || (Xdata.hn > 0.));

	// In addition, let's check whether the ground is already snowed in or cold enough to build up a snowpack
	bool snowed_in = false;
	if (!enforce_measured_snow_heights || !detect_grass) {
		snowed_in = true;
	} else {
		snowed_in = ((Xdata.getNumberOfNodes() > Xdata.SoilNode+1)
		            || (detect_grass &&
		                (((Mdata.tss_a24h < IOUtils::C_TO_K(TSS_threshold24))
		                    && (Mdata.hs_rate > HS_threshold_smallincrease))
		                 || ((Mdata.tss_a12h < IOUtils::C_TO_K(TSS_threshold12_smallHSincrease))
		                    && (Mdata.hs_rate > HS_threshold_smallincrease))
		                 || ((Mdata.tss_a12h < IOUtils::C_TO_K(TSS_threshold12_largeHSincrease))
		                    && (Mdata.hs_rate > HS_threshold_largeincrease))
		                 )
		               )
		            || (Mdata.hs_rate > HS_threshold_verylargeincrease)
		);
	}
	if (variant == "SEAICE" && nOldE == 0) {
		// Ignore snow fall on open ocean
		snowed_in = false;
	}

	// Go ahead if there is a snow fall AND the ground is or can be snowed in.
	if (snow_fall && snowed_in) {
		// Now check if we have some canopy left below the snow. Then we reduce the canopy with the new snow height.
		// This is to simulate the gradual sinking of the canopy under the weight of snow.
		// We also adjust Xdata.mH to have it reflect deposited snow but not the canopy.
		// This can only be done when SNOWPACK is snow height driven and there is a canopy.
		if ((enforce_measured_snow_heights)
			   && (Xdata.Cdata.height > 0.)
			   && ((Xdata.Cdata.height < ThresholdSmallCanopy) || (useCanopyModel == false))
			   && (Mdata.hs != mio::IOUtils::nodata)
			   && (Xdata.mH != Constants::undefined)
			   && (Xdata.meta.getSlopeAngle() < Constants::min_slope_angle)) {
			/* The third clause above limits the issue to small canopies only, to prevent problems
			 *   with Alpine3D simulations in forests. This prerequisite is only checked for when useCanopyModel
			 *    is true. If useCanopyModel is false, we can safely assume all snow to fall on top of canopy.
			 * The fourth clause is an important one. When hs is not available, the old Xdata.mH is kept, which
			 *    has already been adjusted in the previous time step, so then skip this part.
			 * The fifth clause makes sure only flat field is treated this way, and not the slopes.
			 *
			 *  Now reduce the Canopy height with the additional snow height. This makes the Canopy work
			 *   like a spring. When increase in Xdata.mh is 3 cm and the canopy height is 10 cm, the snow pack is
			 *   assumed to be 6cm in thickness. When the enforced snow depth Xdata.mH equals
			 *   the canopy height, the canopy is reduced to 0, and everything measured is assumed to be snow.
			 * To do this, check if there is an increase AND check if a new snow element will be created!
			 *   If you don't do this, the canopy will be reduced for small increases that do not produce a snow layer.
			 * Then, in the next time step, the canopy height is reduced even more, even without increase in snow
			 *   depth.
			 */
			if (Xdata.cH < (Xdata.mH - (Xdata.Cdata.height - (Xdata.mH - (Xdata.cH + Xdata.Cdata.height))))) {
				Xdata.Cdata.height -= (Xdata.mH - (Xdata.cH + Xdata.Cdata.height));
				// The above if-statement looks awkward, but it is just
				//   (Xdata.cH < (Xdata.mH - (height_new_elem * cos_sl))
				//   combined with the new value for Xdata.mH, given the change in Xdata.Cdata.height.
			} else {
				// If the increase is not large enough to start build up a snowpack yet,
				//   assign Xdata.mH to Canopy height (as if snow_fall and snowed_in would have been false).
				if (Xdata.getNumberOfNodes() == Xdata.SoilNode+1) {
					Xdata.Cdata.height = Xdata.mH - Xdata.Ground;
				}
			}
			if (Xdata.Cdata.height < 0.)    // Make sure canopy height doesn't get negative
				Xdata.Cdata.height = 0.;
			Xdata.mH -= Xdata.Cdata.height; // Adjust Xdata.mH to represent the "true" enforced snow depth
			if (Xdata.mH < Xdata.Ground)    //   and make sure it doesn't get negative
				Xdata.mH = Xdata.Ground;
			delta_cH = Xdata.mH - Xdata.cH + ( (Xdata.findMarkedReferenceLayer() == Constants::undefined) ? (0.) : (Xdata.findMarkedReferenceLayer() - Xdata.Ground) );
		}

		// Now determine whether the increase in snow depth is large enough.
		// NOTE On virtual slopes use new snow depth and density from either flat field or luv slope
		if ((delta_cH >= height_new_elem * cos_sl) || (Xdata.hn > 0.) || add_element) {
			cumu_precip = 0.0; // we use the mass through delta_cH
			//double hn = 0.; //new snow amount

			if (Xdata.hn > 0. && (Xdata.meta.getSlopeAngle() > Constants::min_slope_angle)) {
				hn = Xdata.hn;
				rho_hn = Xdata.rho_hn;
			} else { // in case of flat field or PERP_TO_SLOPE
				hn = delta_cH;
				// Store new snow depth and density
				if (!alpine3d) {
					//in snowpack, we compute first hn on flat field,
					//then we copy this value to the slopes
					Xdata.hn = hn;
					Xdata.rho_hn = rho_hn;
				}
			}
			if (hn > Snowpack::snowfall_warning)
				prn_msg(__FILE__, __LINE__, "wrn", Mdata.date,
				          "Large snowfall! hn=%.3f cm (azi=%.0f, slope=%.0f)",
				            M_TO_CM(hn), Xdata.meta.getAzimuth(), Xdata.meta.getSlopeAngle());

			size_t nAddE = (size_t)(hn / (height_new_elem*cos_sl));

			if (nAddE < 1) {
				// Always add snow on virtual slope (as there is no storage variable available) and some other cases
				if (!alpine3d && ((Xdata.meta.getSlopeAngle() > Constants::min_slope_angle)
				                      || add_element)) { //no virtual slopes in Alpine3D
					nAddE = 1;
				} else {
					Xdata.hn = 0.;
					Xdata.rho_hn = Constants::undefined;
					return;
				}
			}

			// Check whether surface hoar could be buried
			size_t nHoarE;
			double hoar = Xdata.Ndata[nOldN-1].hoar;
			if (nOldE > 0 && Xdata.Edata[nOldE-1].theta[SOIL] < Constants::eps2) {
				// W.E. of surface hoar must be larger than a threshold to be buried
				if (hoar > 1.5*MM_TO_M(hoar_min_size_buried)*hoar_density_surf) {
					nHoarE = 1;
				} else if (!(change_bc && meas_tss) /*Flux BC (NEUMANN) typically produce less SH*/
				               && (hoar > MM_TO_M(hoar_min_size_buried)*hoar_density_surf)) {
					nHoarE = 1;
				} else {
					nHoarE = 0;
				}
			} else { // Add surface hoar on ground to first new snow element(s)
				nHoarE = 0;
				hn += hoar/rho_hn;
				Xdata.Ndata[nOldN-1].hoar = 0.;
			}

			Xdata.Albedo = Constants::max_albedo;

			const size_t nNewN = nOldN + nAddE + nHoarE;
			const size_t nNewE = nOldE + nAddE + nHoarE;
			Xdata.resize(nNewE);
			vector<NodeData>& NDS = Xdata.Ndata;
			vector<ElementData>& EMS = Xdata.Edata;

			// Create hoar layer
			if (nHoarE > 0) {
				// Since mass of hoar was already added to element below, substract....
				// Make sure you don't try to extract more than is there
				hoar = std::max(0.,std::min(EMS[nOldE-1].M - 0.1,hoar));
				const double L0 = EMS[nOldE-1].L;
				const double dL = -hoar/(EMS[nOldE-1].Rho);
				EMS[nOldE-1].L0 = EMS[nOldE-1].L = L0 + dL;

				EMS[nOldE-1].E = EMS[nOldE-1].Eps = EMS[nOldE-1].dEps = EMS[nOldE-1].Eps_e = EMS[nOldE-1].Eps_v = EMS[nOldE-1].S = 0.0;
				const double Theta0 = EMS[nOldE-1].theta[ICE];
				EMS[nOldE-1].theta[ICE] *= L0/EMS[nOldE-1].L;
				EMS[nOldE-1].theta[ICE] += -hoar/(Constants::density_ice*EMS[nOldE-1].L);
				EMS[nOldE-1].theta[ICE] = std::max(EMS[nOldE-1].theta[ICE],0.);
				EMS[nOldE-1].theta_i_reservoir = 0.0;
				EMS[nOldE-1].theta_i_reservoir_cumul = 0.0;
				EMS[nOldE-1].theta[WATER] *= L0/EMS[nOldE-1].L;
				EMS[nOldE-1].theta[WATER_PREF] *= L0/EMS[nOldE-1].L;
				for (unsigned int ii = 0; ii < Xdata.number_of_solutes; ii++)
					EMS[nOldE-1].conc[ICE][ii] *= L0*Theta0/(EMS[nOldE-1].theta[ICE]*EMS[nOldE-1].L);
				EMS[nOldE-1].M -= hoar;
				assert(EMS[nOldE-1].M>=0.); //the mass must be positive
				EMS[nOldE-1].theta[AIR] = std::max(0., 1.0 - EMS[nOldE-1].theta[WATER] - EMS[nOldE-1].theta[WATER_PREF]
				                                - EMS[nOldE-1].theta[ICE] - EMS[nOldE-1].theta[SOIL]);
				EMS[nOldE-1].updDensity();
				assert(EMS[nOldE-1].Rho>=0. || EMS[nOldE-1].Rho==IOUtils::nodata); //we want positive density
				// Take care of old surface node
				NDS[nOldN-1].z += dL + NDS[nOldN-1].u;
				NDS[nOldN-1].u = 0.0;
				NDS[nOldN-1].hoar = 0.0;
				// Now fill nodal data for upper hoar node
				NDS[nOldN].T = t_surf;              // The temperature of the new node
				double p_vapor = Atmosphere::vaporSaturationPressure(NDS[nOldN].T);
				NDS[nOldN].rhov = Atmosphere::waterVaporDensity(NDS[nOldN].T, p_vapor);
				// The new nodal position;
				NDS[nOldN].z = NDS[nOldN-1].z + NDS[nOldN-1].u + hoar/hoar_density_buried;
				NDS[nOldN].u = 0.0;                 // Initial displacement is 0
				NDS[nOldN].hoar = hoar / hoar_density_buried;         // Surface hoar initial size
				NDS[nOldN].udot = 0.0;               // Settlement rate is also 0
				NDS[nOldN].f = 0.0;                 // Unbalanced forces is 0
				NDS[nOldN].S_n = INIT_STABILITY;
				NDS[nOldN].S_s = INIT_STABILITY;
			} else { // Make sure top node surface hoar mass is removed
				NDS[nOldN-1].hoar = 0.0;
			}

			// Fill the nodal data
			if (!useSoilLayers && (nOldN-1 == Xdata.SoilNode)) // New snow on bare ground w/o soil
				NDS[nOldN-1].T = 0.5*(t_surf + Mdata.ta);
			const double Ln = (hn / (double)nAddE);               // New snow element length
			double z0 = NDS[nOldN-1+nHoarE].z + NDS[nOldN-1+nHoarE].u + Ln; // Position of lowest new node
			for (size_t n = nOldN+nHoarE; n < nNewN; n++) { //loop over the nodes
				NDS[n].T = t_surf;                  // Temperature of the new node
				double p_vapor = Atmosphere::vaporSaturationPressure(NDS[n].T);
				NDS[n].rhov = Atmosphere::waterVaporDensity(NDS[n].T, p_vapor);
				NDS[n].z = z0;                      // New nodal position
				NDS[n].u = 0.0;                     // Initial displacement is 0
				NDS[n].hoar = 0.0;                  // The new snow surface hoar is set to zero
				NDS[n].udot = 0.0;                  // Settlement rate is also 0
				NDS[n].f = 0.0;                     // Unbalanced forces are 0
				NDS[n].S_n = INIT_STABILITY;
				NDS[n].S_s = INIT_STABILITY;
				z0 += Ln;
			}

			// Fill the element data
			for (size_t e = nOldE; e < nNewE; e++) { //loop over the elements
				EMS[e].elementIDTracking=Xdata.elementTrackingCounter+e-nOldE;				
				const bool is_surface_hoar = (nHoarE && (e == nOldE));
				const double length = (NDS[e+1].z + NDS[e+1].u) - (NDS[e].z + NDS[e].u);
				const double density = (is_surface_hoar)? hoar_density_buried : rho_hn;
				fillNewSnowElement(Mdata, length, density, is_surface_hoar, Xdata.number_of_solutes, EMS[e]);
				// To satisfy the energy balance, we should trigger an explicit treatment of the top boundary condition of the energy equation
				// when new snow falls on top of wet snow or melting soil. This can be done by putting a tiny amount of liquid water in the new snow layers.
				// Note that we use the same branching condition as in the function Snowpack::neumannBoundaryConditions(...)
				const double theta_r = ((watertransportmodel_snow=="RICHARDSEQUATION" && Xdata.getNumberOfElements()>Xdata.SoilNode) || (watertransportmodel_soil=="RICHARDSEQUATION" && Xdata.getNumberOfElements()==Xdata.SoilNode)) ? (PhaseChange::RE_theta_threshold) : (PhaseChange::theta_r);
				if(nOldE > 0 && EMS[nOldE-1].theta[WATER] > theta_r + Constants::eps && EMS[nOldE-1].theta[ICE] > Constants::eps) {
					EMS[e].theta[WATER]+=(2.*Constants::eps);
					EMS[e].theta[ICE]-=(2.*Constants::eps)*(Constants::density_water/Constants::density_ice);
					EMS[e].theta[AIR]+=((Constants::density_water/Constants::density_ice)-1.)*(2.*Constants::eps);
				}
				Xdata.ColdContent += EMS[e].coldContent(); //update cold content
			}   // End elements

			Xdata.elementTrackingCounter+=nNewE-nOldE; //The counter for element tracking for making comparison of any snow properties between two simulation (-)

			// Finally, update the computed snowpack height
			Xdata.cH = NDS[nNewN-1].z + NDS[nNewN-1].u;
			Xdata.ErosionLevel = nNewE-1;
		}
	} else { // No snowfall
		if (detect_grass && ((Xdata.Cdata.height < ThresholdSmallCanopy) || (useCanopyModel == false))) {
			// Set canopy height to enforced snow depth if there is no snowpack yet
			//   but only for small canopies, to prevent problems with Alpine3D simulations in forests.
			// This prerequisite is only checked for when useCanopyModel is true.
			// If useCanopyModel is false, we can safely assume all snow to fall on top of canopy.
			if ((Xdata.getNumberOfNodes() == Xdata.SoilNode+1) && (Xdata.mH != Constants::undefined)) {
				Xdata.Cdata.height = Xdata.mH - Xdata.Ground;
				// Because there is no snow cover, enforced snow depth is effectively equal to Xdata.Ground.
				Xdata.mH = Xdata.Ground;
			} else {
				if(Mdata.hs != mio::IOUtils::nodata) {
					// If we have a snowpack, but didn't match the criteria for snow fall, make sure Xdata.mH
					// only represents the "true" snow height, to stay consistent and for use in other parts of SNOWPACK.
					Xdata.mH -= Xdata.Cdata.height;
					if (Xdata.mH < Xdata.Ground)
						Xdata.mH = Xdata.Ground;
				}
			}
		}
	}
}

/**
 * @brief The near future (s. below) has arrived on Wednesday Feb. 6, when it was finally snowing
 * in Davos and Sergey, Michael and Perry were working furiously on SNOWPACK again. Michael
 * prepared the coupling of the model to the energy balance model of Olivia and his own snow
 * drift model. He found it therefore necessary to move the time loop into the Main.c frame.
 * He also cleaned the data structure handling, i.e. made sure that all variables are handed
 * to the subroutines and that there is no longer a global referencing. In the meantime, Perry
 * and Sergey prepared the introduction of a vapor transport equation. While Sergey was sad
 * that his family had to go back, Perry was exchanging a lot of wet kisses with his new women
 * probably causing some of his confusion about vapor and heat transport.
 * Driving routine for the 1d-snowpack model.  The main program will probably be replaced
 * in future -- or, at least modified.  For now, it is responsible for several tasks:
 * -# In the next step the program enters the time-integration, or, time-stepping loop.
 *    Moreover, we find the solution at TimeN = Time0 + sn_dt.  For now, we will assume
 *    that sn_dt = 15min and Time0 = 0.0.  These restrictions can be later relaxed.
 *    The program must then "check" three modules before finding the temperature distribution
 *    and creep deformations, these are:
 *    -#   Determine the METEO parameters at time TimeN. (The METEO parameters include
 *             air temperature, relative humidity, short wave radiation, incoming longwave
 *             radiation, etc. as well as the ground temperature)
 *             >>>>>> METEO MODULE <<<<<<<
 *             Change: ML, 06.02.02: Mdata needs to be handed to the function
 *    -#   Determine if a SNOWFALL event as occcured. (This implies that the dynamically
 *             allocated data structures must be reallocated and the new material defined.
 *             The mesh connectivies (sn_NewMesh=TRUE) must be rebuilt for the numerical
 *             solution and the energy exchanges at the top surface initialized.)
 *             >>>>>> SNOWFALL MODULE <<<<<<<
 *    -#   Determine if SNOWDRIFT is occuring. Note that SNOWFALL distributes mass
 *             equally at ALL EXPOSITIONS.  SNOWDRIFT can occur in conjunction WITH SNOWFALL
 *             or WITHOUT SNOWFALL.  Mass is redistributed between the expositions. (Again,
 *             the internal data structures must be reinitialized.)
 *             >>>>>> SNOWDRIFT MODULE <<<<<<<
 * -# The phase change module can generate water; this water is moved downwards by the
 *    WATER TRANSPORT module.  At present, a simple, mass conserving scheme is employed to move
 *    the water; when the water content is greater than the residual water content then the excess
 *    water is moved to the next element.  If the element reaches the bottom of the snowpack
 *    water is removed -- this is called MELTWATER RUNOFF.  Also, elements which do not contain
 *    any ice are removed from the finite element mesh.
 * -# In the next step the TEMPERATURE distribution within the snowpack at each exposition
 *    is found.  If SNOWFALL and SNOWDRIFT has occured then the finite element matrices must
 *    be rebuilt.  >>>>> TEMPERATURE MODULE  <<<<<<<<
 * -# If the computed temperatures are above zero degrees then PHASECHANGES are occuring.
 *    This means that the volumetric contents of the elements must be updated. >>>>>> PHASE CHANGE MODULE <<<<<
 * -# In the next step the CREEPING deformations and 1d state of stress within the snowpack
 * at each exposition are found.  If SNOWFALL and SNOWDRIFT has occured then the finite
 * element matrices (connectivities) must be rebuilt.  >>>>CREEP MODULE<<<<<
 * @param Mdata The Meteorological forcing is now passed by copy so changes won't propagate to the caller
 * @param Xdata
 * @param cumu_precip Variable to store amount of precipitation (kg m-2)
 * @param Bdata
 * @param Sdata
 */
void Snowpack::runSnowpackModel(CurrentMeteo Mdata, SnowStation& Xdata, double& cumu_precip,
                                BoundCond& Bdata, SurfaceFluxes& Sdata)
{
	// HACK -> couldn't the following objects be created once in init ?? (with only a reset method ??)
	WaterTransport watertransport(cfg);
	VapourTransport vapourtransport(cfg);
	Metamorphism metamorphism(cfg);
	SnowDrift snowdrift(cfg);
	PhaseChange phasechange(cfg);
	if (Xdata.Seaice != NULL) Xdata.Seaice->ConfigSeaIce(cfg);

	// ADJUST_HEIGHT_OF_METEO_VALUE is checked at each call to allow different
	// cfg values for different pixels in Alpine3D
	cfg.getValue("ADJUST_HEIGHT_OF_METEO_VALUES", "SnowpackAdvanced", adjust_height_of_meteo_values);


	try {
		//since precipitation phase is a little less intuitive than other, measured parameters, make sure it is provided
		if (Mdata.psum_ph==IOUtils::nodata)
			throw NoDataException("Missing precipitation phase", AT);

		// Set and adjust boundary conditions
		surfaceCode = NEUMANN_BC;
		double meltfreeze_tk = (Xdata.getNumberOfElements()>0)? Xdata.Edata[Xdata.getNumberOfElements()-1].meltfreeze_tk : Constants::meltfreeze_tk;
		t_surf = std::min(meltfreeze_tk, Xdata.Ndata[Xdata.getNumberOfNodes()-1].T);
		if (change_bc && meas_tss) {
			if ((Mdata.tss < IOUtils::C_TO_K(thresh_change_bc)) && Mdata.tss != IOUtils::nodata){
				surfaceCode = DIRICHLET_BC;
				t_surf = Mdata.tss;
				Xdata.Ndata[Xdata.getNumberOfNodes()-1].T = t_surf;
			}
		}

		// If it is SNOWING, find out how much, prepare for new FEM data. If raining, cumu_precip is set back to 0
		compSnowFall(Mdata, Xdata, cumu_precip, Sdata);

		// Check to see if snow is DRIFTING, compute a simple snowdrift index and erode layers if
		// neccessary. Note that also the very important friction velocity is computed in this
		// routine and later used to compute the Meteo Heat Fluxes
		if (!alpine3d) { //HACK: we need to set to 0 the external drift
			double tmp=0.;
			snowdrift.compSnowDrift(Mdata, Xdata, Sdata, tmp);
		} else
			snowdrift.compSnowDrift(Mdata, Xdata, Sdata, cumu_precip);

		if (Xdata.Seaice != NULL) {
			// Reinitialize and compute the initial meteo heat fluxes
			Bdata.reset();
			updateBoundHeatFluxes(Bdata, Xdata, Mdata);
			// Run sea ice module
			Xdata.Seaice->runSeaIceModule(Xdata, Mdata, Bdata, sn_dt, Sdata);
			// Remesh when necessary
			Xdata.splitElements(2. * comb_thresh_l, comb_thresh_l);
		}

		const double sn_dt_bcu = sn_dt;		// Store original SNOWPACK time step
		const double psum_bcu = Mdata.psum;	// Store original psum value
		const double psum_ph_bcu = Mdata.psum_ph;	// Store original psum_ph value
		int ii = 0;				// Counter for sub-timesteps to match one SNOWPACK time step
		bool LastTimeStep = false;		// Flag to indicate if it is the last sub-time step
		double p_dt = 0.;			// Cumulative progress of time steps
		if ((Mdata.psi_s >= 0. || t_surf > Mdata.ta) && atm_stability_model != Meteo::NEUTRAL && allow_adaptive_timestepping == true && sn_dt > 60.) {
			// To reduce oscillations in TSS, reduce the time step prematurely when atmospheric stability is unstable.
			if (Mdata.psum != mio::IOUtils::nodata) Mdata.psum /= sn_dt;	// psum is precipitation per time step, so first express it as rate with the old time step (necessary for rain only)...
			sn_dt = 60.;
			if (Mdata.psum != mio::IOUtils::nodata) Mdata.psum *= sn_dt;	// ... then express psum again as precipitation per time step with the new time step
		}
<<<<<<< HEAD

		Meteo meteo(cfg);
=======
		
		Meteo M(cfg);
>>>>>>> ed8f0a6f
		do {
			// After the first sub-time step, update Meteo object to reflect on the new stability state
			if (ii >= 1){
				// ADJUST_HEIGHT_OF_WIND_VALUE is checked at each call to allow different
				// cfg values for different pixels in Alpine3D
				cfg.getValue("ADJUST_HEIGHT_OF_WIND_VALUE", "SnowpackAdvanced", adjust_height_of_wind_value);
				meteo.compMeteo(Mdata, Xdata, false, adjust_height_of_wind_value);
			}
			// Reinitialize and compute the initial meteo heat fluxes
			Bdata.reset();
			updateBoundHeatFluxes(Bdata, Xdata, Mdata);

			// set the snow albedo
			Xdata.pAlbedo = getParameterizedAlbedo(Xdata, Mdata);
			Xdata.Albedo = getModelAlbedo(Xdata, Mdata); //either parametrized or measured

			// Compute the temperature profile in the snowpack and soil, if present
			for (size_t e = 0; e < Xdata.getNumberOfElements(); e++) Xdata.Edata[e].Qph_up = Xdata.Edata[e].Qph_down = 0.;
			if (compTemperatureProfile(Mdata, Xdata, Bdata, (sn_dt < min_allowed_sn_dt))) {
				// Entered after convergence
				ii++;						// Update time step counter
				p_dt += sn_dt;					// Update progress variable
				if (p_dt > sn_dt_bcu-Constants::eps) {		// Check if it is the last sub-time step
					LastTimeStep = true;
				}

				// Good HACK (according to Charles, qui persiste et signe;-)... like a good hunter and a bad one...
				// If you switched from DIRICHLET to NEUMANN boundary conditions, correct
				//   for a possibly erroneous surface energy balance. The latter can be due e.g. to a lack
				//   of data on nebulosity leading to a clear sky assumption for incoming long wave.
				if ((change_bc && meas_tss) && (surfaceCode == NEUMANN_BC)
						&& (Xdata.Ndata[Xdata.getNumberOfNodes()-1].T < mio::IOUtils::C_TO_K(thresh_change_bc))) {
					surfaceCode = DIRICHLET_BC;
					meltfreeze_tk = (Xdata.getNumberOfElements()>0)? Xdata.Edata[Xdata.getNumberOfElements()-1].meltfreeze_tk : Constants::meltfreeze_tk;
					Xdata.Ndata[Xdata.getNumberOfNodes()-1].T = std::min(Mdata.tss, meltfreeze_tk); /*C_TO_K(thresh_change_bc/2.);*/
					// update the snow albedo
					Xdata.pAlbedo = getParameterizedAlbedo(Xdata, Mdata);
					Xdata.Albedo = getModelAlbedo(Xdata, Mdata); //either parametrized or measured
					for (size_t e = 0; e < Xdata.getNumberOfElements(); e++) Xdata.Edata[e].Qph_up = Xdata.Edata[e].Qph_down = 0.;
					compTemperatureProfile(Mdata, Xdata, Bdata, true);	// Now, throw on non-convergence
				}
				if (LastTimeStep) Sdata.compSnowSoilHeatFlux(Xdata);

				// Inialize PhaseChange at the first sub-time step
				if (ii == 1) phasechange.initialize(Xdata);

				// See if any SUBSURFACE phase changes are occuring due to updated temperature profile
				if(!coupled_phase_changes) {
					if (!alpine3d)
						phasechange.compPhaseChange(Xdata, Mdata.date);
					else
						phasechange.compPhaseChange(Xdata, Mdata.date, false);
				} else {
					const double theta_r = ((watertransportmodel_snow=="RICHARDSEQUATION" && Xdata.getNumberOfElements()>Xdata.SoilNode) || (watertransportmodel_soil=="RICHARDSEQUATION" && Xdata.getNumberOfElements()==Xdata.SoilNode)) ? (PhaseChange::RE_theta_r) : (PhaseChange::theta_r);
					const double max_ice = ReSolver1d::max_theta_ice;
					for (size_t e = 0; e < Xdata.getNumberOfElements(); e++) {
						// Net ice contents change:
						double dth_i = 0.5 * (Xdata.Edata[e].Qph_up + Xdata.Edata[e].Qph_down) / ((Constants::density_ice * Constants::lh_fusion) / sn_dt);
						// Limit to all ice melts:
						dth_i = (dth_i<0.)?(std::max(-Xdata.Edata[e].theta[ICE], dth_i)):(dth_i);
						// Limit to all liquid water freezes:
						dth_i = (dth_i>0.)?(std::min(std::max(0., std::min(max_ice - Xdata.Edata[e].theta[ICE], (Xdata.Edata[e].theta[WATER] - theta_r) * (Constants::density_water / Constants::density_ice))), dth_i)):(dth_i);
						// Apply phase change:
						Xdata.Edata[e].dth_w -= dth_i * Constants::density_ice / Constants::density_water;
						Xdata.Edata[e].Qmf += (dth_i * Constants::density_ice * Constants::lh_fusion) / sn_dt_bcu; // (W m-3)
						Xdata.Edata[e].theta[ICE] += dth_i;
						Xdata.Edata[e].theta[WATER] -= dth_i*Constants::density_ice/Constants::density_water;
						Xdata.Edata[e].theta[AIR] = 1. - Xdata.Edata[e].theta[WATER] - Xdata.Edata[e].theta[WATER_PREF] - Xdata.Edata[e].theta[ICE] - Xdata.Edata[e].theta[SOIL];
						Xdata.Edata[e].updDensity();
						Xdata.Edata[e].heatCapacity();
						Xdata.Edata[e].Qph_up = Xdata.Edata[e].Qph_down = 0.;

						if (Xdata.Seaice != NULL) {
							// Adjust melting/freezing point assuming thermal quilibrium in the brine pockets
							const double BrineSal_new = (Xdata.Edata[e].theta[WATER] == 0.) ? (0.) : (Xdata.Edata[e].salinity / Xdata.Edata[e].theta[WATER]);
							Xdata.Edata[e].meltfreeze_tk = -SeaIce::mu * BrineSal_new + Constants::meltfreeze_tk;
						}
					}
				}

				// Compute the final heat fluxes at the last sub-time step
				if (LastTimeStep) Sdata.ql += Bdata.ql; // Bad;-) HACK, needed because latent heat ql is not (yet)
								        // linearized w/ respect to Tss and thus remains unchanged
								        // throughout the temperature iterations!!!
				updateBoundHeatFluxes(Bdata, Xdata, Mdata);

				// Make sure the sub-time steps match exactly one SNOWPACK time step
				if (p_dt + sn_dt > sn_dt_bcu) {
					sn_dt = sn_dt_bcu - p_dt;
				}
			} else {
				// Entered after non-convergence
				if (sn_dt == sn_dt_bcu) std::cout << "[i] [" << Mdata.date.toString(Date::ISO) << "] : using adaptive timestepping\n"; // First time warning

				if (Mdata.psum != mio::IOUtils::nodata) Mdata.psum /= sn_dt;	// psum is precipitation per time step, so first express it as rate with the old time step (necessary for rain only)...
				sn_dt /= 2.;							// No convergence, half the time step
				if (Mdata.psum != mio::IOUtils::nodata) Mdata.psum *= sn_dt;	// ... then express psum again as precipitation per time step with the new time step

				std::cout << "                            --> time step temporarily reduced to: " << sn_dt << "\n";
			}
		}
		while (LastTimeStep == false);

		sn_dt = sn_dt_bcu;	// Set back SNOWPACK time step to orginal value
		Mdata.psum = psum_bcu;	// Set back psum to original value
		Mdata.psum_ph = psum_ph_bcu;	// Set back psum_ph to original value

		// Compute change of internal energy during last time step (J m-2)
		Xdata.compSnowpackInternalEnergyChange(sn_dt);
		Xdata.compSoilInternalEnergyChange(sn_dt);

		// The water transport routines must be placed here, otherwise the temperature
		// and creep solution routines will not pick up the new mesh boolean.
		double ql = Bdata.ql;	// Variable to keep track of how latent heat is used
		watertransport.compTransportMass(Mdata, Xdata, Sdata, ql);

		const double surfaceVaporPressure = Atmosphere::vaporSaturationPressure(t_surf);
		vapourtransport.compTransportMass(Mdata, ql, Xdata, Sdata, surfaceVaporPressure);		

		// See if any SUBSURFACE phase changes are occuring due to updated water content (infiltrating rain/melt water in cold snow layers)
		if(!coupled_phase_changes) {
			if(!alpine3d)
				phasechange.compPhaseChange(Xdata, Mdata.date);
			else
				phasechange.compPhaseChange(Xdata, Mdata.date, false);

			// Finalize PhaseChange
			phasechange.finalize(Sdata, Xdata, Mdata.date);
		}

		// Compute change of internal energy during last time step (J m-2)
		Xdata.compSnowpackInternalEnergyChange(sn_dt);
		Xdata.compSoilInternalEnergyChange(sn_dt);

		// Find the settlement of the snowpack.
		// HACK This routine was formerly placed here because the settlement solution MUST ALWAYS follow
		// computeSnowTemperatures where the vectors U, dU and dUU are allocated.
		compSnowCreep(Mdata, Xdata);

	} catch(const exception&) {
		prn_msg(__FILE__, __LINE__, "err", Mdata.date, "Snowpack computation not completed");
		throw;
	}

	metamorphism.runMetamorphismModel(Mdata, Xdata);

	if (combine_elements) {
		// Check for combining elements
		Xdata.combineElements(SnowStation::number_top_elements, reduce_n_elements, 1, comb_thresh_l);
		// Check for splitting elements
		if (reduce_n_elements) {
			Xdata.splitElements(-1., comb_thresh_l);
		}
	}
}

void Snowpack::snowPreparation(const mio::Date& currentDate, SnowStation& Xdata) const
{
	if (techsnow.prepare(currentDate))
		techsnow.preparation(Xdata);
}<|MERGE_RESOLUTION|>--- conflicted
+++ resolved
@@ -2022,13 +2022,8 @@
 			sn_dt = 60.;
 			if (Mdata.psum != mio::IOUtils::nodata) Mdata.psum *= sn_dt;	// ... then express psum again as precipitation per time step with the new time step
 		}
-<<<<<<< HEAD
-
+		
 		Meteo meteo(cfg);
-=======
-		
-		Meteo M(cfg);
->>>>>>> ed8f0a6f
 		do {
 			// After the first sub-time step, update Meteo object to reflect on the new stability state
 			if (ii >= 1){
