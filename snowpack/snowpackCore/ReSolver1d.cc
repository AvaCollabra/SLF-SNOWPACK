--- conflicted
+++ resolved
@@ -1302,20 +1302,15 @@
 					EMS[SnowpackElement[i]].theta[WATERINDEX]=theta_d[i]-(EMS[SnowpackElement[i]].theta[ICE]*(Constants::density_ice/Constants::density_water));
 					activelayer[i]=true;
 				} else {
-<<<<<<< HEAD
-					if( (EMS[SnowpackElement[i]].theta[WATERINDEX]+(EMS[SnowpackElement[i]].theta[ICE]*(Constants::density_ice/Constants::density_water))) < theta_r[i]) {
-=======
-					if ((EMS[SnowpackElement[i]].theta[WATER]+(EMS[SnowpackElement[i]].theta[ICE]*(Constants::density_ice/Constants::density_water))) < theta_r[i]) {
->>>>>>> f74739fd
+					if ((EMS[SnowpackElement[i]].theta[WATERINDEX]+(EMS[SnowpackElement[i]].theta[ICE]*(Constants::density_ice/Constants::density_water))) < theta_r[i]) {
 						activelayer[i]=false;
 					} else {
 						activelayer[i]=true;
 					}
 				}
 			} else {
-<<<<<<< HEAD
 				if(matrix==true) {
-					if( (EMS[SnowpackElement[i]].theta[WATERINDEX]+(EMS[SnowpackElement[i]].theta[ICE]*(Constants::density_ice/Constants::density_water))) < theta_d[i]) {
+					if ((EMS[SnowpackElement[i]].theta[WATERINDEX]+(EMS[SnowpackElement[i]].theta[ICE]*(Constants::density_ice/Constants::density_water))) < theta_d[i]) {
 						wateroverflow[i]+=( (EMS[SnowpackElement[i]].theta[WATERINDEX]+(EMS[SnowpackElement[i]].theta[ICE]*(Constants::density_ice/Constants::density_water))) - theta_d[i]);
 						EMS[SnowpackElement[i]].theta[WATERINDEX]=theta_d[i]-(EMS[SnowpackElement[i]].theta[ICE]*(Constants::density_ice/Constants::density_water));
 					}
@@ -1324,11 +1319,6 @@
 						EMS[SnowpackElement[i]].theta[WATER_PREF]+=theta_d[i];
 						EMS[SnowpackElement[i]].theta[WATER]-=theta_d[i];
 					}
-=======
-				if ((EMS[SnowpackElement[i]].theta[WATER]+(EMS[SnowpackElement[i]].theta[ICE]*(Constants::density_ice/Constants::density_water))) < theta_d[i]) {
-					wateroverflow[i]+=( (EMS[SnowpackElement[i]].theta[WATER]+(EMS[SnowpackElement[i]].theta[ICE]*(Constants::density_ice/Constants::density_water))) - theta_d[i]);
-					EMS[SnowpackElement[i]].theta[WATER]=theta_d[i]-(EMS[SnowpackElement[i]].theta[ICE]*(Constants::density_ice/Constants::density_water));
->>>>>>> f74739fd
 					EMS[SnowpackElement[i]].theta[AIR]=1.-EMS[SnowpackElement[i]].theta[WATER]-EMS[SnowpackElement[i]].theta[ICE]-EMS[SnowpackElement[i]].theta[SOIL];
 				} */
 				// The part is blended out, as we suppress preferential flow in soil for the moment.
@@ -2608,17 +2598,12 @@
 	const double MIN_VAL_THETA_SNOWPACK=0.0;						//Minimum water content that is allowed to be passed on to the rest of SNOWPACK. When theta is below this value, it is truncated to 0, before leaving the Richards solver.
 	for (i = toplayer-1; i >= 0; i--) {							//We loop over all SNOWPACK layers
 		//Do the actual scaling
-<<<<<<< HEAD
-		if( (i>nsoillayers_snowpack-1 && EMS[i].theta[WATERINDEX]/EMS[i].L>MIN_VAL_THETA_SNOWPACK) || (i<=nsoillayers_snowpack-1)) {	//If we are in snow and have enough water to pass the water on to the rest of SNOWPACK, OR if we are in soil:
+		if ((i>nsoillayers_snowpack-1 && EMS[i].theta[WATERINDEX]/EMS[i].L>MIN_VAL_THETA_SNOWPACK) || (i<=nsoillayers_snowpack-1)) {	//If we are in snow and have enough water to pass the water on to the rest of SNOWPACK, OR if we are in soil:
 			if(EMS[SnowpackElement[i]].theta[SOIL]>Constants::eps2) {
 				EMS[i].theta[WATER]/=EMS[i].L;							//Scale each layer with SNOWPACK layer height
 			} else {
 				EMS[i].theta[WATERINDEX]/=EMS[i].L;							//Scale each layer with SNOWPACK layer height
 			}
-=======
-		if ((i>nsoillayers_snowpack-1 && EMS[i].theta[WATER]/EMS[i].L>MIN_VAL_THETA_SNOWPACK) || (i<=nsoillayers_snowpack-1)) {	//If we are in snow and have enough water to pass the water on to the rest of SNOWPACK, OR if we are in soil:
-			EMS[i].theta[WATER]/=EMS[i].L;							//Scale each layer with SNOWPACK layer height
->>>>>>> f74739fd
 			if(EMS[i].theta[SOIL]>Constants::eps2) {					//We are in soil ...
 				EMS[i].theta[ICE]/=EMS[i].L;						//... scale ice content.
 			}
