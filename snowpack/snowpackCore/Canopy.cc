/*
 *  SNOWPACK stand-alone
 *
 *  Copyright WSL Institute for Snow and Avalanche Research SLF, DAVOS, SWITZERLAND
*/
/*  This file is part of Snowpack.
    Snowpack is free software: you can redistribute it and/or modify
    it under the terms of the GNU General Public License as published by
    the Free Software Foundation, either version 3 of the License, or
    (at your option) any later version.

    Snowpack is distributed in the hope that it will be useful,
    but WITHOUT ANY WARRANTY; without even the implied warranty of
    MERCHANTABILITY or FITNESS FOR A PARTICULAR PURPOSE.  See the
    GNU General Public License for more details.

    You should have received a copy of the GNU General Public License
    along with Snowpack.  If not, see <http://www.gnu.org/licenses/>.
*/

#include <snowpack/snowpackCore/Canopy.h>
#include <snowpack/Constants.h>
#include <snowpack/Utils.h>
#include <snowpack/Laws_sn.h>

#include <meteoio/MeteoIO.h>
#include <assert.h>

using namespace std;
using namespace mio;

/************************************************************
 * static section                                           *
 ************************************************************/

/**
 * @brief Write header for 28 canopy parameters to Outfile, columns 65-92
 * @param fout Dump file stream
 */
void Canopy::DumpCanopyHeader(std::ofstream &fout)
{
	// 28 canopy fields (27 assigned, 1 empty at the end)

	// PRIMARY "STATE" VARIABLES
	fout << ",Interception storage";
	fout << ",Canopy surface temperature";

	// SECONDARY "STATE" VARIABLES
	fout << ",Canopy albedo";
	fout << ",Wet fraction";
	fout << ",Interception capacity";

	// RADIATIVE FLUXES (W m-2)
	fout << ",Net shortwave radiation absorbed by canopy";
	fout << ",Net longwave radiation absorbed by canopy";
	fout << ",Net radiation to canopy";

	// HEAT FLUXES CANOPY (W m-2)
	fout << ",Sensible heat flux to canopy";
	fout << ",Latent heat flux to canopy";
	fout << ",Biomass heat storage flux towards Canopy";

	// WATER FLUXES CANOPY (kg m-2)
	fout << ",Transpiration of the canopy";
	fout << ",Evaporation and sublimation of interception (liquid and frozen)";
	fout << ",Interception rate";
	fout << ",Throughfall";
	fout << ",Snow unload";

	// TOTAL SURFACE FLUXES,EVAPORATION; ETC
	fout << ",Longwave radiation up above canopy";
	fout << ",Longwave radiation down above canopy";
	fout << ",Shortwave radiation up above canopy";
	fout << ",Shortwave radiation down above canopy";
	fout << ",Total land surface albedo";
	fout << ",Total net radiation to the surface (ground + canopy)";
	fout << ",Surface radiative temperature (ground + canopy)";
	fout << ",Forest floor albedo";
	fout << ",Snowfall rate Above Canopy";
	fout << ",Rainfall rate Above Canopy";
	fout << ",Evapotranspiration of the total surface (ground + canopy)";
	fout << ",";	//Note: 1 empty field here!
	return;
}

/**
 * @brief Write units for 28 canopy parameters to Outfile, columns 65-92
 * @param fout Dump file stream
 */
void Canopy::DumpCanopyUnits(std::ofstream &fout)
{
	// 28 canopy fields (27 assigned, 1 empty at the end)

	// PRIMARY "STATE" VARIABLES
	fout << ",kg m-2,degC";

	// SECONDARY "STATE" VARIABLES
	fout << ",-,-,kg m-2";

	// RADIATIVE FLUXES (W m-2)
	fout << ",W m-2,W m-2,W m-2";

	// HEAT FLUXES CANOPY (W m-2)
	fout << ",W m-2,W m-2,W m-2";

	// WATER FLUXES CANOPY (kg m-2)
	fout << ",kg m-2 per timestep,kg m-2 per timestep,kg m-2 per timestep,kg m-2 per timestep,kg m-2 per timestep";

	// TOTAL SURFACE FLUXES,EVAPORATION; ETC
	fout << ",W m-2,W m-2,W m-2,W m-2,-,W m-2,degC,-,kg m-2 per timestep,kg m-2 per timestep,kg m-2 per timestep";
	fout << ",";	//Note: 1 empty field here!
	return;
}

/**
 * @brief Dump 28 canopy parameters to Outfile, columns 65-92
 * @param fout Dump file stream
 * @param *Cdata
 * @param *Sdata
 * @param cos_sl Cosine of slope angle
 */
void Canopy::DumpCanopyData(std::ofstream &fout, const CanopyData *Cdata, const SurfaceFluxes *Sdata, const double cos_sl)
{
	// PRIMARY "STATE" VARIABLES
	fout << "," << Cdata->storage/cos_sl;        // intercepted water (mm or kg m-2)
	fout << "," << IOUtils::K_TO_C(Cdata->temp); // temperature (degC)

	// SECONDARY "STATE" VARIABLES
	fout << "," << Cdata->canopyalb;             // albedo (1)
	fout << "," << Cdata->wetfraction;           // wet fraction
	fout << "," << Cdata->intcapacity/cos_sl;    // interception capacity (kg m-2)

	// RADIATIVE FLUXES (W m-2)
	fout << "," << Cdata->rsnet;                 // net shortwave radiation to canopy
	fout << "," << Cdata->rlnet;                 // net longwave radiation to canopy
	fout << "," << Cdata->rsnet+Cdata->rlnet;    // net radiation to canopy

	// HEAT FLUXES CANOPY (W m-2)
	fout << "," << -Cdata->sensible;             // sensible heat flux to canopy (>0 towards canopy)
	fout << "," << -Cdata->latentcorr;           // latent heat flux to canopy (>0 towards canopy)
	fout << "," << Cdata->CondFluxCanop;         // biomass heat storage flux towards Canopy

	// WATER FLUXES CANOPY (kg m-2)
	fout << "," << Cdata->transp/cos_sl;         // transpiration
	fout << "," << Cdata->intevap/cos_sl;        // interception evaporation
	fout << "," << Cdata->interception/cos_sl;   // interception
	fout << "," << Cdata->throughfall/cos_sl;    // throughfall
	fout << "," << Cdata->snowunload/cos_sl;     // unload of snow

	// TOTAL SURFACE FLUXES,EVAPORATION; ETC
	fout << "," << Cdata->rlwrac;                // upward longwave radiation ABOVE canopy
	fout << "," << Cdata->ilwrac;                // downward longwave radiation ABOVE canopy
	fout << "," << Cdata->rswrac;                // upward shortwave above canopy
	fout << "," << Cdata->iswrac;                // downward shortwave radiation above canopy
	fout << "," << Cdata->totalalb;              // total albedo [-]
	fout << "," << Cdata->rlnet+Sdata->lw_net+Cdata->rsnet+Sdata->qw; // net radiation to the total surface
	fout << "," << IOUtils::K_TO_C(pow(Cdata->rlwrac/Constants::stefan_boltzmann, 0.25)); // surface (ground + canopy) temperature
	fout << "," << Cdata->forestfloor_alb;       // albedo of the forest floor [-]
	fout << "," << Cdata->snowfac/cos_sl;        // snowfall rate above canopy (mm per output timestep)
	fout << "," << Cdata->rainfac/cos_sl;        // rainfall rate above canopy (mm per output timestep)
	fout << "," << (Cdata->transp+Cdata->intevap-(Sdata->mass[SurfaceFluxes::MS_SUBLIMATION]+Sdata->mass[SurfaceFluxes::MS_EVAPORATION]))/cos_sl;//       evapotranspiration of total surface (mm h-1)
	fout << ",";                                 // 1 empty field here
}
//TODO: this function is not yet integrated into AsciiIO, and now this function is actually never called by any routine.
void Canopy::writeTimeSeriesAdd2LCanopy(std::ofstream &fout, const CanopyData *Cdata)
{
	fout << "," << IOUtils::K_TO_C(Cdata->Ttrunk); // Trunk temperature (degC)
	fout << "," << Cdata->CondFluxTrunks;          // Trunk biomass heat storage flux (W m-2)
	fout << "," << Cdata->LWnet_Trunks;            // net LW radiations to Trunk layer (W m-2)
	fout << "," << Cdata->SWnet_Trunks;            // net SW radiations to Trunk layer (W m-2)
	fout << "," << -Cdata->QStrunks;               // sensible heat flux to trunk layer  (W m-2), (>0 towards trunks)
	fout << ",,,";
}
/****i*******************************************************
 * non-static section                                       *
 ************************************************************/
Canopy::Canopy(const SnowpackConfig& cfg)
        : hn_density(), hn_density_parameterization(), variant(), watertransportmodel_soil(),
          hn_density_fixedValue(Constants::undefined), calculation_step_length(0.), useSoilLayers(false),
          CanopyHeatMass(true), Twolayercanopy(true), Twolayercanopy_user(true), canopytransmission(true), forestfloor_alb(true), useUnload(false)
{
	cfg.getValue("VARIANT", "SnowpackAdvanced", variant);
	cfg.getValue("SNP_SOIL", "Snowpack", useSoilLayers);
	cfg.getValue("CALCULATION_STEP_LENGTH", "Snowpack", calculation_step_length);
	cfg.getValue("HN_DENSITY", "SnowpackAdvanced", hn_density);
	cfg.getValue("HN_DENSITY_PARAMETERIZATION", "SnowpackAdvanced", hn_density_parameterization);
	cfg.getValue("HN_DENSITY_FIXEDVALUE", "SnowpackAdvanced", hn_density_fixedValue);
	cfg.getValue("WATERTRANSPORTMODEL_SOIL", "SnowpackAdvanced", watertransportmodel_soil);
	cfg.getValue("CANOPY_HEAT_MASS", "SnowpackAdvanced", CanopyHeatMass);
	cfg.getValue("CANOPY_TRANSMISSION", "SnowpackAdvanced", canopytransmission);
	cfg.getValue("TWO_LAYER_CANOPY", "SnowpackAdvanced", Twolayercanopy_user);
	Twolayercanopy = Twolayercanopy_user;
	cfg.getValue("FORESTFLOOR_ALB", "SnowpackAdvanced", forestfloor_alb);
	cfg.getValue("UNLOAD_MICROSTRUCTURE", "SnowpackAdvanced", useUnload);
}

/**
 * @brief multiplicative increase of canopy surface resistance as
 * a function of downward solar radiation (van den Burk et al (2000):
 * Offline validation of the ERA40 surface scheme, ECMWF Tech.Mem.295)
 * @param ris
 * @return double
 */
double Canopy::get_f1(const double& ris)
{
	static const double a = 0.81;
	static const double b = 0.004;
	static const double c = 0.05;
	const double f1 = ( a * ( 1.0 + b * ris ) ) / ( b * ris + c );
	if (f1 < 1.0) {
		return 1.0;
	}
	return (f1);

}

/**
 * @brief Computes the FRACTION OF ROOTS in a soil layer between zupper and zlower meters
 * below the soil surface (van den Burk et al (2000): Offline validation of the ERA40
 * surface scheme, ECMWF Tech.Mem.295)
 * @param zupper
 * @param zlower
 * @return double
 */
double Canopy::RootFraction(const double& zupper, const double& zlower, const double rootdepth)
{
	double rf = 0.0;

	// Constants.h: Xdata.Cdata.rootdepth, default 0.5
	if ( zupper < rootdepth ) {
		static const double ar = 6.706; // evergreen needleleaf trees
		static const double br = 2.175; // evergreen needleleaf trees
		// fraction of roots below root depth (according to exponential distribution)
		const double tail = 0.5 * (exp(-ar * rootdepth)+ exp(-br * rootdepth));
		// multiplicative factor to distribute tail on layers above root depth
		rf = ( ( 1. + tail / ( 1. - tail ) ) * 0.5 *
			(exp(-ar * zupper) + exp(-br * zupper)
			-exp(-ar * std::min(zlower, rootdepth))
			-exp(-br * std::min(zlower, rootdepth))));
	}

	return (rf);
}


/**
 * @brief Computes ROOT WATER UPTAKE in soil layers above rootdepth.
 * Theory:
	- 1) Transpiration is partitioned on soil layers according to fraction of roots.
	- 2) Root water uptake is limited to the plant available water in each layer,
	- defined by the wilting point and the field capacity.
	- 3) Wilting point and field capacity is dependent on soil type:
	- Fieldcapacity = ElementData::soilFieldCapacity
	- Wilting point = WP_FRACTION * Fieldcapacity
 * Last update: David Gustafsson, 2005-03-16.
 * @param SoilNode
 * @param *EMS
 * @param transpiration
 */
void Canopy::SoilWaterUptake(const size_t& SoilNode, const double& transpiration,
				ElementData* EMS, const double wp_fraction,
				const double rootdepth, const double h_wilt) const
{
	// transpiration [mm]
	if ( transpiration == 0. ) return;

	// Mass of water [kg m-2] that is to be extracted from the soil
	double waterresidual = transpiration;
	double waterresidual_real = transpiration;

	// Loop over soil layers above rootdepth
	double zupper = 0.;
	size_t RootLayer = SoilNode;
	for (size_t e = SoilNode; e --> 0; ) {//e gets decremented right away -> start at SoilNode
		// fraction of roots in layer
		const double rootfr = RootFraction(zupper, zupper + EMS[e].L, rootdepth);
		const double water = transpiration;
		if (rootfr > 0.0 ){
			// Index of last layer with roots
			RootLayer = e;

			// Change in volumetric water content in layer
			double d_theta_l = 0.;
			if (watertransportmodel_soil == "RICHARDSEQUATION" && EMS[e].VG.defined == true) {
				const double theta_wilt = EMS[e].VG.fromHtoTHETAforICE(h_wilt, EMS[e].theta[ICE]);
				d_theta_l = std::min( std::max(0., ( EMS[e].theta[WATER] -
				    theta_wilt )),
				    rootfr*water / ( Constants::density_water * EMS[e].L ) );
			} else {
				d_theta_l = std::min( std::max(0., ( EMS[e].theta[WATER] -
				    wp_fraction * EMS[e].soilFieldCapacity() )),
				    rootfr*water / ( Constants::density_water * EMS[e].L ) );
			}

			// residual water to be extracted in layers below
			waterresidual -= rootfr * water;
			waterresidual_real -= d_theta_l * Constants::density_water * EMS[e].L;

			if (watertransportmodel_soil == "RICHARDSEQUATION") {
				// Transpiration is considered a source/sink term for Richards equation
				EMS[e].lwc_source -= d_theta_l;
			} else {
				// Update volumetric water content in layer
				EMS[e].theta[WATER] -= d_theta_l;
				assert(EMS[e].theta[WATER] >= -Constants::eps);
				EMS[e].theta[AIR] += d_theta_l;
				assert(EMS[e].theta[AIR] >= -Constants::eps);
			}
		}
		// Depth of the upper edge of layer below
		zupper += EMS[e].L;
	}// End of loop

	// Extract the residual water uptake from first layer below rootzone
	if ( RootLayer > 0 ) {
		// modify by Moustapha if there is a problem .
		RootLayer -= 1;
	}

	if (watertransportmodel_soil == "RICHARDSEQUATION" && EMS[RootLayer].VG.defined == true) {
		// Transpiration is considered a source/sink term for Richards equation
		const double theta_wilt = EMS[RootLayer].VG.fromHtoTHETAforICE(h_wilt, EMS[RootLayer].theta[ICE]);
		const double d_theta = std::min( std::max(0., ( EMS[RootLayer].theta[WATER] -
	                       theta_wilt ) ),
	                       waterresidual_real / ( Constants::density_water * EMS[RootLayer].L ) );
		EMS[RootLayer].lwc_source -= d_theta;
		waterresidual_real -= d_theta * Constants::density_water * EMS[RootLayer].L;
	} else {
		const double d_theta = std::min( std::max(0., ( EMS[RootLayer].theta[WATER] -
	                       wp_fraction * EMS[RootLayer].soilFieldCapacity() ) ),
	                       waterresidual_real / ( Constants::density_water * EMS[RootLayer].L ) );
		EMS[RootLayer].theta[WATER] -= d_theta;
		assert(EMS[RootLayer].theta[WATER] >= -Constants::eps);
		EMS[RootLayer].theta[AIR] += d_theta;
		assert(EMS[RootLayer].theta[AIR] >= -Constants::eps);
		waterresidual_real -= d_theta * Constants::density_water * EMS[RootLayer].L;
	}

	// Check if water content is below wilting point in last layer
	if ( waterresidual_real > 0.5 ) {
		// modify by Moustapha if there is problem .
		prn_msg(__FILE__, __LINE__, "wrn", mio::Date(), "Transpiration Error [mm]: %lf", waterresidual_real);
	}
}


/**
 * @brief multiplicative increase of canopy surface resistance as
 * a function of soil temperature, based on ï¿½gren et al (1976)
 * (A=0.8 and B=0.8 implies 1/f4=1 at 10oC)
 * Last update: David Gustafsson, 2005-03-16
 * Last Update: David Gustafsson, 2006-11-22>> A=1.75,B=0.5, implies that
		- 1/f4 increases much faster towards 1. 1/f4 = 0.9 already at 2oC, but 1/f4=1 still
		- at about 10oC.
 * @param tempC
 * @return double
 */
double Canopy::get_f4(const double& tempC)
{
	static const double F4_A = 1.75;
	static const double F4_B = 0.5;

	// OBS tempC in C
	const double f4 = 1.0 / ( 1.0 - exp( -F4_A * pow( std::max( 0.00001, tempC ), F4_B ) ) );
	return (f4);
}


/**
 * @brief multiplicative increase of canopy surface resistance as
 * a function of liquid water content[1] and soil temperature [2]
 * in the root zone: [1] van den Hurk et al (2000): Offline validation
 * of the ERA40 surface scheme, ECMWF Tech.Mem.295, [2] ï¿½gren (1976)/Mellander (2005)
 * @param SoilNode
 * @param *EMS
 * @return double
 */
double Canopy::get_f2f4(const size_t& SoilNode, ElementData* EMS, const double wp_fraction, const double rootdepth)
{
	double f2_wpwp; double f2_wcap;
	double thet_act;
	double rootresidual = 1.;
	double f2 = 0.0; double f4 = 0.0;
	size_t RootLayer = SoilNode;

	// loop over layers:
	double zupper = 0.;
	for (size_t e = SoilNode; e --> 0; ) { //e gets decremented right away -> start at SoilNode
		// 1) root fraction in layer
		const double rootfr = RootFraction(zupper, zupper + EMS[e].L, rootdepth);
		if (rootfr > 0.0 ){
			RootLayer = e;
			// 2) Field Capacity in layer
			f2_wcap = EMS[e].soilFieldCapacity();
			// 3) Wilting point in layer
			f2_wpwp = f2_wcap * wp_fraction;
			// 4) Soil water content in layer (from a root's point of view)
			thet_act = std::max(f2_wpwp, EMS[e].theta[WATER]);
			// 4) Inversed soilwater stress weighted by root fractin in layer
			f2 += rootfr * (thet_act-f2_wpwp) / (f2_wcap - f2_wpwp);
			// 5) Soil temperature stress weighted by root fraction in layer
			f4 += get_f4(IOUtils::K_TO_C(EMS[e].Te)) * rootfr;
			// 6) Update rootresidual and depth of upper edge of next layer
			rootresidual -= rootfr;
		}
		zupper += EMS[e].L;
	}// End of loop and now do the bottom layer

	if ( RootLayer > 0 ){
		RootLayer -= 1;
	}
	f2_wcap = EMS[RootLayer].soilFieldCapacity();
	f2_wpwp = f2_wcap * wp_fraction;
	thet_act = std::max(f2_wpwp, EMS[RootLayer].theta[WATER]);
	f2 += rootresidual * (thet_act - f2_wpwp) / (f2_wcap - f2_wpwp);
	f4 += get_f4(IOUtils::K_TO_C(EMS[RootLayer].Te)) * rootresidual;

	// Limit inverse of the f2 function between 0 and 1
	f2 = std::max( 0.00001, std::min( 1., f2 ) );
	// invert f2
	f2 = 1.0 / f2;
	// return maximum of f2 and f4
	return ( std::max(f2, f4) );
}


/**
 * @brief multiplicative increase of canopy surface resistance as
 * a function of atmospheric vapor pressure deficit (van den Burk et al (2000):
 * Offline validation of the ERA40 surface scheme, ECMWF Tech.Mem.295)
 * @param vpd
 * @return double
 */
double Canopy::get_f3(const double& vpd, const double f3_gd)
{
	/*
	 * double F3_GD=0.0003; => now defined in Constants.h
	 * gd [Pa-1] value is for trees (needle or bradleafs), other veg. as crops,
	 * grass tundra etc should have gd=0;
	 */
	const double f3 = 1.0 / exp( -f3_gd * vpd );
	return (f3);
}

double Canopy::IntCapacity(const CurrentMeteo& Mdata, const SnowStation& Xdata, const bool& force_rain) const
{
	const double rho_new_snow = SnLaws::compNewSnowDensity(hn_density, hn_density_parameterization,
	                                                   hn_density_fixedValue, Mdata, Xdata, Xdata.Cdata.temp, variant);

	if (!force_rain && rho_new_snow!=Constants::undefined && Mdata.psum_ph<1.) { //right conditions for snow
		const double density_of_mixed = rho_new_snow*(1.-Mdata.psum_ph) + 1000.*Mdata.psum_ph;
		return ( Xdata.Cdata.int_cap_snow * Xdata.Cdata.lai * ( 0.27+46.0 / density_of_mixed ));
	} else {
		return ( Xdata.Cdata.int_cap_rain * Xdata.Cdata.lai);
	}
}

/**
 * @brief Intercepted snow or rain above the capacity is unloaded imediately
 * @param capacity
 * @param storage
 * @param *unload
 */
double Canopy::IntUnload(const double& capacity, const double& storage)
{
	if (storage > capacity) {
		return (storage - capacity);
	} else {
		return 0.;
	}
}

/**
 * @brief interception rate according to exponential function from Ashton ()
 * as formulated by i.e. Pomeroy and Hedstrom (1998)
 * @param capacity
 * @param storage
 * @param prec
 * @param *interception
 * @param direct
 */
double Canopy::IntRate(const double& capacity, const double& storage, const double& prec, const double& direct, const double interception_timecoef)
{
	const double interception = std::min( ( 1.0 - direct ) * prec,
                                 interception_timecoef * ( capacity - storage)*
                                ( 1.0 - exp( -(1.0 - direct) * prec / capacity ) ) );
	if ( interception < 0.0)
		return 0.;

	return interception;
}


double Canopy::CanopyAlbedo(const double& tair, const double& wetfrac, const SnowStation& Xdata)
{
	// Albedo of partly "wet" canopy = weighted average of dry and wet parts
	if (tair > Constants::meltfreeze_tk ) {
		return (wetfrac *  Xdata.Cdata.can_alb_wet + (1. - wetfrac) *  Xdata.Cdata.can_alb_dry);
	} else {
		return (wetfrac * Xdata.Cdata.can_alb_snow + (1. - wetfrac) *  Xdata.Cdata.can_alb_dry);
	}
}

/**
 * @brief Function returning the total surface albedo of a canopy covered snow or soil surface
 * @param CanAlb
 * @param sigf
 * @param SurfAlb
 * @param DirectThroughfall
 * @param CanopyClosureDirect
 * @param RadFracDirect
 * @param sigfdirect
 * @return double
 */
double Canopy::TotalAlbedo(double CanAlb, double sigf, double SurfAlb, double DirectThroughfall,
			  double CanopyClosureDirect, double RadFracDirect, double sigfdirect)
{
	// Total surface albedo (diffuse fraction)
	const double albedo_diff = ( 1.0 - RadFracDirect ) * ( (sigf * CanAlb + SurfAlb * Optim::pow2(1.0 - sigf) /
			(1.0 - sigf * CanAlb * SurfAlb) ) * (1. - DirectThroughfall) + SurfAlb * DirectThroughfall);
	// Total surface albedo (direct fraction)
	const double albedo_dir = RadFracDirect * ( (sigfdirect * CanAlb + SurfAlb * Optim::pow2(1.0 - sigfdirect) /
			(1.0 - sigfdirect * CanAlb * SurfAlb) ) * CanopyClosureDirect + SurfAlb *
			(1.0 - CanopyClosureDirect) );
	return albedo_diff+albedo_dir;
}

/**
 * @brief Function returning the soil cover fraction of the canopy shade as a
 * function of canopy height, canopy diameter, and solar elevation
 * Computes the canopy shade soil cover fraction, as function of canopy height, crown diameter,
 * vertical canopy soil cover, and solar elevation angle. Derivation can be found in Gryning et al. (2001).
 * Boundary-Layer Meteorology, 99 (3), 465-488.
 * @param height
 * @param cover
 * @param elev in radiants
 * @return double
 */
double Canopy::CanopyShadeSoilCover(const double& height, const double& cover, const double& elev, const double& can_diameter)
{
	if ( elev > 0.0 ) {
		return std::min(1.0, cover * (1.0 + 4.0 * height / (Constants::pi * can_diameter * tan(elev))));
	} else {
		return 1.0;
	}
}

/**
 * @brief fraction of the canopy surface covered by intercepted rain or snow
 * @param capacity
 * @param storage
 */
double Canopy::CanopyWetFraction(const double& capacity, const double& storage)
{
	if ( storage > 0. ) {
		// limit the wet fraction to minimum 0.01 otherwise it will never completely dry
		return std::max(0.01, std::min(1.0, pow(storage / capacity, 2./3.)) );
	} else {
		return 0.;
	}
}

/**
 * @brief Transmissivity is now (optionally) a function of solar elevation (Chen et al, 1997)
 * @param *sigf
 * @param lai
 * @param elev
 * @return sigf
 */
double Canopy::CanopyTransmissivity(const double& lai, const double& elev, const double krnt_lai)
{
	const double pai = 0.; // pai [additional plant area index] could be a function of interception storage
	return (1. - exp(-krnt_lai * (lai + pai) / std::max(sin(elev), 0.0001))); // Beer-Lambert type of law
}

/**
 * @brief This routine estimates the radiation balance of a vegetation covered grid
 * inputs:
 * incoming shortwave (RG) and longwave (RA) radiation
 * vegetation temperature (TV) and surface temperature of the ground below (TG)
 * vegetation albedo (AV) and ground albedo (AG)
 * vegetation shielding coefficient (SIGF) [shortwave and longwave]
 * emissivity of vegetation (EV) and ground (EG)
 * outputs:
 * Net longwave and shortwave radiation of vegetation (RAV,RGV) and ground (RAG,RGG)
 * Total grid albedo (AGRID) and grid surface radiation temperature (TGRID)
 * @param Mdata
 * @param Cdata
 * @param Xdata
 * @param iswrac
 * @param rsnet
 * @param ilwrac
 * @param r0
 * @param r1
 * @param canopyalb
 * @param CanopyClosureDirect
 * @param RadFracDirect
 * @param sigfdirect
 * @param r1p
 */
void Canopy::LineariseNetRadiation(const CurrentMeteo& Mdata, const CanopyData& Cdata, const SnowStation& Xdata,
                                      double& iswrac, double& rsnet, double& ilwrac, double& r0,double& r1,
                                      const double& canopyalb, double& CanopyClosureDirect, double& RadFracDirect,
                                      const double& sigfdirect, double& r1p) const
{
	// Variables used a lot
	const bool snow = (Xdata.getNumberOfElements()>Xdata.SoilNode);
	const double Tsfc = (snow)? Xdata.Ndata[Xdata.getNumberOfElements()].T : Mdata.ta;
	//  modifs for forestfloor_alb : ag -> ag1
	const double ag1 = (snow)? Xdata.Albedo : Xdata.SoilAlb;
	const size_t nE = Xdata.getNumberOfElements();
	const double age = (snow && forestfloor_alb) ? std::max(0., Mdata.date.getJulian() - Xdata.Edata[nE-1].depositionDate.getJulian()) : 0.; // day
	const double ag = (ag1 -.3)* exp(-age/7.) + 0.3;

	//Canopy Closure = Canopy Soil Cover Fraction, is made a function of solar elevation for direct shortwave
	//First, check whether the solar elevation and splitted radiation data makes there is sense
	const double elev = Mdata.elev;
	const double diffuse = Mdata.diff;
	const double direct = Mdata.iswr - diffuse;
	double RadFracDiffuse;
	if ( direct > 0.0 ) {
		RadFracDirect = direct / (diffuse + direct);
		RadFracDiffuse = 1.0 - RadFracDirect;
	} else {
		RadFracDirect = 0.0;
		RadFracDiffuse = 1.0;
	}
	const double sigf = Cdata.sigf;
	// Canopy Closure for diffuse shortwave and longwave
	const double CanopyClosure = 1. - Cdata.direct_throughfall; //HACK: we already pass Cdata

	// Canopy Closure for direct shortwave
	if (canopytransmission ){
		CanopyClosureDirect = CanopyShadeSoilCover(Cdata.height, CanopyClosure, elev, Cdata.can_diameter);
	} else{
		CanopyClosureDirect = CanopyClosure;
	}
	// Shortwave radiation fluxes above and absorbed by canopy above
	iswrac = Mdata.iswr;

	// net absorbed by canopy

	// first only diffuse fraction
	rsnet = RadFracDiffuse * iswrac * (1. - canopyalb) * sigf *
		(1. + ag * (1. - sigf) / (1. - sigf * ag * canopyalb));
	// Longwave radiation above canopy:
	ilwrac = Mdata.ea * Constants::stefan_boltzmann * (Mdata.ta * Mdata.ta * Mdata.ta * Mdata.ta);

	// Longwave absorbed by canopy: auxiliary variables
	const double eg = 1.; // emissivity of ground assumed to be 1
	const double star = 1. - sigf * (1. - Cdata.ec) * (1. - eg);
	const double psi = (1. - sigf) * (1. - eg) * Cdata.ec;

	// RNC = RNSC + RNLC: r0p and r1p correpsonds to RNC(t) = r0p + r1p * TC(t)^4
	const double r0p = rsnet + sigf * ((Cdata.ec + psi / star) *
	ilwrac + Cdata.ec * eg * Constants::stefan_boltzmann * Optim::pow4(Tsfc) / star);
	r1p = -sigf * (Cdata.ec * Constants::stefan_boltzmann + Cdata.ec * eg * Constants::stefan_boltzmann /
		star + psi * Constants::stefan_boltzmann / star);

	// Linearise RNC arond TC(t) by using TC(t)=TC(t-1)^4+4*TC(t-1)^3*(TC(t)-TC(t-1)),
	// which gives us r0 and r1, correpsonding to RNC(t)=r0+r1*TC(t)
	const double TC_old = Cdata.temp;

	r0 = r0p - 3. * r1p * Optim::pow4(TC_old);
	r1 = 4.* r1p * Optim::pow3(TC_old);

	// Scaling by CanopyClosure (= 1-DirectThroughfall)
	rsnet *= CanopyClosure;
	r0 *= CanopyClosure;
	r1 *= CanopyClosure;

	// Now, add the direct component with different CanopyClosure
	const double rsnetdir = CanopyClosureDirect * RadFracDirect * iswrac *
		(1. - canopyalb) * sigfdirect * (1. + ag * (1. - sigfdirect) / (1. - sigfdirect * ag * canopyalb));

	rsnet += rsnetdir;
	r0 += rsnetdir;

}

/**
 * @brief Same as the LineariseNetRadiation routine, but for 2layer canopies.
 * Objective :
 * 		netradtrunk = rt0 + rt1 * Ttrunk + rt2 * TC
 *  		netradcanop = r0 + r1*TC + r2* Ttrunk
 * Method : using linearisation of TC**4 and Ttrunk**4
 * @param Mdata
 * @param Cdata
 * @param Xdata
 * @param iswrac
 * @param rsnet
 * @param ilwrac
 * @param r0
 * @param r1
 * @param canopyalb
 * @param CanopyClosureDirect
 * @param RadFracDirect
 * @param sigfdirect
 * @param r1p
 */
void Canopy::LineariseNetRadiation2L(const CurrentMeteo& Mdata, const CanopyData& Cdata, const SnowStation& Xdata,
                                      double& iswrac, double& rsnet, double& ilwrac, double& r0,double& r1, double& r2,
                                      double& rt0, double& rt1, double& rt2, const double& canopyalb, double& CanopyClosureDirect, double& RadFracDirect,
                                      const double& sigfdirect,const double& sigftrunkdirect, double& r1p, double& r2p) const
{
	// Variables used a lot
	const bool snow = (Xdata.getNumberOfElements()>Xdata.SoilNode);
	const double Tsfc = (snow)? Xdata.Ndata[Xdata.getNumberOfElements()].T : Mdata.ta;
	// modifs for forestfloor_alb : ag -> ag1
	const double ag1 = (snow)? Xdata.Albedo : Xdata.SoilAlb;

	// modifs for forestfloor_alb
	const size_t nE = Xdata.getNumberOfElements();
	const double age = (snow && forestfloor_alb) ? std::max(0., Mdata.date.getJulian() - Xdata.Edata[nE-1].depositionDate.getJulian()) : 0.; // days
	const double ag = (ag1 -.3)* exp(-age/7.) + 0.3;

	// Canopy Closure = Canopy Soil Cover Fraction, is made a function of solar elevation for direct shortwave
	// First, check whether the solar elevation and splitted radiation data makes there is sense
	const double elev = Mdata.elev;
	const double diffuse = Mdata.diff;
	const double direct = Mdata.iswr - diffuse;
	double RadFracDiffuse;
	if ( direct > 0.0 ) {
		RadFracDirect = direct / (diffuse + direct);
		RadFracDiffuse = 1.0 - RadFracDirect;
	} else {
		RadFracDirect = 0.0;
		RadFracDiffuse = 1.0;
	}
	const double sigf = Cdata.sigf;
	const double sigftrunk = Cdata.sigftrunk;
	// Canopy Closure for diffuse shortwave and longwave
	const double CanopyClosure = 1. - Cdata.direct_throughfall; //HACK: we already pass Cdata
	double CanClosDirLeaves, CanClosDirTrunks;
	// Canopy Closure for direct shortwave
	if (canopytransmission ){
		CanopyClosureDirect = CanopyShadeSoilCover(Cdata.height, CanopyClosure, elev, Cdata.can_diameter);
		CanClosDirLeaves= CanopyClosureDirect ;
		CanClosDirTrunks=0.;

		// below (optional): if uncommented, allows direct solar insolation of the trunks
		//CanClosDirLeaves = CanopyShadeSoilCover(Cdata.height*(1. - trunk_frac_height), CanopyClosure, elev);
		//CanClosDirTrunks = CanopyClosureDirect - CanClosDirLeaves;
	} else{
		CanopyClosureDirect = CanopyClosure;
		CanClosDirLeaves = CanopyClosure;
		CanClosDirTrunks = 0.;
	}

	// attenuation factors for the radiative impact of the trunk layer
	const double attfactor_SW = (1. - sigftrunk) ;
	const double attfactor_SWdir = (1. - sigftrunkdirect) ;
	const double attfactor_LW = (1. - sigftrunk);

	// 1. Radiations to leaf layer
	// 1.1 SW
	iswrac = Mdata.iswr;

	// net absorbed by canopy
	// first only diffuse fraction
	rsnet = RadFracDiffuse * iswrac * (1. - canopyalb) * sigf *
		(1. + ag * (1. - sigf) / (1. - sigf * ag * canopyalb)* attfactor_SW + (1. - sigf) * sigftrunk * Cdata.trunkalb);

	// 1.2. LW
	// Longwave radiation above canopy:
	ilwrac = Mdata.ea * Constants::stefan_boltzmann * (Mdata.ta * Mdata.ta * Mdata.ta * Mdata.ta);

	// Longwave absorbed by canopy: auxiliary variables
	const double eg = 1.0; // emissivity of ground assumed to be 1
	const double star = 1. - sigf * (1. - Cdata.ec) * (1. - eg);
	const double psi = (1. - sigf) * (1. - eg); // Change of formulation from the original for easier read : suppress ec from psi

	// 1.3. all
	// RNC = RNSC + RNLC: r0p, r1p  and r2p correpsonds to RNC(t) = r0p + r1p * TC(t)^4 + r2p * Ttrunk^4
	const double r0p = rsnet + sigf * Cdata.ec*((1. + psi / star * attfactor_LW) *
	ilwrac + eg * Constants::stefan_boltzmann * Optim::pow4(Tsfc) * attfactor_LW / star);
	r1p = -sigf *Cdata.ec * Constants::stefan_boltzmann * (2. - Cdata.ec * sigf * (1.-eg)/star * attfactor_LW);
	r2p = sigf * Cdata.ec * Constants::stefan_boltzmann * Cdata.et *sigftrunk * (1. + (1. -eg));

	// Linearise RNC around TC(t) and Ttrunk(t) by using TC(t)^4=TC(t-1)^4+4*TC(t-1)^3*(TC(t)-TC(t-1)),
	// which gives us r0, r1, and r2 correpsonding to RNC(t)=r0+r1*TC(t)+ r2* Ttrunk
	const double TC_old = Cdata.temp;
	const double Tt_old = Cdata.Ttrunk;

	r0 = r0p - 3. * r1p * Optim::pow4(TC_old) - 3. * r2p *  Optim::pow4(Tt_old) ;
	r1 = 4.* r1p * Optim::pow3(TC_old);
	r2 = 4.* r2p * Optim::pow3(Tt_old);

	// Scaling by CanopyClosure (= 1-DirectThroughfall)
	rsnet *= CanopyClosure;
	r0 *= CanopyClosure;
	r1 *= CanopyClosure;
	r2 *= CanopyClosure;

	// Now, add the direct component with different CanopyClosure
	const double rsnetdir = CanClosDirLeaves * RadFracDirect * iswrac *
		(1. - canopyalb) * sigfdirect * (1. + ag * (1. - sigfdirect) *attfactor_SWdir / (1. - sigfdirect * ag * canopyalb) + (1. - sigfdirect) * sigftrunkdirect * Cdata.trunkalb)
		+ CanClosDirTrunks * RadFracDirect * iswrac * (1. - canopyalb) * sigfdirect * ag *attfactor_SWdir/(1. - sigfdirect * ag * canopyalb);

	rsnet += rsnetdir;
	r0 += rsnetdir;

	// 2. Radiations to trunk layer
	// formulation : netradtrunk = rt0p + rt1p * Ttrunk**4 + rt2p * TC**4
	//			     ~ rt0 + rt1 * Ttrunk + rt2 * TC


	// 2.1. SW diffuse
	double rsnettrunk =  RadFracDiffuse * iswrac * (1. -sigf) * (1-attfactor_SW) * (1-Cdata.trunkalb);

	// 2.2. LW
	const double rt0p = rsnettrunk + Cdata.et*(1-attfactor_LW)* (eg * Constants::stefan_boltzmann * Optim::pow4(Tsfc) + ilwrac * (1. - sigf));
	const double rt1p = -2. * Constants::stefan_boltzmann *Cdata.et* (1-attfactor_LW) ;
	const double rt2p = Cdata.et*(1-attfactor_LW) * Cdata.ec * sigf * Constants::stefan_boltzmann ;

	rt0 = rt0p - 3. * rt1p * Optim::pow4(Tt_old) - 3. * rt2p *  Optim::pow4(TC_old) ;
	rt1 = 4.* rt1p * Optim::pow3(Tt_old);
	rt2 = 4.* rt2p * Optim::pow3(TC_old);

	rsnettrunk *= CanopyClosure;
	rt0 *= CanopyClosure;
	rt1 *= CanopyClosure;
	rt2 *= CanopyClosure;

	// 2.3. SW direct & NetRad to Trunks
	const double rsnettrunkdir = CanClosDirLeaves * RadFracDirect * iswrac * (1. -sigfdirect) * (1. - attfactor_SWdir)*(1.-Cdata.trunkalb)
				+ CanClosDirTrunks *  RadFracDirect * iswrac * (1. - attfactor_SWdir) *(1.-Cdata.trunkalb);
	rsnettrunk += rsnettrunkdir;
	rt0 += rsnettrunkdir;
}

/**
 * @brief the sensible heat flux is already a linear function of TC(t),
 * whould be different with stability corrections.
 * @param ch_canopy
 * @param tair
 * @param *h0
 * @param *h1
 */
void Canopy::LineariseSensibleHeatFlux(const double& ch_canopy, const double& tair, double& h0, double& h1, double scalingfactor)
{
	h1 = scalingfactor*ch_canopy;
	h0 = -scalingfactor*ch_canopy * tair;
}

/**
 * @brief Temperature derivative of the saturation pressure function
 * @param L
 * @param T
 * @return double
 */
double Canopy::DSaturationPressureDT(const double& L, const double& T)
{
	double c2, c3;

	if ( L != Constants::lh_sublimation ) {
		//c1 = 610.780;
		c2 = 17.08085;
		c3 = 234.175 ;
	} else {
		//c1 = 610.714;
		c2 = 22.44294;
		c3 = 272.440 ;
	}

	const double dpdt =  Atmosphere::vaporSaturationPressure(T) * c2 * c3 / ((c3 + IOUtils::K_TO_C(T)) * (c3 + IOUtils::K_TO_C(T)));

	return(dpdt);
}

/**
 * @brief the latent heat flux LE = ce_canopy * (esat(TC(t)) - eair) is linearised around TC(t) by:
 * applying esat(TC(t)) = esat(TC(t - 1)) + Desat(TC(t - 1)) / DT * (TC(t) - TC(t - 1))
 * @param ce_canopy
 * @param tc_old
 * @param vpair
 * @param le0
 * @param le1
 */
void Canopy::LineariseLatentHeatFlux(const double& ce_canopy, const double& tc_old, const double& vpair,
                                        double& le0, double& le1, double scalingfactor)
{
	if (tc_old > 273.15) {
		le1 = scalingfactor*ce_canopy * DSaturationPressureDT(Constants::lh_vaporization, tc_old);
		le0 = scalingfactor*ce_canopy * (Atmosphere::vaporSaturationPressure(tc_old) - vpair) - (le1) * tc_old;
	} else {
		le1 = scalingfactor*ce_canopy * DSaturationPressureDT(Constants::lh_sublimation, tc_old);
		le0 = scalingfactor*ce_canopy * (Atmosphere::vaporSaturationPressure(tc_old) - vpair) - (le1) * tc_old;
	}
}


/**
 * @brief Physical calculation of Heat Mass for the leaves and trunks compartments
 * - for leaves : mean leaf thickness assumed to be 1 mm = 0.001 m.
 * - for trunks : trunk volume calculated based on basal area, height and conic form.
 * @param height
 * @param BasalArea
 * @param lai
 * @param HMLeaves
 * @param HMTrunks
 */
void Canopy::CalculateHeatMass(const double& height, const double& BasalArea, double& lai, double& HMLeaves,  double& HMTrunks, const double biomass_density,  const double biomass_heat_capacity)
{
	HMLeaves= 0.001 * lai * biomass_density * biomass_heat_capacity;
	HMTrunks= 0.5 * BasalArea * height * biomass_density * biomass_heat_capacity;
}

/**
 * @brief the conductive heat flux to the leaf layer is already a linear function of TC(t),
 * @param tc_old
 * @param lai
 * @param HM0
 * @param HM1
 */
void Canopy::LineariseConductiveHeatFlux(const double& tc_old, const double& HM, double& HM0, double& HM1,  const double& DT, const double& scalingfactor) const
{
	if (CanopyHeatMass) {
		HM0 = -1.0 * scalingfactor * HM /H_TO_S(DT) *tc_old;
		HM1 =  scalingfactor * HM / H_TO_S(DT);
	} else {
		HM0 = 0.;
		HM1 = 0.;
	}
}

/**
 * @brief Last update: 2007-05-10, David Gustafsson
 * @param r0
 * @param r1
 * @param h0
 * @param h1
 * @param le0
 * @param le1
 * @param TCANOPY
 * @param RNCANOPY
 * @param HCANOPY
 * @param LECANOPY
 * @param ce_canopy
 * @param ce_condensation
 */

void Canopy::CanopyEnergyBalance(const double& h0, const double& h1, const double& le0,
                                                         const double& le1, const double& HM0,  const double& HM1,
                                                         const double& ce_canopy,
                                                         const double& ce_condensation,
                                                         double& r0, double& r1, double& TCANOPY, double& RNCANOPY,
                                                         double& HCANOPY, double& LECANOPY)
{
	// Introduced filter to reduce sensitivity of canopy energy balance solution:
	// Maximum allowed change of canopy temperature per hour
	// 1. infer TCANOPY from (R0 + R1 * TCANOPY) = (H0 + H1 * TCANOPY) + (LE0 + LE1 * TCANOPY)
	double TC_CHANGE = (h0 + le0 - r0 + HM0) / (r1 - h1 - le1 - HM1) - TCANOPY;

	TCANOPY += TC_CHANGE;

	// 3. and re-compute Rn, H, and LE
	//      Previously, r0 and r1 were updated after each TC change computed in the EB loop.
	//      With only 3 iterations of the EB, this prevented the closure of the canopy EB when looking at the output variables,
	//      because TC had not completely converged.
	//	The suggestion is to increase the iterations of the EB to 7 (instead of 3) and get rid off these artefacts.
	// 	Similarly, LECANOPY is put to its computed value
	RNCANOPY = r0 + r1  * TCANOPY ;
	HCANOPY = h0 + h1 * TCANOPY;
	LECANOPY = le0 + le1 * TCANOPY;
	// 3b. re-compute in case of condensation/sublimation on canopy
	if (LECANOPY < 0.0 ) {
		TCANOPY -= TC_CHANGE;
		TC_CHANGE = (h0 + le0 * ce_condensation / ce_canopy - r0 + HM0) /
				(r1 - h1 - le1 * ce_condensation / ce_canopy - HM1) - TCANOPY;
		TCANOPY += TC_CHANGE;
		RNCANOPY = r0 +  r1  * TCANOPY ;
		HCANOPY = h0 + h1 * TCANOPY;
		LECANOPY = le0 * ce_condensation / ce_canopy + le1 * ce_condensation / ce_canopy  * TCANOPY;
	}
}


void Canopy::CanopyEnergyBalance2L(double& h0, double& h1,  double& le0,
                                                         double& le1, double& HM0,  double& HM1, double& TT0, double& TT1,
                                                         const double& ce_canopy,
                                                         const double& ce_condensation,
                                                         double& r0, double& r1, double& r2, double& TCANOPY, double& Ttrunk, double& RNCANOPY,
                                                         double& HCANOPY, double& LECANOPY)
{
	/*
 	 * Introduced filter to reduce sensitivity of canopy energy balance solution:
	 * Maximum allowed change of canopy temperature per hour
	 */
	double TC_CHANGE = (h0 + le0 - r0 + HM0 -TT0) / (r1 - h1 - le1 - HM1 + TT1) - TCANOPY;
	// 2. minimize the rate of change to CANOPYTEMP_MAXCHANGE_PERHOUR [K hr - 1]
	TCANOPY += TC_CHANGE;
	Ttrunk = TT1 / r2 * TCANOPY + TT0 / r2 ;
	// 3. and re-compute Rn, H, and LE
	RNCANOPY = r0 + r1  * TCANOPY + r2 * Ttrunk;
	HCANOPY = h0 + h1 * TCANOPY;
	LECANOPY = le0 + le1 * TCANOPY;

	// 3b. re-compute in case of condensation/sublimation on canopy
	if (LECANOPY < 0.0 ) {
		TCANOPY -= TC_CHANGE;
		TC_CHANGE = (h0 + le0 * ce_condensation / ce_canopy - r0 + HM0 -TT0) /
				(r1 - h1 - le1 * ce_condensation / ce_canopy - HM1 + TT1) - TCANOPY;
		TCANOPY += TC_CHANGE;

		Ttrunk = TT1 / r2 * TCANOPY + TT0 / r2 ;

		RNCANOPY = r0 +  r1  * TCANOPY + r2 * Ttrunk;
		HCANOPY = h0 + h1 * TCANOPY;
		LECANOPY = le0 + le1 * TCANOPY;
	}
}


/**
 * @brief Partition latent heat flux on interception and transpiration
 * @param ce_canopy
 * @param ce_transpiration
 * @param LECANOPY
 * @param ta
 * @param I
 * @param DT
 * @param CanopyEvaporation
 * @param INTEVAP
 * @param TRANSPIRATION
 * @param RNCANOPY
 * @param HCANOPY
 * @param TCANOPY
 * @param r0
 * @param r1
 * @param h0
 * @param h1
 * @param LECANOPYCORR
 * @param wetfraction
 * @param HM0
 * @param HM1
 */
void Canopy::CanopyEvaporationComponents(const double& ce_canopy,
                                      const double& ce_transpiration, double& LECANOPY,
                                      const double& ta, const double& I, const double DT,
                                      double& CanopyEvaporation,
                                      double& INTEVAP, double& TRANSPIRATION,
                                      double& RNCANOPY, double& HCANOPY,double& TCANOPY,
                                      const double& r0, const double& r1, const double& h0, const double& h1,
                                      double& LECANOPYCORR,
                                      const double& wetfraction, const double& HM0, const double& HM1)
{
	if ( ta > Constants::meltfreeze_tk ) {
		CanopyEvaporation = DT * 3600.0 * LECANOPY / Constants::lh_vaporization; // [mm]
	} else {
		CanopyEvaporation = DT * 3600.0 * LECANOPY / Constants::lh_sublimation;  // [mm]
	}

	if ( CanopyEvaporation <= 0.0 ) {
		INTEVAP = CanopyEvaporation; // [mm]
		TRANSPIRATION = 0.0;            // [mm]
		LECANOPYCORR = LECANOPY;
	} else {
		TRANSPIRATION = CanopyEvaporation * ce_transpiration * (1.0 - wetfraction) / ce_canopy;
		INTEVAP = CanopyEvaporation - TRANSPIRATION;
                if ( INTEVAP > I ) {
			INTEVAP = I;
			CanopyEvaporation = INTEVAP + TRANSPIRATION;
			if ( ta > Constants::meltfreeze_tk ) {
				LECANOPYCORR = CanopyEvaporation * Constants::lh_vaporization / (DT * 3600.0);
			} else {
				LECANOPYCORR = CanopyEvaporation * Constants::lh_sublimation / (DT * 3600.0);
			}
			// re-compute TCANOPY from (R0 + R1 * TCANOPY) = (H0 + H1 * TCANOPY) + LECANOPYCORR
			TCANOPY  = (LECANOPYCORR + h0 - r0 + HM0) / (r1 - h1 - HM1);
			// Re-compute RNCANOPY, HCANOPY, and LECANOPY with new temperature
			RNCANOPY = r0 + r1  * TCANOPY ;
			HCANOPY  = h0 + h1 * TCANOPY;
			LECANOPY = LECANOPYCORR;
		} else {
			LECANOPYCORR = LECANOPY;
		}
	}
}


/**
 * @brief Partition latent heat flux on interception and transpiration, 2-Layer canopy
 * @param ce_canopy
 * @param ce_transpiration
 * @param LECANOPY
 * @param ta
 * @param I
 * @param DT
 * @param CanopyEvaporation
 * @param INTEVAP
 * @param TRANSPIRATION
 * @param RNCANOPY
 * @param HCANOPY
 * @param TCANOPY
 * @param Ttrunk
 * @param TT0
 * @param TT1
 * @param r0
 * @param r1
 * @param h0
 * @param h1
 * @param LECANOPYCORR
 * @param wetfraction
 * @param HM0
 * @param HM1
 */

void Canopy::CanopyEvaporationComponents2L(const double& ce_canopy,
                                      const double& ce_transpiration, double& LECANOPY,
                                      const double& ta, const double& I, const double DT,
                                      double& CanopyEvaporation,
                                      double& INTEVAP, double& TRANSPIRATION,
                                      double& RNCANOPY, double& HCANOPY,double& TCANOPY, double& Ttrunk,
                                      const double& TT0, const double& TT1,
                                      const double& r0, const double& r1, const double& r2, const double& h0, const double& h1,
                                      double& LECANOPYCORR,
                                      const double& wetfraction,
                                      const double& HM0, const double& HM1)
{
	if ( ta > Constants::meltfreeze_tk ) {
		CanopyEvaporation = DT * 3600.0 * LECANOPY / Constants::lh_vaporization; // [mm]
	} else {
		CanopyEvaporation = DT * 3600.0 * LECANOPY / Constants::lh_sublimation;  // [mm]
	}

	if ( CanopyEvaporation <= 0.0 ) {
		INTEVAP = CanopyEvaporation; // [mm]
		TRANSPIRATION = 0.0;            // [mm]
		LECANOPYCORR = LECANOPY;
	} else {
		TRANSPIRATION = CanopyEvaporation * ce_transpiration * (1.0 - wetfraction) / ce_canopy;
		INTEVAP = CanopyEvaporation - TRANSPIRATION;
                if ( INTEVAP > I ) {
			INTEVAP = I;
			CanopyEvaporation = INTEVAP + TRANSPIRATION;
			if ( ta > Constants::meltfreeze_tk ) {
				LECANOPYCORR = CanopyEvaporation * Constants::lh_vaporization / (DT * 3600.0);
			} else {
				LECANOPYCORR = CanopyEvaporation * Constants::lh_sublimation / (DT * 3600.0);
			}
			// re-compute TCANOPY from (R0 + R1 * TCANOPY + TT0 + TT1 * TCANOPY) = (H0 + H1 * TCANOPY + HM0 + HM1 * TCANOPY ) + LECANOPYCORR
			TCANOPY = (LECANOPYCORR + h0 - r0 + HM0 - TT0) / (r1 - h1- HM1 + TT1);
			Ttrunk = TT1 / r2 *TCANOPY + TT0 / r2;
			// Re-compute RNCANOPY, HCANOPY, and LECANOPY with new temperature
			RNCANOPY = r0 + r1  * TCANOPY + r2 * Ttrunk;
			HCANOPY  = h0 + h1 * TCANOPY;
			LECANOPY = LECANOPYCORR;
		} else {
			LECANOPYCORR = LECANOPY;
		}
	}
}

/**
 * @brief STABILITY FUNCTIONS FOR MOMENTUM
 * @param xi
 * @return double
 */
double Canopy::get_psim(const double& xi)
{
	if ( xi <= 0.0 ) {
		// unstable case from Paulsen et al 1970
		const double x = pow((1. - 19. * xi), 0.25); // 19 from Hï¿½gstrï¿½m, 1996
		return log((1. + x) * (1. + x) * (1. + x * x) / 8.) - 2 * atan(x) + mio::Cst::PI / 2.;
	} else {
		// stable case from Holstlag and Bruin, following Beljaars & Holtslag 1991
		static const double a = 1.;
		static const double b = 2./3.;
		static const double c = 5.;
		static const double d = 0.35;
		return -(a * xi + b * (xi - c/d) * exp(-d * xi) + b * c/d);
	}
}

/**
 * @brief STABILITY FUNCTIONS FOR HEAT
 * @param xi
 * @return double
 */
double Canopy::get_psih(const double& xi)
{
	if ( xi <= 0) {
		// Unstable case. Integrated by Paulsen, 1970 from phi-functions found by Businger et al, 1971
		const double x = pow((1. - 11.6 * xi), 0.25);   // 11.6 from Hï¿½gstrï¿½m, 1996
		return (2. * log((1. + x*x) / 2.) );
	} else {
		// Stable case, func=1, equation from Holtslag and De Bruin following Beljaars & Holstlag, 1991
		static const double a = 1.;
		static const double b = 2. / 3.;
		static const double c = 5.;
		static const double d = 0.35;
		return -(pow((1. + 2. / 3. * a * xi), 3. / 2.) + b * (xi - c/d) * exp(-d * xi) + b * c/d - 1.);
	}
}

/**
 * @brief SOLVES EQUATION eta=Ri*Ri2eta(eta) ITERATIVELY
 * @param za
 * @param TempAir
 * @param DiffTemp
 * @param Windspeed
 * @param zom
 * @param zoh
 * @param maxitt
 * @return double
 */
double Canopy::RichardsonToAeta(double za, double TempAir, double DiffTemp,
			      double Windspeed, double zom, double zoh, int maxitt)
{
	// CALCULATE RICHARDSON NUMBER
	const double Ri = 9.81 * DiffTemp * za / (TempAir * Windspeed * Windspeed);
	// STEP 1: Compute function Ri2Eta(Eta)
	double Eta = 0.0;
	double Ri2eta = (log(za / zom) - get_psim(Eta) + get_psim(Eta * zom / za)) *
		(log(za / zom) - get_psim(Eta) + get_psim(Eta * zom / za)) /
		(log(za / zoh) - get_psih(Eta) + get_psih(Eta*zoh/za));
	// STEP 2: Compute error in terms of Ri using etaOld and Ri2eta(etaOld)
	double Error = Eta / Ri2eta - Ri;
	// STEP 3: solve iteratively
	static const double acc = 0.0001;
	int itt=1;
	while ( fabs(Error) > acc && itt <= maxitt ) {
		// 3.1 new Eta
		Eta = Ri2eta * Ri;
		const double divider = (log(za / zoh) - get_psih(Eta) + get_psih(Eta * zoh / za)); //HACK: check with Davide
		if (divider!=0.) {
			Ri2eta = (log(za / zom) - get_psim(Eta) + get_psim(Eta * zom / za)) *
			(log(za / zom) - get_psim(Eta) + get_psim(Eta * zom / za)) /
			divider;
		} else {
			Ri2eta = 1.e12;
		}
		// 3.2 error in terms of Richardson number
		Error = Eta / Ri2eta - Ri;
		// 3.3 update number of iterations
		itt = itt + 1;
	}
	// STEP 4: Return new eta when convergance criteria is fullfilled
	Eta = Ri2eta * Ri;
	// check minimum Monin-Obukhov length (there isthing between 2 to some 100 meters in literature)
	if ( Eta > 0.0 ) {
		const double L = std::max(za, za / Eta);
		Eta = za / L;
	} else if ( Eta < 0.0 ) {
		const double L = std::max(-1000.0, za / Eta);
		Eta = za / L;
	}
	return (Eta);
}

/**
 * @brief Turbulent exchange coefficients canopy model
 * The Shuttelworth and Wallace (1985) approach contains rather complicated
 * formulas compared to the general low level of understanding of within canopy
 * turbulent exchange (which was rightly commented by the referees to our
 * paper Towards an improved...). Also, the old stability correction very
 * easily caused oscillations in the canopy energy balance.
 * To meet the referees and to get rid of the oscillations, David introduced
 * a more simple method, based only on roughness lengths (from Blyth, 1999)
 * Roughness lengths are estimated from canopy height and leaf area index.
 * A new stability correction method based on Monin-Obukhov theory was also
 * instead of the Richardsson number formulation
 * Last update: David, 2005-03-31
 * Stability correction now also below the canopy (using M-O) / DG, 2006-01-09
 * @param *Mdata
 * @param *Xdata
 * @param refheight
 * @param zomg
 * @param wetfraction
 * @param *ch_canopy
 * @param *ce_canopy
 * @param *ce_transpiration
 * @param *ce_interception
 * @param *ce_condensation
 */
void Canopy::CanopyTurbulentExchange(const CurrentMeteo& Mdata, const double& refheight, const double& zomg,
                                        const double& wetfraction, SnowStation& Xdata, double& ch_canopy,
                                        double& ce_canopy, double& ce_transpiration,
                                        double& ce_interception, double& ce_condensation) const
{
	const double karman = 0.4;
	const size_t nE = Xdata.getNumberOfElements();

	// check wind speed to be at least 0.1 m/s
	const double vw_local = (Mdata.vw>0.3)? Mdata.vw : 0.3;

	// canopy height above snow surface
	const double zcan = Xdata.Cdata.height - (Xdata.cH - Xdata.Ground);

	/*
	 * 1. displacement and roughness (mom) according to Shaw and Perreira (1981)
	 * zdisplcan = 0.803 + 0.108 * CanDensMax - (0.462 - 0.086 * CanDensMax) *->
	 *-> exp(-(0.163 + 0.283 * CanDensMax) * Xdata.Cdata.lai);
	 * zdisplcan = std::max(0., std::min(refheight - 0.5, zdisplcan * zcan));

	 * 1.3 roughness length
	 * const double EQ1 = (0.175 - 0.098 * CanDensMax) + (-0.098 + 0.045 * CanDensMax) * log10(Xdata.Cdata.lai);
	 * const double EQ2 = (0.150 - 0.025 * CanDensMax) + (0.122 - 0.0135 * CanDensMax) * log10(Xdata.Cdata.lai);
	 * zomc = std::min(RoughLmax, std::max(zcan * std::min(EQ1, EQ2), RoughLmin)) * CAN_Z0M_COEF;

	 * 1. displacement and roughness as simple scaling of canopy height.
	 * Please note:
	 * 1) Canopy roughness is not allowed to be smaller than roughness of
	 * snow surface as defined by zomg, otherwise ustar may be negative!
         * This is now guaranteed by the computation of RoughLmin = std::max(0.01,zomg)
	 * 2) refheight is already given as height relative the snow surface
	 */

	// Shaw Perreira parameters
	// double CanDensMax = 0.7;
	static const double RoughLmin = 0.01;
	static const double RoughLmax = 100.;
	const double zdisplcan = std::max(0., std::min(refheight - 0.5, Xdata.Cdata.displ_to_canopyheight_ratio * zcan));
	const double zomc = std::max(std::max(RoughLmin, zomg), std::min(RoughLmax, Xdata.Cdata.roughmom_to_canopyheight_ratio * zcan));

	//2. aerodynamic resistances simple approach (Blyth, 1999)
	//2.1 roughness length for scalars (heat and vapour)
	const double zohc = Xdata.Cdata.roughheat_to_roughmom_ratio * zomc;
	const double zohg = Xdata.Cdata.roughheat_to_roughmom_ratio * zomg;
	// update Cdata variables
	Xdata.Cdata.z0m = zomc;
	Xdata.Cdata.z0h = zohc;
	Xdata.Cdata.zdispl = zdisplcan;

	// 2.2 Stability correction (adopted from Beljaars and Holtslag, 1991)
	double psim = 0.0;
	double psih = 0.0;

	if ( Xdata.Cdata.canopy_stabilitycorrection ) {
		// 2.2.1 Get Aeta = Monin-Obukhov stabilityparameter from Richardson number
		const double aeta = RichardsonToAeta(refheight - zdisplcan, Mdata.ta,
			Mdata.ta - Xdata.Cdata.temp, vw_local, zomc, zohc, 5);
		psih = -get_psih(aeta) + get_psih(aeta * zohc / (refheight - zdisplcan));
		psim = -get_psim(aeta) + get_psim(aeta * zomc / (refheight - zdisplcan));
	}

	// 2.3 FRICTION VELOCITY ABOVE CANOPY
	const double ustar = vw_local * karman / (log((refheight - zdisplcan) / zomc) + psim);

	// 2.4 TRANSFER COEFFICIENT FOR SCALARS ABOVE CANOPY
	double ch = Xdata.Cdata.can_ch0 / (Constants::density_air * Constants::specific_heat_air)
		+ ustar * karman / (log((refheight - zdisplcan) / zohc) + psih);
	const double ch_e = ustar * karman / (log((refheight - zdisplcan) / zohc) + psih);

	// 2.5 AERODYNAMIC RESISTANCE ABOVE CANOPY
	Xdata.Cdata.ra = 1. / ch;
	const double ra_e = 1. / ch_e;

	// 2.6 CANOPY TO CANOPY LEVEL RESISTANCE
	if ( log(zomc / zohc) > 0.0 ) {
		Xdata.Cdata.rc = (log(zomc/zohc))/(karman * ustar );
	} else {
		Xdata.Cdata.rc = 0.0;
	}

	// 2.7 SURFACE TO CANOPY LEVEL RESISTANCE
	if (log(zomc / zohg) > 0.) {
		Xdata.Cdata.rs = (log(zomc / zohg)) / (karman * ustar ) * (1. + Xdata.Cdata.can_rs_mult * (1. - exp(-Xdata.Cdata.lai)));
	} else {
		Xdata.Cdata.rs = 0.;
	}

	// 2.8 a stability correction is needed for the surface to canopy level resistance
	if ( Xdata.Cdata.canopy_stabilitycorrection && (Xdata.Cdata.rs > 0.) ) {
		double aeta_g = 0.;
		int i = 0;
		double rs_change = 1.;
		while( (i < 100) && (fabs(rs_change) > 0.0001) ) {
			i++;
			// 1. estimate ustar and ua(zdisplcan) above surface from ras and zomg, zohg, and zref = zdisplcan
			const double ustar_below1 = (1. / Xdata.Cdata.rs) / karman * (log(zdisplcan / zohg)
			               - get_psih(aeta_g) + get_psih(aeta_g * zohg / (zdisplcan)));
			const double vw_zdisplcan = ustar_below1 / karman * (log(zdisplcan / zomg) -
			               get_psim(aeta_g) + get_psim(aeta_g * zomg / (zdisplcan)));
			// 2. estimate aeta above surface
			const double Tsup = (nE>0)? Xdata.Ndata[nE].T : Mdata.ta;
			aeta_g = RichardsonToAeta(zdisplcan, Xdata.Cdata.temp, Xdata.Cdata.temp -
			                             Tsup, vw_zdisplcan, zomg, zohg, 5);
			// 3. new guess of ustar based on uadisplcan and new aeta_g
			const double ustar_below2 = vw_zdisplcan * karman / (log((zdisplcan)/zomg) -
			              get_psim(aeta_g) + get_psim(aeta_g * zomg / (zdisplcan)));

			// 4. TRANSFER COEFFICIENT FOR SCALARS below CANOPY
			ch = ustar_below2 * karman / (log((zdisplcan) / zohg) -
			     get_psih(aeta_g) + get_psih(aeta_g * zohg / (zdisplcan)));

			// 5. new guess for AERODYNAMIC RESISTANCE below CANOPY
			rs_change = 1. / ch - Xdata.Cdata.rs;
			Xdata.Cdata.rs = 1. / ch;
		}
	}

	 /*
	  * Surface resistance for transpiration (van den Hurk et al, 2000)
	  * In case there is no soil data, use the air temperature as guess for the soil temperature,
	  * and skip soil moisture function
	  */
	if ( useSoilLayers ) {
		Xdata.Cdata.rstransp = Xdata.Cdata.rsmin * get_f1(Xdata.Cdata.iswrac)*get_f2f4(Xdata.SoilNode, &Xdata.Edata[0], Xdata.Cdata.wp_fraction, Xdata.Cdata.rootdepth) *
		                  get_f3((1. - Mdata.rh) * Atmosphere::vaporSaturationPressure(Mdata.ta), Xdata.Cdata.f3_gd) / Xdata.Cdata.lai;
	} else {
		const double Temp = (nE>0)? 0. : IOUtils::K_TO_C(Mdata.ta);
		Xdata.Cdata.rstransp = Xdata.Cdata.rsmin * get_f1(Xdata.Cdata.iswrac) * get_f4(Temp) * get_f3((1. - Mdata.rh) *
		                  Atmosphere::vaporSaturationPressure(Mdata.ta), Xdata.Cdata.f3_gd) / Xdata.Cdata.lai;
	}
	// Exchange coefficients sensible heat
	ch_canopy = Constants::density_air * Constants::specific_heat_air / (Xdata.Cdata.ra + Xdata.Cdata.rc);

	// latent heat interception
	if ( Mdata.ta < 273.15 ) {
		ce_condensation  = 0.622 * Constants::lh_sublimation / (Constants::gas_constant_air * Mdata.ta
		                   * Xdata.Cdata.raincrease_snow * (ra_e + Xdata.Cdata.rc));// * std::max(0.1,wetfraction);
		ce_interception  = 0.622 * Constants::lh_sublimation / (Constants::gas_constant_air * Mdata.ta
		                   * Xdata.Cdata.raincrease_snow * (ra_e + Xdata.Cdata.rc));// * wetfraction;
		ce_transpiration = 0.0;
	} else {
		ce_condensation  = 0.622 * Constants::lh_vaporization / (Constants::gas_constant_air * Mdata.ta
		                   * (ra_e + Xdata.Cdata.rc));// * std::max(0.1,wetfraction);
		ce_interception  = 0.622 * Constants::lh_vaporization / (Constants::gas_constant_air * Mdata.ta
		                   * (ra_e + Xdata.Cdata.rc));// * wetfraction;
		ce_transpiration = 0.622 * Constants::lh_vaporization / (Constants::gas_constant_air * Mdata.ta
		                   * (ra_e + Xdata.Cdata.rstransp + Xdata.Cdata.rc));// * (1.0-wetfraction);
	}

	ce_canopy = ce_interception * std::max(0.001, wetfraction) + ce_transpiration * (1.0 - wetfraction);
}

/**
 * @brief Computes upward and downward radiation below and above canopy
 * @param Xdata
 * @param Mdata
 * @param ac
 * @param *iswrac
 * @param *rswrac
 * @param *iswrbc
 * @param *rswrbc
 * @param *ilwrac
 * @param *rlwrac
 * @param *ilwrbc
 * @param *rlwrbc
 * @param CanopyClosureDirect
 * @param RadFracDirect
 * @param sigfdirect
 * @param sigftrunkdirect
 */
void Canopy::CanopyRadiationOutput(SnowStation& Xdata, const CurrentMeteo& Mdata, double ac, double &iswrac, double &rswrac, double &iswrbc, double &rswrbc, double &ilwrac, double &rlwrac, double &ilwrbc, double &rlwrbc, double CanopyClosureDirect, double RadFracDirect, double sigfdirect, double sigftrunkdirect) const
{
	const bool snow = (Xdata.getNumberOfElements() > Xdata.SoilNode);
	const double Tsfc4 = (snow)? Optim::pow4(Xdata.Ndata[Xdata.getNumberOfElements()].T) : Optim::pow4(Mdata.ta);
	// modifs for forestfloor_alb : ag -> ag1
	const double ag1 = (snow)? Xdata.Albedo : Xdata.SoilAlb;

	// modifs for forestfloor_alb
	const size_t nE = Xdata.getNumberOfElements();
	const double age = (snow && forestfloor_alb) ? std::max(0., Mdata.date.getJulian() - Xdata.Edata[nE-1].depositionDate.getJulian()) : 0.; // days
	const double ag = (ag1 -.3)* exp(-age/7.) + 0.3;
	Xdata.Cdata.forestfloor_alb += ag ;

	const double TC4 = Optim::pow4(Xdata.Cdata.temp);
	const double Tt4 = Optim::pow4(Xdata.Cdata.Ttrunk);
	const double sigf = Xdata.Cdata.sigf;
	const double sigftrunk = Xdata.Cdata.sigftrunk;
	const double ec = Xdata.Cdata.ec;
	const double eg = 1.0;
	const double et = Xdata.Cdata.et;
	const double trunkalb = Xdata.Cdata.trunkalb;

	// modifs for 2layercanopy: attfactor stands for "attenuation factor".

	double attfactor_SW = 1. ;
	double attfactor_LW = 1. ;
	double attfactor_SWdir = 1. ;

	if (Twolayercanopy) {
		attfactor_SW = (1. - sigftrunk) ;
		attfactor_LW = (1. - sigftrunk);
		attfactor_SWdir = (1. - sigftrunkdirect) ;
	}

	// Diffuse Shortwave radiation fluxes above and below canopy
	const double  rswrac_loc = iswrac * (sigf * ac + (1-sigf) * (1-sigf) * sigftrunk * trunkalb +  ag * (1.0 - sigf) * (1.0 - sigf) / (1.0 - sigf * ac * ag)*attfactor_SW);
	const double  iswrbc_loc = iswrac * (1. - sigf) / (1.0 - sigf * ac * ag)*attfactor_SW ;
	const double  rswrbc_loc = iswrbc_loc * ag;

	// Direct Shortwave radiation fluxes above and below canopy
	const double  rswrac_loc2 = iswrac * (sigfdirect * ac + (1-sigfdirect) * (1-sigfdirect) * sigftrunkdirect * trunkalb + ag * (1.0 - sigfdirect) * (1.0 - sigfdirect) / (1.0 - sigfdirect * ac * ag)*attfactor_SWdir);
        const double  iswrbc_loc2 = iswrac * (1. - sigfdirect) / (1.0 - sigfdirect * ac * ag) *attfactor_SWdir ;
        const double  rswrbc_loc2 = iswrbc_loc2 * ag;

	// Additional Direct Shortwave radiation term due to trunks direct insolation (optional, default = not used)
	// >> to be weighed by CanClosDirTrunks in the final EB equation
	const double  rswrac_loc3 = iswrac * (sigftrunkdirect * trunkalb +  ag * (1.0 - sigfdirect) / (1.0 - sigfdirect * ac * ag) *attfactor_SWdir) ;
	const double  iswrbc_loc3 = iswrac * attfactor_SWdir / (1.0 - sigfdirect * ac * ag) ;
	const double  rswrbc_loc3 = iswrbc_loc3 * ag;

	// Longwave radiation fluxes above and below canopy:
	const double  RAG = eg *(-Constants::stefan_boltzmann*Tsfc4 +((1.-sigf)*ilwrac*attfactor_LW + sigf*ec*Constants::stefan_boltzmann*TC4*attfactor_LW + eg*sigf*(1.-ec)*attfactor_LW*Constants::stefan_boltzmann*Tsfc4)/(1. - sigf * (1. - ec) * (1. - eg))) + eg * et * (1.-attfactor_LW)* Constants::stefan_boltzmann * Tt4 * (1. + sigf * (1. - ec));

	const double  RAV = sigf * ec*( ilwrac - 2. * Constants::stefan_boltzmann * TC4 + attfactor_LW *(Constants::stefan_boltzmann *( eg * Tsfc4 + ec * sigf * TC4 * (1.-eg) ) + (1.0 - sigf) * (1.0 - eg) * ilwrac) / (1.0 - sigf * (1.0 - ec)* ( 1.0 - eg)) + et * (1.-attfactor_LW)* Constants::stefan_boltzmann * Tt4 *(1. + (1. - eg)) );

	const double  RAT =  -2 * et *(1.-attfactor_LW)* Constants::stefan_boltzmann * Tt4 + et *(1.-attfactor_LW) * ( ec * sigf * Constants::stefan_boltzmann * TC4 + eg * Constants::stefan_boltzmann * Tsfc4 + ilwrac*(1. - sigf));

	ilwrbc = RAG / eg + Constants::stefan_boltzmann * Tsfc4;
	rlwrbc = (1 - eg)* ilwrbc + eg * Constants::stefan_boltzmann * Tsfc4;
	rlwrac = ilwrac - RAG - RAV -RAT;

	// Scaling of results with CanopyClosureDiffuse and CanopyClosureDirect
	const double  CanopyClosureDiffuse = 1. - Xdata.Cdata.direct_throughfall;

	if (Twolayercanopy) {
		double CanClosDirLeaves = (canopytransmission)? CanopyShadeSoilCover(Xdata.Cdata.height, CanopyClosureDiffuse, Mdata.elev,Xdata.Cdata.can_diameter) : CanopyClosureDiffuse;
		double CanClosDirTrunks = 0;
		/*if (canopytransmission) { // below (optional): if uncommented, allows direct solar insolation of the trunks
			CanClosDirLeaves = CanopyShadeSoilCover(Xdata.Cdata.height*(1. - trunk_frac_height), CanopyClosureDiffuse, Mdata.elev);
			CanClosDirTrunks = CanopyShadeSoilCover(Xdata.Cdata.height, CanopyClosureDiffuse, Mdata.elev)- CanClosDirLeaves;
		}*/

		// Shortwave fluxes (diffuse)
		rswrac = (rswrac_loc * CanopyClosureDiffuse + iswrac * ag * (1.0 - CanopyClosureDiffuse)) * (1.0 - RadFracDirect);
		iswrbc = (iswrbc_loc * CanopyClosureDiffuse + iswrac * (1.0 - CanopyClosureDiffuse)) * (1.0 - RadFracDirect);
		rswrbc = (rswrbc_loc * CanopyClosureDiffuse + iswrac * ag * (1.0 - CanopyClosureDiffuse)) * (1.0 - RadFracDirect);

		// Shortwave fluxes (direct)
		rswrac += (rswrac_loc2 * CanClosDirLeaves + rswrac_loc3 * CanClosDirTrunks + iswrac * ag * (1.0 - CanClosDirTrunks - CanClosDirLeaves)) * RadFracDirect;
		iswrbc += (iswrbc_loc2 * CanClosDirLeaves + iswrbc_loc3 * CanClosDirTrunks + iswrac * (1.0 - CanClosDirTrunks - CanClosDirLeaves)) * RadFracDirect;
		rswrbc += (rswrbc_loc2 * CanClosDirLeaves + rswrbc_loc3 * CanClosDirTrunks + iswrac * ag * (1.0 - CanClosDirTrunks - CanClosDirLeaves)) *RadFracDirect;

		// Longwave fluxes (treat as diffuse)
		rlwrac = rlwrac * CanopyClosureDiffuse + Constants::stefan_boltzmann * eg * Tsfc4 * (1.0-CanopyClosureDiffuse);
		ilwrbc = ilwrbc * CanopyClosureDiffuse + ilwrac * (1.0 - CanopyClosureDiffuse);
		rlwrbc = rlwrbc * CanopyClosureDiffuse + Constants::stefan_boltzmann * eg * Tsfc4 * (1.0-CanopyClosureDiffuse);

		// radiations to trunks
		Xdata.Cdata.SWnet_Trunks = (1.0 - RadFracDirect) * iswrac * (1. -sigf) * (1.-trunkalb)*(1-attfactor_SW) * CanopyClosureDiffuse
				+ CanClosDirLeaves * RadFracDirect *iswrac * (1. -sigfdirect) * (1.-trunkalb)*(1. - attfactor_SWdir)
                                + CanClosDirTrunks *  RadFracDirect *iswrac * (1.-trunkalb)*(1. - attfactor_SWdir) ;
		Xdata.Cdata.LWnet_Trunks = RAT  * CanopyClosureDiffuse ;

	 } else {
		// Shortwave fluxes (diffuse)
		rswrac = (rswrac_loc * CanopyClosureDiffuse + iswrac * ag * (1.0 - CanopyClosureDiffuse)) * (1.0 - RadFracDirect);
		iswrbc = (iswrbc_loc * CanopyClosureDiffuse + iswrac * (1.0 - CanopyClosureDiffuse)) * (1.0 - RadFracDirect);
		rswrbc = (rswrbc_loc * CanopyClosureDiffuse + iswrac * ag * (1.0 - CanopyClosureDiffuse)) * (1.0 - RadFracDirect);

		// Shortwave fluxes (direct)
		rswrac += (rswrac_loc2 * CanopyClosureDirect + iswrac * ag * (1.0 - CanopyClosureDirect)) * RadFracDirect;
		iswrbc += (iswrbc_loc2 * CanopyClosureDirect + iswrac * (1.0 - CanopyClosureDirect)) * RadFracDirect;
		rswrbc += (rswrbc_loc2 * CanopyClosureDirect + iswrac * ag * (1.0 - CanopyClosureDirect)) *RadFracDirect;

		// Longwave fluxes (treat as diffuse)
		rlwrac = rlwrac * CanopyClosureDiffuse + Constants::stefan_boltzmann * eg * Tsfc4 * (1.0-CanopyClosureDiffuse);
		ilwrbc = ilwrbc * CanopyClosureDiffuse + ilwrac * (1.0 - CanopyClosureDiffuse);
		rlwrbc = rlwrbc * CanopyClosureDiffuse + Constants::stefan_boltzmann * eg * Tsfc4 * (1.0-CanopyClosureDiffuse);
	 }
}

/**
 * @brief MAIN CANOPY FUNCTION CALLED BY Meteo.c
 * This routine computes interception of precipitation and radiation,
 * and reduction of turbulent exchange in a canopy layer above the ground.
 * Computations are made in the following order:
 * 1. Preliminar mass balance (interception and throughfall)
 * 2. Canopy surface energy balance (net radiation, sensible and latent
 * heat fluxes)
 * 3. Final mass balance (evaporation of intercepted water, and
 * transpiration
 * @param Mdata CurrentMeteo
 * @param Xdata Profile
 * @param roughness_length
 * @param height_of_wind_val
 * @param adjust_VW_height if set to false, assumes a constant measurement height for wind values (default: true, ie.
 * take into account the snow height decreasing the sensor height above the surface)
 * @return true if the canopy module could be used, false if not (canopy under the snow, etc)
 */
bool Canopy::runCanopyModel(CurrentMeteo &Mdata, SnowStation &Xdata, const double& roughness_length, const double& height_of_wind_val, const bool& adjust_VW_height)
{
	Twolayercanopy = Twolayercanopy_user; //so we can temporarily overwrite the user's choice if needed
	const double hs = Xdata.cH - Xdata.Ground;
	const size_t nE = Xdata.getNumberOfElements();
	//no canopy or no canopy above the snow
	if ( (Xdata.Cdata.lai <= 0.0) || (Xdata.Cdata.height <= 0.0) || ((Xdata.Cdata.height - 0.01) < hs)) {
		Xdata.Cdata.zdispl = -0.7;
		return false;
	}

	if (Xdata.Cdata.direct_throughfall==1.)
		throw InvalidArgumentException("Can not use Canopy with CanopyDirectThroughfall == 1", AT);

	// Check that some important initial values are within reasonable bounds
	if ( Xdata.Cdata.temp < 203.15 ) {
		Xdata.Cdata.temp = 273.15;
	}
	if ( Xdata.Cdata.storage < 0.0 ) {
		Xdata.Cdata.storage = 0.0;
	}

	Xdata.Cdata.snowfac += Mdata.psum * (1. - Mdata.psum_ph);
	Xdata.Cdata.rainfac += Mdata.psum * Mdata.psum_ph;

	// 1.1 compute the interception capacity [mm m-2]
	const double intcapacity = IntCapacity(Mdata, Xdata);

	// 1.2 compute direct unload [mm timestep-1], update storage [mm]
	double unload = IntUnload(intcapacity, Xdata.Cdata.storage);
        double oldstorage = Xdata.Cdata.storage;
        Xdata.Cdata.storage -= unload;
	double liqmm_unload=0.0;
        double icemm_unload=0.0;
	const double intcaprain = IntCapacity(Mdata, Xdata, true);
	// determine liquid and frozen water unload
	liqmm_unload = std::max(0.0,std::min(unload * Xdata.Cdata.liquidfraction,
			oldstorage * Xdata.Cdata.liquidfraction-intcaprain));
	icemm_unload = std::max(unload - liqmm_unload,0.0);
	// Update liquid fraction
	if (Xdata.Cdata.storage>0.) {
		Xdata.Cdata.liquidfraction = std::max( 0.0, (oldstorage*Xdata.Cdata.liquidfraction-liqmm_unload)/Xdata.Cdata.storage );
	} else {
		Xdata.Cdata.liquidfraction = 0.0;
	}
	if ( unload < 0.0 ) {
		prn_msg(__FILE__, __LINE__, "wrn", Mdata.date, "Negative unloading!!!");
		unload = 0.0;
	}

	// 1.3 compute the interception [mm timestep-1] and update storage [mm]
	const double interception = IntRate(intcapacity, Xdata.Cdata.storage, Mdata.psum, Xdata.Cdata.direct_throughfall, Xdata.Cdata.interception_timecoef);
	oldstorage = Xdata.Cdata.storage;
	Xdata.Cdata.storage += interception;
	// 1.4 compute the throughfall [mm timestep-1] (and update liquid fraction if SnowMIP)
	const double throughfall = Mdata.psum - interception + (useUnload?0:unload);
	double icemm_interception = (Mdata.psum>0.)? interception * (1. - Mdata.psum_ph) : 0.;
	double liqmm_interception = (Mdata.psum>0.)? interception * Mdata.psum_ph : 0.;
<<<<<<< HEAD
	// UPDATE: remove icemm_unload from solid precip and store it separately. So psum is snowfall + rainffall + liquid
	// unload, and psum_ph also based on them. icemm_unload is strored in psum_unload and treated differently in the snow // layers creation
	const double ground_solid_precip = Mdata.psum * (1.-Mdata.psum_ph) - icemm_interception + (useUnload?icemm_unload:0);
	const double ground_liquid_precip = Mdata.psum * Mdata.psum_ph - liqmm_interception + liqmm_unload;
=======
	// UPDATE: remove icemm_unload and liqmm_unload from solid precip and store it separately. So psum is snowfall + rainffall
	// , and psum_ph also based on them. icemm_unload is strored in psum_unload and treated differently in the snow // layers creation
	const double ground_solid_precip = Mdata.psum * (1.-Mdata.psum_ph) - icemm_interception + (useUnload?0:icemm_unload);
	const double ground_liquid_precip = Mdata.psum * Mdata.psum_ph - liqmm_interception + (useUnload?0:liqmm_unload);
>>>>>>> 223fc579
	Mdata.psum = ground_solid_precip + ground_liquid_precip;
	Mdata.psum_ph = (Mdata.psum>0)? ground_liquid_precip / Mdata.psum : 1.;

	if(useUnload){
		// Store date of new unload event
		if(Xdata.Cdata.psum_unload < Constants::eps2 && icemm_unload > Constants::eps2) {
			Xdata.Cdata.psum_unload_date = Mdata.date;
			std::cout << "[I] Unload date updated at " << Mdata.date.toString(mio::Date::ISO) << std::endl;
		}
		Xdata.Cdata.psum_unload += icemm_unload;
	}


	if (Xdata.Cdata.storage>0.) {
		Xdata.Cdata.liquidfraction = std::max(0.0,std::min(1.0,(oldstorage*Xdata.Cdata.liquidfraction+liqmm_interception)/Xdata.Cdata.storage));
	}

	// 2.1 prepare for canopy energy balance
	// Wetfraction update is moved to canopy energy balance loop  - use old value first
	double wetfrac = Xdata.Cdata.wetfraction;

	// Radiation Transmissivity
	//(could possibly be a function of interception - but is constant for the moment)
	//First, transmissivity of diffuse (and longwave) radiation
	const double epsilon = 1e-3;
	double lai_frac_top = Xdata.Cdata.lai_frac_top_default;// fraction of the total lai attributed to the uppermost layer. If 1.,equivalent to 1-layer canopy.
	if ((lai_frac_top < epsilon)||(1-lai_frac_top<epsilon)||Twolayercanopy==false) {
		Twolayercanopy = false;
		lai_frac_top = 1.;
	}
	Xdata.Cdata.sigf = CanopyTransmissivity(lai_frac_top*Xdata.Cdata.lai, Constants::pi / 2.0, Xdata.Cdata.krnt_lai );
	Xdata.Cdata.sigftrunk = CanopyTransmissivity((1-lai_frac_top)*Xdata.Cdata.lai, Constants::pi / 2.0, Xdata.Cdata.krnt_lai );

	// Secondly, transmissivity of direct solar radiation
	const double sigfdirect = (canopytransmission)? CanopyTransmissivity(lai_frac_top*Xdata.Cdata.lai, Mdata.elev,Xdata.Cdata.krnt_lai ) : Xdata.Cdata.sigf;
        const double sigftrunkdirect =(canopytransmission)? CanopyTransmissivity((1-lai_frac_top)*Xdata.Cdata.lai, Mdata.elev,Xdata.Cdata.krnt_lai ) : Xdata.Cdata.sigftrunk;

	/*
	 * Reference Height [m above snow surface] for meteo input, at least 2 m above canopy height above snow surface
	 * 2006-03-01: introduced new definition of reference height above canopy for Alpine3D applications
	 * 2006-06-02: this should work also without soil data, since Xdata->Ground is initialized to 0.0
	*/
	const double ref_height = (!adjust_VW_height)? Xdata.Cdata.height+height_of_wind_val : height_of_wind_val;
	double zref = std::max( 2.0 + (Xdata.Cdata.height - hs), ref_height - hs );
	const double z0m_ground = (hs>0.03)? roughness_length : Xdata.BareSoil_z0;
	Mdata.z0 = (hs>0.03)? roughness_length : Xdata.BareSoil_z0;

	/*
	 * Turbulent Transport Coefficients:
	 * ch_canopy        = sensible heat
	 * ce_transpiration = latent heat from dry fraction, incl stomatal control.
	 * ce_interception  = latent heat from wet fraction
	 * ce_canopy        = latent heat total
	 * cm_canopy        = momentum (through the canopy, i.e to estimate wind speed below)
	*/
	double ch_canopy, ce_transpiration, ce_interception, ce_canopy, ce_condensation;
	CanopyTurbulentExchange(Mdata, zref, z0m_ground, wetfrac, Xdata, ch_canopy, ce_canopy,
	                           ce_transpiration, ce_interception, ce_condensation);

	/*
	 * 2.2 Energy balance of the canopy
	 * The main purpose is to estimate the evapotranspiration loss,
	 * and the radiation balance of the canopy, which influences the
	 * snowpack below and the reflection/emittance to the atmosphere.
	 * Method:
	 * The energy balance of the canopy is assumed to be equal to,
	 * (1)   RnCanopy=HCanopy+LECanopy
	 * where RnCanopy is a function of a) incoming shortwave and longwave
	 * radiation, b) albedo, transmissivity, emissivity and temperature of
	 * the canopy, and c) albedo, emissivity and temperature of the ground
	 * below, taking multiple reflection into account (see documentation).
	 * Sensible and latent heat fluxes are computed using the standard
	 * bulk formulations, assuming an logarithmic wind profile above the
	 * canopy. The stomatal control of transpiration is represented by an
	 * additional surface resistance, estimated as a function of incoming
	 * solar radiation, atmospheric vapour pressure deficit and soil water
	 * content
	 * Numerical solution  following SiSPAT manual (Isabelle Braud, 2000):
	 * Equation (1) is linearised around the canopy temperature at time t
	 * using the temperature from the previous timestep t-1, so that:
	 * (2) RnCanopy  = r0  + r1  * TempCanopy(t)
	 * (3) HCanopy   = h0  + h1  * TempCanopy(t)
	 * (4) LECanopy  = le0 + le1 * TempCanopy(t)
	 * TempCanopy(t) is given by inserting eq (2)-(4) into (1).
	 * See the functions for r0,r1, h0,h1, le0, and le1 for details
	 * Alternative (to be implemented shortly):
	 * (1) RnCanopy = HCanopy + LECanopy + DQCanopy
	 * where DQCanopy = change of heat content of Canopy
	 * (5) DQCanopy = dq0+dq1 * TempCanopy(t)
	 * and dq/dt = HeatCapacity * (TempCanopy(t)-TempCanopy(t-1)
	 * HeatCapacity = HeatCapacityDry + IntStorage(t-1) * L
	 * INPUT: emissivity eground, surface temperature TGROUND, and albedo ground ALBGROUND
	 * Start of Energy Balance Loop, 3 iterations should be enough in most cases
	*/

	// local energy flux variables
	double RNCANOPY=0., HCANOPY=0., LECANOPY=0., LECANOPYCORR=0.;
	double iswrac, rswrac, iswrbc, rswrbc, ilwrac, rlwrac, ilwrbc, rlwrbc, rsnet=IOUtils::nodata;

	// local auxiliary variables
	double canopyalb=IOUtils::nodata;
	double h0, h1, ht0 = 0, ht1 = 0, le0, le1, let0, let1, HM0 = 0, HM1 = 0, HMt0 = 0, HMt1 = 0, TT0, TT1;
	double r0, r1, r2, rt0, rt1, rt2;
	double TC_previous_tstep = Xdata.Cdata.temp;
	double Tt_previous_tstep = Xdata.Cdata.Ttrunk;
	double canopyclosuredirect=IOUtils::nodata, radfracdirect=IOUtils::nodata, r1p, r2p;

	double CanopyEvaporation=0., INTEVAP=0., TRANSPIRATION=0.;

	// calculate Canopy Heat Mass based on canopy basal area and LAI
	CalculateHeatMass(Xdata.Cdata.height, Xdata.Cdata.BasalArea, Xdata.Cdata.lai, Xdata.Cdata.HMLeaves, Xdata.Cdata.HMTrunks, Xdata.Cdata.biomass_density, Xdata.Cdata.biomass_heat_capacity);

	for (int ebalitt = 0; ebalitt < 7; ebalitt++ ) {
		const double TC_OLD = Xdata.Cdata.temp; // Cdata.temp is updated in the iteration...

		// update ce_canopy as function of wetfraction
		ce_canopy = std::max(0.001 * ce_interception, ce_interception * wetfrac + ce_transpiration * (1.0 - wetfrac));
		ce_condensation = ce_interception * std::max(0.1, wetfrac);

		// canopy albedo
		canopyalb = CanopyAlbedo(Mdata.ta, wetfrac,Xdata);

		// compute properties r0 and r1 in eq (2) (and downward lw and sw for snowpack model)
		if (Twolayercanopy) {
			LineariseNetRadiation2L(Mdata, Xdata.Cdata, Xdata, iswrac, rsnet, ilwrac, r0, r1, r2, rt0, rt1, rt2,
					canopyalb, canopyclosuredirect, radfracdirect, sigfdirect,sigftrunkdirect, r1p, r2p);
		} else {
			LineariseNetRadiation(Mdata, Xdata.Cdata, Xdata, iswrac, rsnet, ilwrac, r0, r1,
						canopyalb, canopyclosuredirect, radfracdirect, sigfdirect, r1p);
			r2 = 1. ; rt0=0.; rt1 = 0.; rt2 = 0. ; r2p =0.;
		}


		// compute properties h0 and h1 in eq (3)
		// NOTE: for sparse canopies turbulent fluxes should be scaled in the
		// canopy EB calculation; for the moment scalingfactor is sigf*(1-direct_throughfall)
		LineariseSensibleHeatFlux(ch_canopy, Mdata.ta, h0, h1, Xdata.Cdata.sigf*(1. - Xdata.Cdata.direct_throughfall));
		if (Twolayercanopy) {
			LineariseSensibleHeatFlux(ch_canopy, Mdata.ta, ht0, ht1,  Xdata.Cdata.sigftrunk*(1. - Xdata.Cdata.direct_throughfall));
		}

		// compute properties le0 and le1 in eq (4)
		LineariseLatentHeatFlux(ce_canopy, Xdata.Cdata.temp, Mdata.rh*Atmosphere::vaporSaturationPressure(Mdata.ta), le0, le1, Xdata.Cdata.sigf*(1. - Xdata.Cdata.direct_throughfall));
		// NOTE: for the moment trunks do not exchange latent heat (no interception, no transpiration)
		let1= 0. ; let0 = 0. ;

		if (Twolayercanopy) {
			LineariseConductiveHeatFlux(TC_previous_tstep, Xdata.Cdata.HMLeaves, HM0, HM1, M_TO_H(calculation_step_length), 1.);
			LineariseConductiveHeatFlux(Tt_previous_tstep, Xdata.Cdata.HMTrunks, HMt0, HMt1, M_TO_H(calculation_step_length), 1.);
			// final canopy energy balance
			//Objective: Derive an analytical expression for Ttrunk = f(TC) from the Trunk Energy Balance equation, then solve easily the Canopy Energy Balance.
			//Trunk energy balance equation : rt0 + rt1 * Ttrunk + rt2 * TC = h0t + h1t *Ttrunk + let0 + let1 * Ttrunk + HMt0 + HMt1 * Ttrunk
			// =>      Ttrunk = (ht0 + let0 + HMt0 - rt0 -  r2t *TC) / (r1t - ht1 -let1 -HMt1) rewritten as :  Ttrunk = TT0/r2 + TT1/r2 * TC
			// so that :       netradcanopy = r0 + r1 * TC + TT0 + TT1 * TC, to be solved for TC
			TT0 = r2 * (ht0 + let0 + HMt0 - rt0) / (rt1 - ht1 -let1 -HMt1);
			TT1 = -r2 * rt2 /(rt1 - ht1 -let1 -HMt1);
			Xdata.Cdata.Ttrunk = (ht0 + let0 + HMt0 - rt0) / (rt1 - ht1 -let1 -HMt1) - rt2 /(rt1 - ht1 -let1 -HMt1) * Xdata.Cdata.temp ;

			CanopyEnergyBalance2L(h0, h1, le0, le1, HM0, HM1, TT0, TT1,
					ce_canopy, ce_condensation,
					r0, r1, r2, Xdata.Cdata.temp, Xdata.Cdata.Ttrunk, RNCANOPY, HCANOPY, LECANOPY);
		} else {
			LineariseConductiveHeatFlux(TC_previous_tstep, Xdata.Cdata.HMTrunks, HM0, HM1, M_TO_H(calculation_step_length),  1.);
			//final canopy energy balance
			TT0 = 0. ;
			TT1 = 0. ;

			CanopyEnergyBalance(h0, h1, le0, le1, HM0, HM1,
					ce_canopy, ce_condensation,
					r0, r1, Xdata.Cdata.temp, RNCANOPY, HCANOPY, LECANOPY);
		}

		// Partition latent heat flux on interception and transpiration
		// and correct energy balance for overestimated interception evaporation
		if (Twolayercanopy) {
			CanopyEvaporationComponents2L(ce_canopy, ce_transpiration, LECANOPY, Mdata.ta,
						Xdata.Cdata.storage,
						M_TO_H(calculation_step_length), CanopyEvaporation, INTEVAP, TRANSPIRATION,
						RNCANOPY, HCANOPY, Xdata.Cdata.temp, Xdata.Cdata.Ttrunk,
						TT0, TT1, r0, r1, r2, h0, h1, LECANOPYCORR,
						wetfrac, HM0, HM1);
		} else {
			CanopyEvaporationComponents(ce_canopy, ce_transpiration, LECANOPY, Mdata.ta,
						Xdata.Cdata.storage,
						M_TO_H(calculation_step_length), CanopyEvaporation, INTEVAP, TRANSPIRATION,
						RNCANOPY, HCANOPY, Xdata.Cdata.temp, r0, r1, h0, h1, LECANOPYCORR,
						wetfrac, HM0, HM1);
		}

		const double newstorage = Xdata.Cdata.storage - INTEVAP;

		// wet surface fraction
		wetfrac = CanopyWetFraction(intcapacity, newstorage);
		// Changes of temperature induce changes in stability correction.
		// re-computation of turbulent exchange coefficient is needed in case of big changes in TC.
		if (fabs(Xdata.Cdata.temp - TC_OLD) > Xdata.Cdata.canopytemp_maxchange_perhour * M_TO_H(calculation_step_length)) {
			CanopyTurbulentExchange(Mdata, zref, z0m_ground, wetfrac, Xdata, ch_canopy, ce_canopy,
			ce_transpiration, ce_interception, ce_condensation);
		}

               Xdata.Cdata.temp = (Xdata.Cdata.temp+TC_OLD)*0.5;
	       wetfrac = (Xdata.Cdata.wetfraction+wetfrac)*0.5;
	} // End of Energy Balance Loop

	// Now REDUCE WaterContent in the Soil Elements --- Could also be part of WaterTransport.c
	if (useSoilLayers)
		SoilWaterUptake(Xdata.SoilNode, TRANSPIRATION, &Xdata.Edata[0], Xdata.Cdata.wp_fraction, Xdata.Cdata.rootdepth, Xdata.Cdata.h_wilt);

	// final adjustment of interception storage due to evaporation
	Xdata.Cdata.storage = Xdata.Cdata.storage - INTEVAP;


	/*
	 * Preparation of output variables using += sign to allow for cumulated or averaged output
	 * (remember to reset these variables to 0 in Main.c before next integration step)
	*/
	// radiation above and below canopy
	CanopyRadiationOutput(Xdata, Mdata, canopyalb, iswrac, rswrac, iswrbc, rswrbc, ilwrac,
	                         rlwrac, ilwrbc, rlwrbc,canopyclosuredirect,radfracdirect,sigfdirect,sigftrunkdirect);

	// longwave and shortwave radiation components
	Xdata.Cdata.iswrac += iswrac;
	Xdata.Cdata.rswrac += rswrac;
	Xdata.Cdata.iswrbc += iswrbc;
	Xdata.Cdata.rswrbc += rswrbc;
	Xdata.Cdata.ilwrac += ilwrac;
	Xdata.Cdata.rlwrac += rlwrac;
	Xdata.Cdata.ilwrbc += ilwrbc;
	Xdata.Cdata.rlwrbc += rlwrbc;

	// Net longwave and shortwave radiation of canopy [W m-2]
	Xdata.Cdata.rlnet += RNCANOPY-rsnet;
	Xdata.Cdata.rsnet += rsnet;

	// atmospheric emissivity as seen by surface below canopy with regard to air temperature
	Mdata.ea = ilwrbc / (Constants::stefan_boltzmann * Optim::pow4(Mdata.ta));

	// downward and reflected shortwave below canopy
	Mdata.rswr = rswrbc;
	Mdata.iswr = iswrbc;

	// Adjust friction velocity below canopy using the same reference height as in Meteo.c
	zref = std::max(0.5, height_of_wind_val - hs);
	Mdata.ustar = 0.74 * log(zref / z0m_ground) / 0.4 / (Xdata.Cdata.ra + Xdata.Cdata.rs);

	// Canopy turbulent heat fluxes [W m-2]
	Xdata.Cdata.sensible += HCANOPY;
	Xdata.Cdata.latent += LECANOPY;
	Xdata.Cdata.latentcorr += LECANOPYCORR;

	// Canopy evaporative fluxes [mm]
	Xdata.Cdata.transp += TRANSPIRATION;
	Xdata.Cdata.intevap += INTEVAP;

	// Canopy mass fluxes [mm]
	Xdata.Cdata.interception += interception;
	Xdata.Cdata.throughfall += throughfall;
	// modifs for SnowMIP version
	// NOTE: in the standard version (PSUM version), water do not unload since intcaprain does not evolve in time.
	//       => all unload is therefore snow.
	Xdata.Cdata.snowunload += icemm_unload + liqmm_unload;

	// Canopy auxiliaries
	Xdata.Cdata.wetfraction = wetfrac;
	Xdata.Cdata.intcapacity += intcapacity;
	Xdata.Cdata.canopyalb += canopyalb;
	const double albedo = (nE>Xdata.SoilNode)? Xdata.Albedo : Xdata.SoilAlb;
	Xdata.Cdata.totalalb += TotalAlbedo(canopyalb, Xdata.Cdata.sigf, albedo,
	                                    Xdata.Cdata.direct_throughfall, canopyclosuredirect, radfracdirect, sigfdirect);
	// modifs for HeatMass and 2layercanopy: new fluxes, to be updated here for EB closure reasons
	Xdata.Cdata.CondFluxCanop += HM0 + HM1 * Xdata.Cdata.temp;
	if (Twolayercanopy) {
		Xdata.Cdata.CondFluxTrunks += HMt0 + HMt1 * Xdata.Cdata.Ttrunk;
		Xdata.Cdata.QStrunks += ht0 + ht1 * Xdata.Cdata.Ttrunk;
	}

	return true;
}<|MERGE_RESOLUTION|>--- conflicted
+++ resolved
@@ -1316,6 +1316,24 @@
 
 	//2. aerodynamic resistances simple approach (Blyth, 1999)
 	//2.1 roughness length for scalars (heat and vapour)
+	// Tests for unloaded snow [Benji]
+//	if (value > 1.0) { // Graupel
+		elem.mk = 2;
+		elem.dd = 0.;
+		elem.sp = 1.;
+		elem.rg = 0.6;
+		elem.rb = 0.2;
+		elem.mk = 0;
+		elem.dd = 1.;
+		elem.sp = 0.5;
+		elem.rg = 1.0;
+		elem.rb = elem.rg/3.;
+		// Because density and volumetric contents are already defined, redo it here
+		elem.Rho = 250.;
+		elem.Rho = 50.;
+		elem.theta[ICE] = elem.Rho / Constants::density_ice;  // ice content
+		elem.theta_i_reservoir = 0.0;
+		elem.theta_i_reservoir_cumul = 0.0;
 	const double zohc = Xdata.Cdata.roughheat_to_roughmom_ratio * zomc;
 	const double zohg = Xdata.Cdata.roughheat_to_roughmom_ratio * zomg;
 	// update Cdata variables
@@ -1348,6 +1366,24 @@
 	const double ra_e = 1. / ch_e;
 
 	// 2.6 CANOPY TO CANOPY LEVEL RESISTANCE
+	// Tests for unloaded snow [Benji]
+//	if (value > 1.0) { // Graupel
+		elem.mk = 2;
+		elem.dd = 0.;
+		elem.sp = 1.;
+		elem.rg = 0.6;
+		elem.rb = 0.2;
+		elem.mk = 0;
+		elem.dd = 1.;
+		elem.sp = 0.5;
+		elem.rg = 1.0;
+		elem.rb = elem.rg/3.;
+		// Because density and volumetric contents are already defined, redo it here
+		elem.Rho = 250.;
+		elem.Rho = 50.;
+		elem.theta[ICE] = elem.Rho / Constants::density_ice;  // ice content
+		elem.theta_i_reservoir = 0.0;
+		elem.theta_i_reservoir_cumul = 0.0;
 	if ( log(zomc / zohc) > 0.0 ) {
 		Xdata.Cdata.rc = (log(zomc/zohc))/(karman * ustar );
 	} else {
@@ -1430,6 +1466,24 @@
  * @brief Computes upward and downward radiation below and above canopy
  * @param Xdata
  * @param Mdata
+	// Tests for unloaded snow [Benji]
+//	if (value > 1.0) { // Graupel
+		elem.mk = 2;
+		elem.dd = 0.;
+		elem.sp = 1.;
+		elem.rg = 0.6;
+		elem.rb = 0.2;
+		elem.mk = 0;
+		elem.dd = 1.;
+		elem.sp = 0.5;
+		elem.rg = 1.0;
+		elem.rb = elem.rg/3.;
+		// Because density and volumetric contents are already defined, redo it here
+		elem.Rho = 250.;
+		elem.Rho = 50.;
+		elem.theta[ICE] = elem.Rho / Constants::density_ice;  // ice content
+		elem.theta_i_reservoir = 0.0;
+		elem.theta_i_reservoir_cumul = 0.0;
  * @param ac
  * @param *iswrac
  * @param *rswrac
@@ -1531,6 +1585,24 @@
 		ilwrbc = ilwrbc * CanopyClosureDiffuse + ilwrac * (1.0 - CanopyClosureDiffuse);
 		rlwrbc = rlwrbc * CanopyClosureDiffuse + Constants::stefan_boltzmann * eg * Tsfc4 * (1.0-CanopyClosureDiffuse);
 
+	// Tests for unloaded snow [Benji]
+//	if (value > 1.0) { // Graupel
+		elem.mk = 2;
+		elem.dd = 0.;
+		elem.sp = 1.;
+		elem.rg = 0.6;
+		elem.rb = 0.2;
+		elem.mk = 0;
+		elem.dd = 1.;
+		elem.sp = 0.5;
+		elem.rg = 1.0;
+		elem.rb = elem.rg/3.;
+		// Because density and volumetric contents are already defined, redo it here
+		elem.Rho = 250.;
+		elem.Rho = 50.;
+		elem.theta[ICE] = elem.Rho / Constants::density_ice;  // ice content
+		elem.theta_i_reservoir = 0.0;
+		elem.theta_i_reservoir_cumul = 0.0;
 		// radiations to trunks
 		Xdata.Cdata.SWnet_Trunks = (1.0 - RadFracDirect) * iswrac * (1. -sigf) * (1.-trunkalb)*(1-attfactor_SW) * CanopyClosureDiffuse
 				+ CanClosDirLeaves * RadFracDirect *iswrac * (1. -sigfdirect) * (1.-trunkalb)*(1. - attfactor_SWdir)
@@ -1547,6 +1619,24 @@
 		rswrac += (rswrac_loc2 * CanopyClosureDirect + iswrac * ag * (1.0 - CanopyClosureDirect)) * RadFracDirect;
 		iswrbc += (iswrbc_loc2 * CanopyClosureDirect + iswrac * (1.0 - CanopyClosureDirect)) * RadFracDirect;
 		rswrbc += (rswrbc_loc2 * CanopyClosureDirect + iswrac * ag * (1.0 - CanopyClosureDirect)) *RadFracDirect;
+	// Tests for unloaded snow [Benji]
+//	if (value > 1.0) { // Graupel
+		elem.mk = 2;
+		elem.dd = 0.;
+		elem.sp = 1.;
+		elem.rg = 0.6;
+		elem.rb = 0.2;
+		elem.mk = 0;
+		elem.dd = 1.;
+		elem.sp = 0.5;
+		elem.rg = 1.0;
+		elem.rb = elem.rg/3.;
+		// Because density and volumetric contents are already defined, redo it here
+		elem.Rho = 250.;
+		elem.Rho = 50.;
+		elem.theta[ICE] = elem.Rho / Constants::density_ice;  // ice content
+		elem.theta_i_reservoir = 0.0;
+		elem.theta_i_reservoir_cumul = 0.0;
 
 		// Longwave fluxes (treat as diffuse)
 		rlwrac = rlwrac * CanopyClosureDiffuse + Constants::stefan_boltzmann * eg * Tsfc4 * (1.0-CanopyClosureDiffuse);
@@ -1631,17 +1721,10 @@
 	const double throughfall = Mdata.psum - interception + (useUnload?0:unload);
 	double icemm_interception = (Mdata.psum>0.)? interception * (1. - Mdata.psum_ph) : 0.;
 	double liqmm_interception = (Mdata.psum>0.)? interception * Mdata.psum_ph : 0.;
-<<<<<<< HEAD
 	// UPDATE: remove icemm_unload from solid precip and store it separately. So psum is snowfall + rainffall + liquid
 	// unload, and psum_ph also based on them. icemm_unload is strored in psum_unload and treated differently in the snow // layers creation
 	const double ground_solid_precip = Mdata.psum * (1.-Mdata.psum_ph) - icemm_interception + (useUnload?icemm_unload:0);
 	const double ground_liquid_precip = Mdata.psum * Mdata.psum_ph - liqmm_interception + liqmm_unload;
-=======
-	// UPDATE: remove icemm_unload and liqmm_unload from solid precip and store it separately. So psum is snowfall + rainffall
-	// , and psum_ph also based on them. icemm_unload is strored in psum_unload and treated differently in the snow // layers creation
-	const double ground_solid_precip = Mdata.psum * (1.-Mdata.psum_ph) - icemm_interception + (useUnload?0:icemm_unload);
-	const double ground_liquid_precip = Mdata.psum * Mdata.psum_ph - liqmm_interception + (useUnload?0:liqmm_unload);
->>>>>>> 223fc579
 	Mdata.psum = ground_solid_precip + ground_liquid_precip;
 	Mdata.psum_ph = (Mdata.psum>0)? ground_liquid_precip / Mdata.psum : 1.;
 
