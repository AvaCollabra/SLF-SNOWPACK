--- conflicted
+++ resolved
@@ -386,7 +386,7 @@
 	cfg.getValue("HARDNESS_IN_NEWTON", "Output", r_in_n, IOUtils::nothrow);
 	const string out_snowpath = cfg.get("SNOWPATH", "Output", IOUtils::nothrow);
 	cfg.getValue("TS_DAYS_BETWEEN", "Output", ts_days_between);
-	cfg.getValue("PROFILE_FORMAT", "Output", vecProfileFmt);
+	cfg.getValue("PROF_FORMAT", "Output", vecProfileFmt);
 	cfg.getValue("AGGREGATE_PRF", "Output", aggregate_prf);
 
 	// SnowpackAdvanced section
@@ -859,7 +859,7 @@
 		} else if (vecProfileFmt[ii] == "IMIS") {
 			;
 		} else {
-			throw InvalidArgumentException("Key PROFILE_FORMAT in section [Output] takes only PRO, PRF or IMIS formats", AT);
+			throw InvalidArgumentException("Key PROF_FORMAT in section [Output] takes only PRO, PRF or IMIS formats", AT);
 		}
 	}
 }
@@ -868,6 +868,10 @@
 {
 //TODO: optimize this method. For high-res outputs, we spend more than 50% of the time in this method...
 	const string filename = getFilenamePrefix(Xdata.meta.getStationID(), outpath) + ".pro";
+	const size_t nN = Xdata.getNumberOfNodes();
+	const size_t nE = nN-1;
+	const vector<ElementData>& EMS = Xdata.Edata;
+	const vector<NodeData>& NDS = Xdata.Ndata;
 
 	//Check whether file exists, if so check whether data can be appended
 	//or file needs to be deleted
@@ -890,19 +894,12 @@
 		throw IOException("Cannot dump profiles in " + filename + "for visualisation", AT);
 	}
 
+	fout << "\n0500," << i_date.toString(Date::DIN);
 	const double cos_sl = Xdata.cos_sl;
-	const vector<ElementData>& EMS = Xdata.Edata;
-	const vector<NodeData>& NDS = Xdata.Ndata;
-	const size_t nN = Xdata.getNumberOfNodes();
-	const size_t nE = nN-1;
+	const bool no_snow = (nE == Xdata.SoilNode);
+
+	//  501: height [> 0: top, < 0: bottom of elem.] (cm)
 	const size_t nz = (useSoilLayers)? nN : nE;
-	const size_t SoilNode = Xdata.SoilNode;
-	const bool no_snow = (nE == SoilNode);
-
-	fout << "\n0500," << i_date.toString(Date::DIN);
-
-	// Full profile, labels 0nnn (element properties)
-	// 0501: height [> 0: top, < 0: bottom of elem.] (cm)
 	if(nE==0) {
 		fout << "\n0501,1,0";
 		fout.close();
@@ -911,11 +908,7 @@
 		fout << "\n0501," << nz;
 	}
 	for (size_t n = nN-nz; n < nN; n++)
-<<<<<<< HEAD
-		fout << "," << std::fixed << std::setprecision(2) << M_TO_CM((NDS[n].z+NDS[n].u - NDS[SoilNode].z)/cos_sl);
-=======
 		fout << "," << std::fixed << std::setprecision(2) << M_TO_CM((NDS[n].z+NDS[n].u - NDS[Xdata.SoilNode].z)/cos_sl);
->>>>>>> 08cdcce1
 	// 0502: element density (kg m-3)
 	fout << "\n0502," << nE;
 	for (size_t e = 0; e < nE; e++)
@@ -932,50 +925,45 @@
 	if (no_snow) {
 		fout << "\n0508,1,0";
 	} else {
-		fout << "\n0508," << nE-SoilNode;
-		for (size_t e = SoilNode; e < nE; e++)
+		fout << "\n0508," << nE-Xdata.SoilNode;
+		for (size_t e = Xdata.SoilNode; e < nE; e++)
 			fout << "," << std::fixed << std::setprecision(2) << EMS[e].dd;
 	}
 	// 0509: snow sphericity (1)
 	if (no_snow) {
 		fout << "\n0509,1,0";
 	} else {
-		fout << "\n0509," << nE-SoilNode;
-		for (size_t e = SoilNode; e < nE; e++)
+		fout << "\n0509," << nE-Xdata.SoilNode;
+		for (size_t e = Xdata.SoilNode; e < nE; e++)
 			fout << "," << std::fixed << std::setprecision(2) << EMS[e].sp;
 	}
 	// 0510: snow coordination number (1)
 	if (no_snow) {
 		fout << "\n0510,1,0";
 	} else {
-		fout << "\n0510," << nE-SoilNode;
-		for (size_t e = SoilNode; e < nE; e++)
+		fout << "\n0510," << nE-Xdata.SoilNode;
+		for (size_t e = Xdata.SoilNode; e < nE; e++)
 			fout << "," << std::fixed << std::setprecision(1) << EMS[e].N3;
 	}
 	// 0511: snow bond size (mm)
 	if (no_snow) {
 		fout << "\n0511,1,0";
 	} else {
-		fout << "\n0511," << nE-SoilNode;
-		for (size_t e = SoilNode; e < nE; e++)
+		fout << "\n0511," << nE-Xdata.SoilNode;
+		for (size_t e = Xdata.SoilNode; e < nE; e++)
 			fout << "," << std::fixed << std::setprecision(2) << 2.*EMS[e].rb;
 	}
 	// 0512: snow grain size (mm)
 	if (no_snow) {
 		fout << "\n0512,1,0";
 	} else {
-		fout << "\n0512," << nE-SoilNode;
-		for (size_t e = SoilNode; e < nE; e++)
+		fout << "\n0512," << nE-Xdata.SoilNode;
+		for (size_t e = Xdata.SoilNode; e < nE; e++)
 			fout << "," << std::fixed << std::setprecision(2) << 2.*EMS[e].rg;
 	}
 	// 0513: snow grain type (Swiss code F1F2F3), dumps either 1,0 or 1,660 if no snow on the ground!
-<<<<<<< HEAD
-	fout << "\n0513," << nE+1-SoilNode;
-	for (size_t e = SoilNode; e < nE; e++)
-=======
 	fout << "\n0513," << nE+1-Xdata.SoilNode;
 	for (size_t e = Xdata.SoilNode; e < nE; e++)
->>>>>>> 08cdcce1
 		fout << "," << std::fixed << std::setfill ('0') << std::setw (3) << EMS[e].type;
 	// surface hoar at surface? (depending on boundary conditions)
 	if (M_TO_MM(NDS[nN-1].hoar/hoar_density_surf) > hoar_min_size_surf) {
@@ -1004,19 +992,12 @@
 	fout << "\n0518," << nE;
 	for (size_t e = 0; e < nE; e++)
 		fout << "," << std::scientific << std::setprecision(3) << 1.e-9*EMS[e].k[SETTLEMENT];
-<<<<<<< HEAD
 	// 0519: preferential water volume fraction (%)
 	// 0519: soil volume fraction (%)
 	fout << "\n0519," << nE;
 	for (size_t e = 0; e < nE; e++) {
 		fout << "," << std::fixed << std::setprecision(0) <<100.*EMS[e].theta[WATER_PREF];
 	}
-=======
-	// 0519: soil volume fraction (%)
-	fout << "\n0519," << nE;
-	for (size_t e = 0; e < nE; e++)
-		fout << "," << std::fixed << std::setprecision(0) <<100.*EMS[e].theta[SOIL];
->>>>>>> 08cdcce1
 	// 0520: temperature gradient (K m-1)
 	fout << "\n0520," << nE;
 	for (size_t e = 0; e < nE; e++)
@@ -1029,21 +1010,16 @@
 	if (no_snow) {
 		fout << "\n0522,1,0";
 	} else {
-		fout << "\n0522," << nE-SoilNode;
-		for (size_t e = SoilNode; e < nE; e++)
+		fout << "\n0522," << nE-Xdata.SoilNode;
+		for (size_t e = Xdata.SoilNode; e < nE; e++)
 			fout << "," << std::fixed << std::setprecision(1) << EMS[e].sw_abs;
 	}
 	// 0523: snow viscous deformation rate (1.e-6 s-1)
 	if (no_snow) {
 		fout << "\n0523,1,0";
 	} else {
-<<<<<<< HEAD
-		fout << "\n0523," << nE-SoilNode;
-		for (size_t e = SoilNode; e < nE; e++)
-=======
 		fout << "\n0523," << nE-Xdata.SoilNode;
 		for (size_t e = Xdata.SoilNode; e < nE; e++)
->>>>>>> 08cdcce1
 			fout << "," << std::fixed << std::setprecision(1) << 1.e6*EMS[e].Eps_vDot;
 	}
 	// 0530: position (cm) and minimum stability indices
@@ -1056,36 +1032,36 @@
 	if (no_snow) {
 		fout << "\n0531,1,0";
 	} else {
-		fout << "\n0531," << nE-SoilNode;
-		for (size_t e = SoilNode; e < nE; e++)
+		fout << "\n0531," << nE-Xdata.SoilNode;
+		for (size_t e = Xdata.SoilNode; e < nE; e++)
 			fout << "," << std::fixed << std::setprecision(2) << EMS[e].S_dr;
 	}
 	// 0532: natural stability index Sn38
 	if (no_snow) {
 		fout << "\n0532,1,0";
 	} else {
-		fout << "\n0532," << nE-SoilNode;
-		for (size_t e = SoilNode;  e < nE; e++)
+		fout << "\n0532," << nE-Xdata.SoilNode;
+		for (size_t e = Xdata.SoilNode;  e < nE; e++)
 			fout << "," << std::fixed << std::setprecision(2) << NDS[e+1].S_n;
 	}
 	// 0533: stability index Sk38
 	if (no_snow) {
 		fout << "\n0533,1,0";
 	} else {
-		fout << "\n0533," << nE-SoilNode;
-		for (size_t e = SoilNode; e < nE; e++)
+		fout << "\n0533," << nE-Xdata.SoilNode;
+		for (size_t e = Xdata.SoilNode; e < nE; e++)
 			fout << "," << std::fixed << std::setprecision(2) << NDS[e+1].S_s;
 	}
 	// 0534: hand hardness ...
 	if (no_snow) {
 		fout << "\n0534,1,0";
 	} else {
-		fout << "\n0534," << nE-SoilNode;
+		fout << "\n0534," << nE-Xdata.SoilNode;
 		if (r_in_n) { // ... either converted to newtons according to the ICSSG 2009
-			for (size_t e = SoilNode; e < nE; e++)
+			for (size_t e = Xdata.SoilNode; e < nE; e++)
 				fout << "," << std::fixed << std::setprecision(1) << -1.*(19.3*pow(EMS[e].hard, 2.4));
 		} else { // ... or in index steps (1)
-			for (size_t e = SoilNode; e < nE; e++)
+			for (size_t e = Xdata.SoilNode; e < nE; e++)
 				fout << "," << std::fixed << std::setprecision(1) << -EMS[e].hard;
 		}
 	}
@@ -1093,8 +1069,8 @@
 	if (no_snow) {
 		fout << "\n0535,1,0";
 	} else {
-		fout << "\n0535," << nE-SoilNode;
-		for (size_t e = SoilNode; e < nE; e++)
+		fout << "\n0535," << nE-Xdata.SoilNode;
+		for (size_t e = Xdata.SoilNode; e < nE; e++)
 			fout << "," << std::fixed << std::setprecision(2) << EMS[e].ogs;
 	}
 	if (variant == "CALIBRATION")
@@ -1106,11 +1082,7 @@
 	// 1501 Node position [> 0: upper, < 0: lower] (cm)
 	fout << "\n1501," << nN;
 	for (size_t n = 0; n < nN; n++)
-<<<<<<< HEAD
-		fout << "," << std::fixed << std::setprecision(2) << M_TO_CM((NDS[n].z+NDS[n].u - NDS[SoilNode].z)/cos_sl);
-=======
 		fout << "," << std::fixed << std::setprecision(2) << M_TO_CM((NDS[n].z+NDS[n].u - NDS[Xdata.SoilNode].z)/cos_sl);
->>>>>>> 08cdcce1
 	// 1504: node temperature (degC)
 	fout << "\n1504," << nN;
 	for (size_t n = 0; n < nN; n++)
@@ -1119,13 +1091,8 @@
 	if (no_snow) {
 		fout << "\n1532,-999.";
 	} else {
-<<<<<<< HEAD
-		fout << "\n1532," << nN-SoilNode << ",-999.";
-		for (size_t n = SoilNode+1;  n < nN-1; n++)
-=======
 		fout << "\n1532," << nN-Xdata.SoilNode << ",-999.";
 		for (size_t n = Xdata.SoilNode+1;  n < nN-1; n++)
->>>>>>> 08cdcce1
 			fout << "," << std::fixed << std::setprecision(2) << NDS[n].S_n;
 		fout << ",-999.";
 	}
@@ -1133,13 +1100,8 @@
 	if (no_snow) {
 		fout << "\n1533,-999";
 	} else {
-<<<<<<< HEAD
-		fout << "\n1533," << nN-SoilNode << ",-999.";
-		for (size_t n = SoilNode+1;  n < nN-1; n++)
-=======
 		fout << "\n1533," << nN-Xdata.SoilNode << ",-999.";
 		for (size_t n = Xdata.SoilNode+1;  n < nN-1; n++)
->>>>>>> 08cdcce1
 			fout << "," << std::fixed << std::setprecision(2) << NDS[n].S_s;
 			fout << ",-999.";
 	}
@@ -1147,13 +1109,8 @@
 	if (no_snow) {
 		fout << "\n1604,-999";
 	} else {
-<<<<<<< HEAD
-		fout << "\n1604," << nN-SoilNode << ",-999.";
-		for (size_t n = SoilNode+1;  n < nN-1; n++)
-=======
 		fout << "\n1604," << nN-Xdata.SoilNode << ",-999.";
 		for (size_t n = Xdata.SoilNode+1;  n < nN-1; n++)
->>>>>>> 08cdcce1
 			fout << "," << std::fixed << std::setprecision(2) << NDS[n].ssi;
 			fout << ",-999.";
 	}
@@ -1175,11 +1132,7 @@
 		// 2501: height [> 0: top, < 0: bottom of elem.] (cm)
 		fout << "\n2501," << anz;
 		for (size_t n = anN-anz; n < anN; n++)
-<<<<<<< HEAD
-		fout << "," << std::fixed << std::setprecision(2) << M_TO_CM((aNDS[n].z+aNDS[n].u - aNDS[SoilNode].z)/cos_sl);
-=======
 		fout << "," << std::fixed << std::setprecision(2) << M_TO_CM((aNDS[n].z+aNDS[n].u - aNDS[Xdata.SoilNode].z)/cos_sl);
->>>>>>> 08cdcce1
 		// 2502: element density (kg m-3)
 		fout << "\n2502," << anE;
 		for (size_t e = 0; e < anE; e++)
@@ -1196,41 +1149,22 @@
 		if (no_snow) {
 			fout << "\n2508,1,0";
 		} else {
-<<<<<<< HEAD
-			fout << "\n2508," << anE-SoilNode;
-			for (size_t e = SoilNode; e < anE; e++)
-=======
 			fout << "\n2508," << anE-Xdata.SoilNode;
 			for (size_t e = Xdata.SoilNode; e < anE; e++)
->>>>>>> 08cdcce1
 				fout << "," << std::fixed << std::setprecision(2) << aEMS[e].dd;
 		}
 		// 2509: snow sphericity (1)
 		if (no_snow) {
 			fout << "\n2509,1,0";
 		} else {
-<<<<<<< HEAD
-			fout << "\n2509," << anE-SoilNode;
-			for (size_t e = SoilNode; e < anE; e++)
-=======
 			fout << "\n2509," << anE-Xdata.SoilNode;
 			for (size_t e = Xdata.SoilNode; e < anE; e++)
->>>>>>> 08cdcce1
 				fout << "," << std::fixed << std::setprecision(2) << aEMS[e].sp;
 		}
 		// 2512: snow grain size (mm)
 		if (no_snow) {
 			fout << "\n2512,1,0";
 		} else {
-<<<<<<< HEAD
-			fout << "\n2512," << anE-SoilNode;
-			for (size_t e = SoilNode; e < anE; e++)
-				fout << "," << std::fixed << std::setprecision(2) << 2.*aEMS[e].rg;
-		}
-		// 2513: snow grain type (Swiss code F1F2F3), dumps either 1,0 or 1,660 if no snow on the ground!
-		fout << "\n2513," << anE+1-SoilNode;
-		for (size_t e = SoilNode; e < anE; e++)
-=======
 			fout << "\n2512," << anE-Xdata.SoilNode;
 			for (size_t e = Xdata.SoilNode; e < anE; e++)
 				fout << "," << std::fixed << std::setprecision(2) << 2.*aEMS[e].rg;
@@ -1238,7 +1172,6 @@
 		// 2513: snow grain type (Swiss code F1F2F3), dumps either 1,0 or 1,660 if no snow on the ground!
 		fout << "\n2513," << anE+1-Xdata.SoilNode;
 		for (size_t e = Xdata.SoilNode; e < anE; e++)
->>>>>>> 08cdcce1
 			fout << "," << std::fixed << std::setfill ('0') << std::setw (3) << aEMS[e].type;
 		// surface hoar at surface? (depending on boundary conditions)
 		if (M_TO_MM(NDS[nN-1].hoar/hoar_density_surf) > hoar_min_size_surf) {
@@ -1261,34 +1194,20 @@
 		if (no_snow) {
 			fout << "\n2531,1,0";
 		} else {
-<<<<<<< HEAD
-			fout << "\n2531," << anE-SoilNode;
-			for (size_t e = SoilNode; e < anE; e++)
-=======
 			fout << "\n2531," << anE-Xdata.SoilNode;
 			for (size_t e = Xdata.SoilNode; e < anE; e++)
->>>>>>> 08cdcce1
 				fout << "," << std::fixed << std::setprecision(2) << aEMS[e].S_dr;
 		}
 		//  2534: hand hardness ...
 		if (no_snow) {
 			fout << "\n2534,1,0";
 		} else {
-<<<<<<< HEAD
-			fout << "\n2534," << anE-SoilNode;
-			if (r_in_n) { // ... either converted to newtons according to the ICSSG 2009
-				for (size_t e = SoilNode; e < anE; e++)
-					fout << "," << std::fixed << std::setprecision(1) << -1.*(19.3*pow(aEMS[e].hard, 2.4));
-			} else { // ... or in index steps (1)
-				for (size_t e = SoilNode; e < anE; e++)
-=======
 			fout << "\n2534," << anE-Xdata.SoilNode;
 			if (r_in_n) { // ... either converted to newtons according to the ICSSG 2009
 				for (size_t e = Xdata.SoilNode; e < anE; e++)
 					fout << "," << std::fixed << std::setprecision(1) << -1.*(19.3*pow(aEMS[e].hard, 2.4));
 			} else { // ... or in index steps (1)
 				for (size_t e = Xdata.SoilNode; e < anE; e++)
->>>>>>> 08cdcce1
 					fout << "," << std::fixed << std::setprecision(1) << -aEMS[e].hard;
 			}
 		}
@@ -1296,13 +1215,8 @@
 		if (no_snow) {
 			fout << "\n2535,1,0";
 		} else {
-<<<<<<< HEAD
-			fout << "\n2535," << anE-SoilNode;
-			for (size_t e = SoilNode; e < anE; e++)
-=======
 			fout << "\n2535," << anE-Xdata.SoilNode;
 			for (size_t e = Xdata.SoilNode; e < anE; e++)
->>>>>>> 08cdcce1
 				fout << "," << std::fixed << std::setprecision(2) << aEMS[e].ogs;
 		}
 
@@ -1310,11 +1224,7 @@
 		// 3501 Node position [> 0: upper, < 0: lower] (cm)
 		fout << "\n3501," << anN;
 		for (size_t n = 0; n < anN; n++)
-<<<<<<< HEAD
-			fout << "," << std::fixed << std::setprecision(2) << M_TO_CM((aNDS[n].z+aNDS[n].u - aNDS[SoilNode].z)/cos_sl);
-=======
 			fout << "," << std::fixed << std::setprecision(2) << M_TO_CM((aNDS[n].z+aNDS[n].u - aNDS[Xdata.SoilNode].z)/cos_sl);
->>>>>>> 08cdcce1
 		// 3504: node temperature (degC)
 		fout << "\n3504," << anN;
 		for (size_t n = 0; n < anN; n++)
@@ -1323,13 +1233,8 @@
 		if (no_snow) {
 			fout << "\n3532,-999.";
 		} else {
-<<<<<<< HEAD
-			fout << "\n3532," << anN-SoilNode;
-			for (size_t n = SoilNode+1; n < anN-1; n++)
-=======
 			fout << "\n3532," << anN-Xdata.SoilNode;
 			for (size_t n = Xdata.SoilNode+1; n < anN-1; n++)
->>>>>>> 08cdcce1
 				fout << "," << std::fixed << std::setprecision(2) << aNDS[n].S_n;
 				fout << ",-999.";
 		}
@@ -1337,13 +1242,8 @@
 		if (no_snow) {
 			fout << "\n3533,-999.";
 		} else {
-<<<<<<< HEAD
-			fout << "\n3533," << anN-SoilNode;
-			for (size_t n = SoilNode+1; n < anN-1; n++)
-=======
 			fout << "\n3533," << anN-Xdata.SoilNode;
 			for (size_t n = Xdata.SoilNode+1; n < anN-1; n++)
->>>>>>> 08cdcce1
 				fout << "," << std::fixed << std::setprecision(2) << aNDS[n].S_s;
 				fout << ",-999.";
 		}
@@ -1351,13 +1251,8 @@
 		if (no_snow) {
 			fout << "\n3604,-999.";
 		} else {
-<<<<<<< HEAD
-			fout << "\n3604," << anN-SoilNode;
-			for (size_t n = SoilNode+1; n < anN-1; n++)
-=======
 			fout << "\n3604," << anN-Xdata.SoilNode;
 			for (size_t n = Xdata.SoilNode+1; n < anN-1; n++)
->>>>>>> 08cdcce1
 				fout << "," << std::fixed << std::setprecision(2) << aNDS[n].ssi;
 				fout << ",-999.";
 		}
@@ -1537,7 +1432,7 @@
 	}
 }
 
-void AsciiIO::writeProfilePrf(const mio::Date& i_date, const SnowStation& Xdata, const bool& aggregate)
+void AsciiIO::writeProfilePrf(const mio::Date& dateOfProfile, const SnowStation& Xdata, const bool& aggregate)
 {
 	if (Xdata.getNumberOfElements() == Xdata.SoilNode) { //only, so nothing to write
 		return;
@@ -1550,79 +1445,27 @@
 	//Check whether file exists, if so check whether data can be appended
 	//or file needs to be deleted
 	if (FileUtils::fileExists(filename)) {
-<<<<<<< HEAD
-		const bool append = appendFile(filename, i_date, "prf");
-=======
 		const bool append = appendFile(filename, dateOfProfile, "prf");
->>>>>>> 08cdcce1
 		if (!append && remove(filename.c_str()) != 0)
 			prn_msg(__FILE__, __LINE__, "msg-", Date(), "Could not work on file %s", filename.c_str());
 	}
 
 	if (!checkHeader(Xdata, filename, "prf", "[TABULAR_PROFILES]")) {
-<<<<<<< HEAD
-		prn_msg(__FILE__, __LINE__, "err", i_date,"Checking header in file %s", filename.c_str());
-		throw IOException("Cannot dump tabular profiles in " + filename, AT);
-	}
-
-	std::ofstream ofs;
-	ofs.open(filename.c_str(), std::ios::out | std::fstream::app);
-=======
 		prn_msg(__FILE__, __LINE__, "err", dateOfProfile,"Checking header in file %s", filename.c_str());
 		throw IOException("Cannot dump tabular profiles in " + filename, AT);
 	}
 
 	std::ofstream ofs(filename.c_str(), std::ios::out | std::fstream::app);
->>>>>>> 08cdcce1
 	if (!ofs) throw AccessException("[E] Can not open file " + filename, AT);
 
 	ofs << "#Date,JulianDate,station,aspect,slope,Nlayers,hs,swe,lwc_sum,ts,tg\n";
 	ofs << "#-,-,-,deg,deg,1,cm,kg m-2,degC,degC\n";
-	ofs << fixed << i_date.toString(Date::ISO) << "," << setprecision(6) << i_date.getJulian() << ",";
+	ofs << fixed << dateOfProfile.toString(Date::ISO) << "," << setprecision(6) << dateOfProfile.getJulian() << ",";
 	ofs << Xdata.meta.getStationName() << "," << setprecision(1) << Xdata.meta.getAzimuth() << "," << Xdata.meta.getSlopeAngle() << ",";
-<<<<<<< HEAD
-	if (Xdata.getNumberOfElements() == Xdata.SoilNode) {
-		ofs << "0,-999.,-999.,-999.,-999.\n\n";
-	} else {
-		vector<SnowProfileLayer> Pdata( SnowProfileLayer::generateProfile(i_date, Xdata, hoar_density_surf, hoar_min_size_surf) );
-		if (aggregate) {
-			Aggregate::aggregate(Pdata);
-		}
-		const double cos_sl = Xdata.cos_sl;
-		const size_t nL = Pdata.size();
-		ofs << nL << "," << setprecision(1) << Pdata[nL-1].height << "," << Xdata.swe << "," << Xdata.lwc_sum << ",";
-		ofs << Pdata[nL-1].T << "," << IOUtils::K_TO_C(Xdata.Ndata[Xdata.SoilNode].T) << "\n";
-		//Minima of stability indices at their respective depths as well as stability classifications
-		ofs << "#Stab,stab_height,stab_index,stab_class1,stab_class2\n";
-		ofs << "# ,cm,1,1,1\n";
-		ofs << "deformation," << setprecision(1) << M_TO_CM(Xdata.z_S_d/cos_sl) << "," << setprecision(2) << Xdata.S_d << ",";
-		ofs << +Xdata.S_class1 << "," << +Xdata.S_class2 << "\n"; //force printing type char as numerica value
-		ofs << "natural," << setprecision(1) << M_TO_CM(Xdata.z_S_n/cos_sl) << "," << setprecision(2) << Xdata.S_n << "\n";
-		ofs << "ssi," << setprecision(1) << M_TO_CM(Xdata.z_S_s/cos_sl) << "," << setprecision(2) << Xdata.S_s << "\n";
-		ofs << "S4," << setprecision(1) << M_TO_CM(Xdata.z_S_4/cos_sl) << "," << setprecision(2) << Xdata.S_4 << "\n";
-		ofs << "S5," << setprecision(1) << M_TO_CM(Xdata.z_S_5/cos_sl) << "," << setprecision(2) << Xdata.S_5 << "\n";
-		//Now write all layers starting from the ground
-		if (aggregate)
-			ofs << "#Aggregated profile\n";
-		else
-			ofs << "#Full profile\n";
-		ofs << "#DepositionDate,DepositionJulianDate,Hn,Tn,gradT,rho,theta_i,theta_w,ogs,gsz,bsz,dd,sp,class,mk,hardness\n";
-		ofs << "#-,-,cm,degC,K m-1,kg m-3,1,mm,mm,mm,1,1,1,1,1\n";
-		for(size_t ll=0; ll<nL; ll++) {
-			ofs << Pdata[ll].depositionDate.toString(Date::ISO) << "," << setprecision(6) << Pdata[ll].depositionDate.getJulian() << ",";
-			ofs << setprecision(2) << Pdata[ll].height << "," << setprecision(2) << Pdata[ll].T << "," << setprecision(1) << Pdata[ll].gradT << ",";
-			ofs << setprecision(1) << Pdata[ll].rho << "," << setprecision(3) << Pdata[ll].theta_i << "," << Pdata[ll].theta_w << ",";
-			ofs << setprecision(1) << Pdata[ll].ogs << "," << Pdata[ll].bond_size << "," << Pdata[ll].grain_size << ",";
-			ofs << setprecision(2) << Pdata[ll].dendricity << "," << Pdata[ll].sphericity << ",";
-			ofs << Pdata[ll].type << "," << Pdata[ll].marker << "," << setprecision(1) << Pdata[ll].hard << "\n";
-		}
-		ofs << "\n";
-=======
 	
 	vector<SnowProfileLayer> Pdata( SnowProfileLayer::generateProfile(dateOfProfile, Xdata, hoar_density_surf, hoar_min_size_surf) );
 	if (aggregate) {
 		Aggregate::aggregate(Pdata);
->>>>>>> 08cdcce1
 	}
 	const double cos_sl = Xdata.cos_sl;
 	const size_t nL = Pdata.size();
