--- conflicted
+++ resolved
@@ -157,34 +157,13 @@
                           const std::string& stationID, const unsigned int& nSlopes,
                           const std::vector<std::string>& vecExtension)
 {
-<<<<<<< HEAD
-	// std::vector<std::string> vecExtension;
-	// vecExtension.push_back("ini");		//Record of run configuration
-	// vecExtension.push_back("sno");		//Snow-cover profile file (I/O)
-	// vecExtension.push_back("caaml");	//Snow-cover profile file (I/O & SnopViz)
-	// vecExtension.push_back("acaaml");	//Aggregated snow-cover profile file (I/O & SnopViz)
-	// vecExtension.push_back("haz");		//Snow-cover profile file (I/O)
-	// vecExtension.push_back("met");		//Classical time series (meteo, snow temperatures, etc.)
-	// vecExtension.push_back("smet");		//Classical time series (meteo, snow temperatures, etc.)
-	// vecExtension.push_back("pro");		//Time series of full modeled snow-profile data for SnopViz [and SN_GUI]
-	// vecExtension.push_back("apro");		//Time series of aggregated modeled snow-profile data for SnopViz [and SN_GUI]
-	// vecExtension.push_back("prf");		//Time series of full modeled snow-profile data in tabular form
-	// vecExtension.push_back("aprf");		//Time series of aggregated modeled snow-profile data in tabular form
-	const string exp = (experiment != "NO_EXP")? stationID + "_" + experiment : "";
-
-=======
 	const std::string exp = (experiment != "NO_EXP")? stationID + "_" + experiment : "";
->>>>>>> 4df87e3f
 	unsigned int n_files;
 
 	for (size_t ii=0; ii<vecExtension.size(); ii++){
 		const std::string ext( vecExtension[ii] );
 		n_files = 0;
-<<<<<<< HEAD
-		const string ftrunc = outdir + "/" + exp;
-=======
 		const std::string ftrunc( outdir + "/" + exp );
->>>>>>> 4df87e3f
 		if (ext == "ini") {
 			if (stationID != "IMIS") {
 				string fname;
