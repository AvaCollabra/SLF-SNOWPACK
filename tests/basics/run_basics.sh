--- conflicted
+++ resolved
@@ -2,12 +2,9 @@
 #This test assumes that run_res1exp has sucfcessfully completed, so it can analyze its results
 #it takes as first argument the reference MET file to use for the test
 
-<<<<<<< HEAD
-=======
 # Print a special line to prevent CTest from truncating the test output
 printf "CTEST_FULL_OUTPUT (line required by CTest to avoid output truncation)\n\n"
 
->>>>>>> 08cdcce1
 RUN_NAME=`basename $1 .bz2`
 DIRNAME=`dirname $1`
 INPUT_REF="${DIRNAME}/${RUN_NAME}"
